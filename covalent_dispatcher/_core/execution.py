# Copyright 2021 Agnostiq Inc.
#
# This file is part of Covalent.
#
# Licensed under the GNU Affero General Public License 3.0 (the "License").
# A copy of the License may be obtained with this software package or at
#
#      https://www.gnu.org/licenses/agpl-3.0.en.html
#
# Use of this file is prohibited except in compliance with the License. Any
# modifications or derivative works of this file must retain this copyright
# notice, and modified files must contain a notice indicating that they have
# been altered from the originals.
#
# Covalent is distributed in the hope that it will be useful, but WITHOUT
# ANY WARRANTY; without even the implied warranty of MERCHANTABILITY or
# FITNESS FOR A PARTICULAR PURPOSE. See the License for more details.
#
# Relief from the License may be granted by purchasing a commercial license.

"""
Defines the core functionality of the dispatcher
"""

import asyncio
import json
import traceback
from asyncio import Queue
from datetime import datetime, timezone
from functools import partial
from typing import Any, Dict, List, Tuple

from sqlalchemy import update
from sqlalchemy.orm import Session

from covalent import dispatch
from covalent._data_store.datastore import workflow_db
from covalent._data_store.models import Lattice as Lattice_model
from covalent._results_manager import Result
from covalent._results_manager.write_result_to_db import (
    update_lattices_data,
    write_lattice_error,
    write_sublattice_electron_id,
)
from covalent._shared_files import logger
from covalent._shared_files.context_managers import active_lattice_manager
from covalent._shared_files.defaults import (
    electron_dict_prefix,
    electron_list_prefix,
    parameter_prefix,
    prefix_separator,
    sublattice_prefix,
)
from covalent._workflow import DepsBash, DepsCall, DepsPip
from covalent._workflow.lattice import Lattice
from covalent._workflow.transport import TransportableObject
from covalent.executor import _executor_manager
from covalent.executor.base import BaseAsyncExecutor, wrapper_fn
from covalent_ui import result_webhook

from .._db.dispatchdb import DispatchDB
from ..entry_point import futures

app_log = logger.app_log
log_stack_info = logger.log_stack_info


class ExecutorCache:
    def __init__(self):
        self.id_instance_map = {}
        self.tasks_per_instance = {}

        self.id_instance_map[0] = None

    def initialize_from_result_object(self, result_object: Result):
        g = result_object.lattice.transport_graph

        for node in g._graph.nodes:
            node_name = result_object.lattice.transport_graph.get_node_value(node, "name")

            # Skip parameter nodes
            if node_name.startswith(parameter_prefix):
                continue
            executor_data = g.get_node_value(node, "metadata")["executor_data"]

            # User specified short name only, not an object instance
            if not executor_data:
                continue

            executor_id = executor_data["attributes"]["instance_id"]

            # Don't track one-time-use executor instances
            if executor_id == 0:
                continue

            self.id_instance_map[executor_id] = None
            if executor_id not in self.tasks_per_instance:
                self.tasks_per_instance[executor_id] = 1
            else:
                self.tasks_per_instance[executor_id] += 1

        # Do the same for postprocessing (if postprocessing is still around:) )
        executor_data = result_object.lattice.get_metadata("workflow_executor_data")
        if executor_data:
            executor_id = executor_data["attributes"]["instance_id"]
            self.id_instance_map[executor_id] = None

            # Don't track non-shared instances
            if executor_id == 0:
                pass
            elif executor_id not in self.tasks_per_instance:
                self.tasks_per_instance[executor_id] = 1
            else:
                self.tasks_per_instance[executor_id] += 1

    # Might be better to bring back the info_queue and just send a
    # "cleanup" message
    async def finalize_executors(self):
        """Clean up any executors still running"""
        for key, executor in self.id_instance_map.items():
            if executor is None:
                continue
            if isinstance(executor, BaseAsyncExecutor):
                await executor.teardown()
            else:
                loop = asyncio.get_running_loop()
                await loop.run_in_executor(None, executor.teardown)


# This is to be run out-of-process
def _dispatch(fn, *args, **kwargs):
    return dispatch(fn)(*args, **kwargs)


def generate_node_result(
    node_id,
    start_time=None,
    end_time=None,
    status=None,
    output=None,
    error=None,
    stdout=None,
    stderr=None,
    sublattice_result=None,
):

    return {
        "node_id": node_id,
        "start_time": start_time,
        "end_time": end_time,
        "status": status,
        "output": output,
        "error": error,
        "stdout": stdout,
        "stderr": stderr,
        "sublattice_result": sublattice_result,
    }


def _get_task_inputs(node_id: int, node_name: str, result_object: Result) -> dict:
    """
    Return the required inputs for a task execution.
    This makes sure that any node with child nodes isn't executed twice and fetches the
    result of parent node to use as input for the child node.

    Args:
        node_id: Node id of this task in the transport graph.
        node_name: Name of the node.
        result_object: Result object to be used to update and store execution related
                       info including the results.

    Returns:
        inputs: Input dictionary to be passed to the task containing args, kwargs,
                and any parent node execution results if present.
    """

    if node_name.startswith(electron_list_prefix):
        values = [
            result_object.lattice.transport_graph.get_node_value(parent, "output")
            for parent in result_object.lattice.transport_graph.get_dependencies(node_id)
        ]
        task_input = {"args": [], "kwargs": {"x": TransportableObject.make_transportable(values)}}
    elif node_name.startswith(electron_dict_prefix):
        values = {}
        for parent in result_object.lattice.transport_graph.get_dependencies(node_id):

            edge_data = result_object.lattice.transport_graph.get_edge_data(parent, node_id)

            value = result_object.lattice.transport_graph.get_node_value(parent, "output")
            for e_key, d in edge_data.items():
                key = d["edge_name"]
                values[key] = value

        task_input = {"args": [], "kwargs": {"x": TransportableObject.make_transportable(values)}}
    else:
        task_input = {"args": [], "kwargs": {}}

        for parent in result_object.lattice.transport_graph.get_dependencies(node_id):

            edge_data = result_object.lattice.transport_graph.get_edge_data(parent, node_id)
            value = result_object.lattice.transport_graph.get_node_value(parent, "output")

            for e_key, d in edge_data.items():
                if not d.get("wait_for"):
                    if d["param_type"] == "arg":
                        task_input["args"].append((value, d["arg_index"]))
                    elif d["param_type"] == "kwarg":
                        key = d["edge_name"]
                        task_input["kwargs"][key] = value

        sorted_args = sorted(task_input["args"], key=lambda x: x[1])
        task_input["args"] = [x[0] for x in sorted_args]

    return task_input


# This is to be run out-of-process
def _post_process(lattice: Lattice, node_outputs: Dict) -> Any:
    """
    Post processing function to be called after the lattice execution.
    This takes care of executing statements that were not an electron
    but were inside the lattice's function. It also replaces any calls
    to an electron with the result of that electron execution, hence
    preventing a local execution of electron's function.

    Note: Here `node_outputs` is used instead of `electron_outputs`
    since an electron can be called multiple times with possibly different
    arguments, but every time it's called, it will be executed as a separate node.
    Thus, output of every node is used.

    Args:
        lattice: Lattice object that was dispatched.
        node_outputs: Dictionary containing the output of all the nodes.
        execution_order: List of lists containing the order of execution of the nodes.

    Reurns:
        result: The result of the lattice function.
    """

    ordered_node_outputs = []
    app_log.debug(f"node_outputs: {node_outputs}")
    app_log.debug(f"node_outputs: {node_outputs.items()}")
    for i, item in enumerate(node_outputs.items()):
        key, val = item
        app_log.debug(f"Here's the key: {key}")
        if not key.startswith(prefix_separator) or key.startswith(sublattice_prefix):
            ordered_node_outputs.append((i, val))

    with active_lattice_manager.claim(lattice):
        lattice.post_processing = True
        lattice.electron_outputs = ordered_node_outputs
        args = [arg.get_deserialized() for arg in lattice.args]
        kwargs = {k: v.get_deserialized() for k, v in lattice.kwargs.items()}
        workflow_function = lattice.workflow_function.get_deserialized()
        result = workflow_function(*args, **kwargs)
        lattice.post_processing = False
        return result


async def _dispatch_sublattice(
    dispatch_id: str,
    results_dir: str,
    inputs: Dict,
    serialized_callable: Any,
    workflow_executor: Any,
    executor_cache: ExecutorCache,
) -> str:
    """Dispatch a sublattice using the workflow_executor."""

    try:
        short_name, object_dict = workflow_executor

        if short_name == "client":
            raise RuntimeError("No executor selected for dispatching sublattices")

    except Exception as ex:
        app_log.debug(f"Exception when trying to determine sublattice executor: {ex}")
        raise ex

    sub_dispatch_inputs = {"args": [serialized_callable], "kwargs": inputs["kwargs"]}
    for arg in inputs["args"]:
        sub_dispatch_inputs["args"].append(arg)

    # Dispatch the sublattice workflow. This must be run
    # externally since it involves deserializing the
    # sublattice workflow function.

    # increment the task count b/c this is an "un-planned" task (not
    # visible in the initial transport graph)
    fut = asyncio.create_task(
        _run_task(
            node_id=-1,
            dispatch_id=dispatch_id,
            results_dir=results_dir,
            serialized_callable=TransportableObject.make_transportable(_dispatch),
            selected_executor=workflow_executor,
            node_name="dispatch_sublattice",
            call_before=[],
            call_after=[],
            inputs=sub_dispatch_inputs,
            workflow_executor=workflow_executor,
            executor_cache=executor_cache,
            unplanned_task=True,
        )
    )

    res = await fut
    return json.loads(res["output"].json)


def _get_executor_instance(
    node_id: int,
    dispatch_id: str,
    node_name: str,
    selected_executor: List,
    executor_cache: ExecutorCache,
    unplanned_task,
):

    # Instantiate the executor from its JSON description
    try:
        short_name, object_dict = selected_executor

        if object_dict:
            # Try hitting the cache
            executor_id = object_dict["attributes"]["instance_id"]

            executor = executor_cache.id_instance_map[executor_id]
        else:
            # Short name was specified instead of an instance
            executor_id = 0
            executor = None

        app_log.debug(f"Running task {node_name} using executor {short_name}, {object_dict}")

        # Cache miss: construct a new executor instance
        if not executor:
            executor = _executor_manager.get_executor(short_name)
            executor.from_dict(object_dict)

            # cache the instance if a shared instance was specified during
            # workflow construction
            if executor_id > 0:
                executor_cache.id_instance_map[executor_id] = executor
                executor.tasks_left = executor_cache.tasks_per_instance[executor_id]

        # Check if we are using a shared instance for an un-planned
        # task
        if unplanned_task and executor_id > 0:
            executor.tasks_left += 1

    except Exception as ex:
        app_log.debug(f"Exception when trying to determine executor: {ex}")
        raise ex

    return executor


async def _run_task(
    node_id: int,
    dispatch_id: str,
    results_dir: str,
    inputs: Dict,
    serialized_callable: Any,
    selected_executor: Any,
    call_before: List,
    call_after: List,
    node_name: str,
    workflow_executor: Any,
    executor_cache: ExecutorCache,
    unplanned_task: bool,
) -> None:
    """
    Run a task with given inputs on the selected executor.
    Also updates the status of current node execution while
    checking if a redispatch has occurred. Exclude those nodes
    from execution which were completed.

    Also verifies if execution of this dispatch has been cancelled.

    Args:
        inputs: Inputs for the task.
        result_object: Result object being used for current dispatch
        node_id: Node id of the task to be executed.

    Returns:
        None
    """

    executor = _get_executor_instance(
        node_id=node_id,
        dispatch_id=dispatch_id,
        node_name=node_name,
        selected_executor=selected_executor,
        executor_cache=executor_cache,
        unplanned_task=unplanned_task,
    )

    # run the task on the executor and register any failures
    try:

        if node_name.startswith(sublattice_prefix):
            sub_dispatch_id = await _dispatch_sublattice(
                dispatch_id=dispatch_id,
                results_dir=results_dir,
                inputs=inputs,
                serialized_callable=serialized_callable,
                workflow_executor=workflow_executor,
                executor_cache=executor_cache,
            )

            app_log.debug(f"Sublattice dispatch id: {sub_dispatch_id}")

            write_sublattice_electron_id(
                parent_dispatch_id=dispatch_id,
                sublattice_node_id=node_id,
                sublattice_dispatch_id=sub_dispatch_id,
            )
            # Read the result object directly from the server

            sublattice_result = await futures[sub_dispatch_id]

            if not sublattice_result:
                raise RuntimeError("Sublattice execution failed")

            output = sublattice_result.encoded_result
            end_time = datetime.now(timezone.utc)
            node_result = generate_node_result(
                node_id=node_id,
                end_time=end_time,
                status=Result.COMPLETED,
                output=output,
                sublattice_result=sublattice_result,
            )

            app_log.debug("Sublattice dispatched (run_task)")
            # Don't continue unless sublattice finishes
            if sublattice_result.status != Result.COMPLETED:
                node_result["status"] = Result.FAILED
                node_result["error"] = "Sublattice workflow failed to complete"

                sublattice_result.upsert_lattice_data()

        else:
            app_log.debug(f"Executing task {node_name}")

            assembled_callable = partial(wrapper_fn, serialized_callable, call_before, call_after)

            execute_callable = partial(
                executor.execute,
                function=assembled_callable,
                args=inputs["args"],
                kwargs=inputs["kwargs"],
                dispatch_id=dispatch_id,
                results_dir=results_dir,
                node_id=node_id,
            )

            if isinstance(executor, BaseAsyncExecutor):
                output, stdout, stderr = await execute_callable()
            else:
                loop = asyncio.get_running_loop()
                output, stdout, stderr = await loop.run_in_executor(None, execute_callable)

            end_time = datetime.now(timezone.utc)

            node_result = generate_node_result(
                node_id=node_id,
                end_time=end_time,
                status=Result.COMPLETED,
                output=output,
                stdout=stdout,
                stderr=stderr,
            )

    except Exception as ex:
        end_time = datetime.now(timezone.utc)

        app_log.error(f"Exception occurred when running task {node_id}: {ex}")

        node_result = generate_node_result(
            node_id=node_id,
            end_time=end_time,
            status=Result.FAILED,
            error="".join(traceback.TracebackException.from_exception(ex).format()),
        )
        app_log.exception("Run task exception")
    app_log.debug("Returning node result (run_task)")

    return node_result


def _gather_deps(result_object: Result, node_id: int) -> Tuple[List, List]:
    """Assemble deps for a node into the final call_before and call_after"""

    deps = result_object.lattice.transport_graph.get_node_value(node_id, "metadata")["deps"]

    # Assemble call_before and call_after from all the deps

    call_before_objs_json = result_object.lattice.transport_graph.get_node_value(
        node_id, "metadata"
    )["call_before"]
    call_after_objs_json = result_object.lattice.transport_graph.get_node_value(
        node_id, "metadata"
    )["call_after"]

    call_before = []
    call_after = []

    # Rehydrate deps from JSON
    if "bash" in deps:
        dep = DepsBash()
        dep.from_dict(deps["bash"])
        call_before.append(dep.apply())

    if "pip" in deps:
        dep = DepsPip()
        dep.from_dict(deps["pip"])
        call_before.append(dep.apply())

    for dep_json in call_before_objs_json:
        dep = DepsCall()
        dep.from_dict(dep_json)
        call_before.append(dep.apply())

    for dep_json in call_after_objs_json:
        dep = DepsCall()
        dep.from_dict(dep_json)
        call_after.append(dep.apply())

    return call_before, call_after


async def _handle_completed_node(result_object, node_result, pending_deps, tasks_queue):
    g = result_object.lattice.transport_graph._graph

    for child, edges in g.adj[node_result["node_id"]].items():
        for edge in edges:
            pending_deps[child] -= 1
        if pending_deps[child] < 1:
            app_log.debug(f"Queuing node {child} for execution")
            await tasks_queue.put(child)


async def _handle_failed_node(result_object, node_result, pending_deps, tasks_queue):
    node_id = node_result["node_id"]
    result_object._status = Result.FAILED
    result_object._end_time = datetime.now(timezone.utc)
    result_object._error = f"Node {result_object._get_node_name(node_id)} failed: \n{result_object._get_node_error(node_id)}"
    app_log.warning("8A: Failed node upsert statement (run_planned_workflow)")
    result_object.upsert_lattice_data()
    await result_webhook.send_update(result_object)
    await tasks_queue.put(-1)


async def _handle_cancelled_node(result_object, node_result, pending_deps, tasks_queue):
    result_object._status = Result.CANCELLED
    result_object._end_time = datetime.now(timezone.utc)
    app_log.warning("9: Failed node upsert statement (run_planned_workflow)")
    result_object.upsert_lattice_data()
    await result_webhook.send_update(result_object)
    await tasks_queue.put(-1)


async def _update_node_result(result_object, node_result, pending_deps, tasks_queue):
    app_log.warning("Updating node result (run_planned_workflow).")
    result_object._update_node(**node_result)
    await result_webhook.send_update(result_object)

    node_status = node_result["status"]
    if node_status == Result.COMPLETED:
        await _handle_completed_node(result_object, node_result, pending_deps, tasks_queue)
        return

    if node_status == Result.FAILED:
        await _handle_failed_node(result_object, node_result, pending_deps, tasks_queue)
        return

    if node_status == Result.CANCELLED:
        await _handle_cancelled_node(result_object, node_result, pending_deps, tasks_queue)
        return

    if node_status == Result.RUNNING:
        return


async def _run_task_and_update(run_task_callable, result_object, pending_deps, tasks_queue):
    node_result = await run_task_callable()

    # NOTE: This is a blocking operation because of db writes and needs special handling when
    # we switch to an event loop for processing tasks
    await _update_node_result(result_object, node_result, pending_deps, tasks_queue)
    return node_result


async def _initialize_deps_and_queue(
    result_object: Result, tasks_queue: Queue, pending_deps: dict
) -> int:
    """Initialize the data structures controlling when tasks are queued for execution.

    Returns the total number of nodes in the transport graph."""

    num_tasks = 0
    g = result_object.lattice.transport_graph._graph
    for node_id, d in g.in_degree():
        app_log.debug(f"Node {node_id} has {d} parents")

        pending_deps[node_id] = d
        num_tasks += 1
        if d == 0:
            await tasks_queue.put(node_id)

    return num_tasks


<<<<<<< HEAD
async def _postprocess_workflow(
    result_object: Result, thread_pool: ThreadPoolExecutor, executor_cache: ExecutorCache
) -> Result:
=======
async def _postprocess_workflow(result_object: Result) -> Result:
>>>>>>> 1feddd96
    """
    Postprocesses a workflow with a completed computational graph

    Args:
        result_object: Result object being used for current dispatch

    Returns:
        The postprocessed result object
    """

    # Executor for post_processing
    pp_executor = result_object.lattice.get_metadata("workflow_executor")
    pp_executor_data = result_object.lattice.get_metadata("workflow_executor_data")
    post_processor = [pp_executor, pp_executor_data]

    result_object._status = Result.POSTPROCESSING
    result_object.upsert_lattice_data()

    app_log.debug(f"Preparing to post-process workflow {result_object.dispatch_id}")

    if pp_executor == "client":
        app_log.debug("Workflow to be postprocessed client side")
        result_object._status = Result.PENDING_POSTPROCESSING
        result_object._end_time = datetime.now(timezone.utc)
        result_object.upsert_lattice_data()
        await result_webhook.send_update(result_object)
        return result_object

    post_processing_inputs = {}
    post_processing_inputs["args"] = [
        TransportableObject.make_transportable(result_object.lattice),
        TransportableObject.make_transportable(result_object.get_all_node_outputs()),
    ]
    post_processing_inputs["kwargs"] = {}

    try:
        future = asyncio.create_task(
            _run_task(
                node_id=-1,
                dispatch_id=result_object.dispatch_id,
                results_dir=result_object.results_dir,
                serialized_callable=TransportableObject(_post_process),
                selected_executor=post_processor,
                node_name="post_process",
                call_before=[],
                call_after=[],
                inputs=post_processing_inputs,
                workflow_executor=post_processor,
                executor_cache=executor_cache,
                unplanned_task=False,
            )
        )
        pp_start_time = datetime.now(timezone.utc)
        app_log.debug(
            f"Submitted post-processing job to executor {post_processor} at {pp_start_time}"
        )

        post_process_result = await future
    except Exception as ex:
        app_log.debug(f"Exception during post-processing: {ex}")
        result_object._status = Result.POSTPROCESSING_FAILED
        result_object._error = "Post-processing failed"
        result_object._end_time = datetime.now(timezone.utc)
        result_object.upsert_lattice_data()
        await result_webhook.send_update(result_object)

        return result_object

    if post_process_result["status"] != Result.COMPLETED:
        err = post_process_result["stderr"]
        app_log.debug(f"Post-processing failed: {err}")
        result_object._status = Result.POSTPROCESSING_FAILED
        result_object._error = f"Post-processing failed: {err}"
        result_object._end_time = datetime.now(timezone.utc)
        result_object.upsert_lattice_data()
        await result_webhook.send_update(result_object)

        return result_object

    pp_end_time = post_process_result["end_time"]
    app_log.debug(f"Post-processing completed at {pp_end_time}")
    result_object._result = post_process_result["output"]
    result_object._status = Result.COMPLETED
    result_object._end_time = datetime.now(timezone.utc)

    app_log.debug(
        f"10: Successfully post-processed result {result_object.dispatch_id} (run_planned_workflow)"
    )

    return result_object


async def _run_planned_workflow(result_object: Result) -> Result:
    """
    Run the workflow in the topological order of their position on the
    transport graph. Does this in an asynchronous manner so that nodes
    at the same level are executed in parallel. Also updates the status
    of the whole workflow execution.

    Args:
        result_object: Result object being used for current dispatch

    Returns:
        None
    """

    app_log.debug("3: Inside run_planned_workflow (run_planned_workflow).")

    # Tabulate number of tasks assigned to each executor instance
    exec_cache = ExecutorCache()
    exec_cache.initialize_from_result_object(result_object)

    tasks_queue = Queue()
    pending_deps = {}
    task_futures: list = []

    app_log.debug(
        f"4: Workflow status changed to running {result_object.dispatch_id} (run_planned_workflow)."
    )

    result_object._status = Result.RUNNING
    result_object._start_time = datetime.now(timezone.utc)

    with workflow_db.session() as session:
        session.execute(
            update(Lattice_model)
            .where(Lattice_model.dispatch_id == result_object.dispatch_id)
            .values(
                status=str(Result.RUNNING),
                updated_at=datetime.now(timezone.utc),
                started_at=datetime.now(timezone.utc),
            )
        )
        session.commit()
    app_log.debug("5: Wrote lattice status to DB (run_planned_workflow).")

    # Executor for post_processing and dispatching sublattices
    pp_executor = result_object.lattice.get_metadata("workflow_executor")
    pp_executor_data = result_object.lattice.get_metadata("workflow_executor_data")
    post_processor = [pp_executor, pp_executor_data]

    tasks_left = await _initialize_deps_and_queue(result_object, tasks_queue, pending_deps)

    while tasks_left > 0:
        app_log.debug(f"{tasks_left} tasks left")

        tasks_left -= 1
        node_id = await tasks_queue.get()
        app_log.debug(f"Processing node {node_id}")

        if node_id < 0:
            app_log.debug(f"Workflow {result_object.dispatch_id} failed or cancelled.")
            await asyncio.gather(*task_futures)
            return result_object

        # Get name of the node for the current task
        node_name = result_object.lattice.transport_graph.get_node_value(node_id, "name")
        app_log.debug(f"7A: Node name: {node_name} (run_planned_workflow).")

        # Handle parameter nodes
        if node_name.startswith(parameter_prefix):
            app_log.debug("7C: Parameter if block (run_planned_workflow).")
            output = result_object.lattice.transport_graph.get_node_value(node_id, "value")
            app_log.debug(f"7C: Node output: {output} (run_planned_workflow).")
            app_log.debug("8: Starting update node (run_planned_workflow).")

            node_result = {
                "node_id": node_id,
                "start_time": datetime.now(timezone.utc),
                "end_time": datetime.now(timezone.utc),
                "status": Result.COMPLETED,
                "output": output,
            }
            await _update_node_result(result_object, node_result, pending_deps, tasks_queue)
            app_log.debug("8A: Update node success (run_planned_workflow).")

            continue

        # Gather inputs and dispatch task
        app_log.debug(f"Gathering inputs for task {node_id} (run_planned_workflow).")
        task_input = _get_task_inputs(node_id, node_name, result_object)

        start_time = datetime.now(timezone.utc)
        serialized_callable = result_object.lattice.transport_graph.get_node_value(
            node_id, "function"
        )

        selected_executor = result_object.lattice.transport_graph.get_node_value(
            node_id, "metadata"
        )["executor"]

        selected_executor_data = result_object.lattice.transport_graph.get_node_value(
            node_id, "metadata"
        )["executor_data"]

        app_log.debug(f"Collecting deps for task {node_id}")
        try:
            call_before, call_after = _gather_deps(result_object, node_id)

        except Exception as ex:
            app_log.error(f"Exception when trying to collect deps: {ex}")
            raise ex

        node_result = generate_node_result(
            node_id=node_id,
            start_time=start_time,
            status=Result.RUNNING,
        )
        await _update_node_result(result_object, node_result, pending_deps, tasks_queue)
        app_log.debug("7: Updating nodes after deps (run_planned_workflow)")

        app_log.debug(f"Submitting task {node_id} to executor")

        run_task_callable = partial(
            _run_task,
            node_id=node_id,
            dispatch_id=result_object.dispatch_id,
            results_dir=result_object.results_dir,
            serialized_callable=serialized_callable,
            selected_executor=[selected_executor, selected_executor_data],
            node_name=node_name,
            call_before=call_before,
            call_after=call_after,
            inputs=task_input,
            workflow_executor=post_processor,
            executor_cache=exec_cache,
            unplanned_task=False,
        )

        # Add the task generated for the node to the list of tasks
        future = asyncio.create_task(
            _run_task_and_update(
                run_task_callable=run_task_callable,
                result_object=result_object,
                pending_deps=pending_deps,
                tasks_queue=tasks_queue,
            )
        )

        task_futures.append(future)

    await asyncio.gather(*task_futures)

    if result_object._status in [Result.FAILED, Result.CANCELLED]:
        app_log.debug(f"Workflow {result_object.dispatch_id} cancelled or failed")

        # Clean up any reserved resources
        await exec_cache.finalize_executors()

        return result_object

    app_log.debug("8: All tasks finished running (run_planned_workflow)")

<<<<<<< HEAD
    result_object = await _postprocess_workflow(result_object, thread_pool, exec_cache)
=======
    result_object = await _postprocess_workflow(result_object)
>>>>>>> 1feddd96

    result_object.persist()
    await result_webhook.send_update(result_object)

    return result_object


def _plan_workflow(result_object: Result) -> None:
    """
    Function to plan a workflow according to a schedule.
    Planning means to decide which executors (along with their arguments) will
    be used by each node.

    Args:
        result_object: Result object being used for current dispatch

    Returns:
        None
    """

    if result_object.lattice.get_metadata("schedule"):
        # Custom scheduling logic of the format:
        # scheduled_executors = get_schedule(result_object)

        # for node_id, executor in scheduled_executors.items():
        #    result_object.lattice.transport_graph.set_node_value(node_id, "executor", executor)
        pass


async def run_workflow(result_object: Result) -> Result:
    """
    Plan and run the workflow by loading the result object corresponding to the
    dispatch id and retrieving essential information from it.
    Returns without changing anything if a redispatch is done of a (partially or fully)
    completed workflow with the same dispatch id.

    Args:
        dispatch_id: Dispatch id of the workflow to be run
        results_dir: Directory where the result object is stored

    Returns:
        The result object from the workflow execution
    """

    app_log.debug("Inside run_workflow.")

    if result_object.status == Result.COMPLETED:
        return result_object

    try:
        _plan_workflow(result_object)
        result_object = await _run_planned_workflow(result_object)

    except Exception as ex:
        app_log.error(f"Exception during _run_planned_workflow: {ex}")
        update_lattices_data(
            result_object.dispatch_id,
            status=str(Result.FAILED),
            completed_at=datetime.now(timezone.utc),
            updated_at=datetime.now(timezone.utc),
        )

        write_lattice_error(
            result_object.dispatch_id,
            "".join(traceback.TracebackException.from_exception(ex).format()),
        )
        raise

    return result_object


def cancel_workflow(dispatch_id: str) -> None:
    """
    Cancels a dispatched workflow using publish subscribe mechanism
    provided by Dask.

    Args:
        dispatch_id: Dispatch id of the workflow to be cancelled

    Returns:
        None
    """

    # shared_var = Variable(dispatch_id)
    # shared_var.set(str(Result.CANCELLED))
    pass<|MERGE_RESOLUTION|>--- conflicted
+++ resolved
@@ -613,13 +613,7 @@
     return num_tasks
 
 
-<<<<<<< HEAD
-async def _postprocess_workflow(
-    result_object: Result, thread_pool: ThreadPoolExecutor, executor_cache: ExecutorCache
-) -> Result:
-=======
-async def _postprocess_workflow(result_object: Result) -> Result:
->>>>>>> 1feddd96
+async def _postprocess_workflow(result_object: Result, executor_cache: ExecutorCache) -> Result:
     """
     Postprocesses a workflow with a completed computational graph
 
@@ -873,11 +867,7 @@
 
     app_log.debug("8: All tasks finished running (run_planned_workflow)")
 
-<<<<<<< HEAD
-    result_object = await _postprocess_workflow(result_object, thread_pool, exec_cache)
-=======
-    result_object = await _postprocess_workflow(result_object)
->>>>>>> 1feddd96
+    result_object = await _postprocess_workflow(result_object, exec_cache)
 
     result_object.persist()
     await result_webhook.send_update(result_object)
