# Changelog

All notable changes to this project will be documented in this file.

The format is based on [Keep a Changelog](https://keepachangelog.com/en/1.0.0/),
and this project adheres to [Semantic Versioning](https://semver.org/spec/v2.0.0.html).

## [UNRELEASED]

<<<<<<< HEAD
### Operations

- Add steps to build, tag and push the AWS lambda executor base container image to ECR
=======
### Added

- Added `TaskRuntimeError` exception for executor plugin implementations to signal to Covalent that a task raised an
  unhandled exception while running in the executor backend.

### Changed

- Electron errors are segregated by type; task runtime errors are
  stored in `stderr` while the `error` attribute of a node is reserved
  for exceptions raised by Covalent itself.
- When tasks fail in a workflow, the Lattice ErrorCard in the UI summarizes the failed tasks.

### Fixed

- Electrons will inherit the lattice executors.
- Sublattices inherit the parent lattice executor.
- When several electrons are running concurrently, their stdout and stderr are stored in the correct graph nodes.
- Electron errors now appear in the Electron ErrorCard when one clicks on a failed task in the UI.
- When an electron raises an exception during execution, the local and dask executors now try to recover any output that was already
  written.
- Added `requirements-client.txt` to MANIFEST file

### Docs

- Added DNN tutorial
- Updated AWS Plugins install instructions
- Updated AWS Plugins documentation (minor fixes)
- Rewrote intro material in README.
- Changed "Citation" in the README.
- Renamed "Release Notes" to "What's New?" in the README. Updated What's New with a description of the newest GUI functionality.

## [0.208.0-rc.0] - 2022-11-05

### Authors

- Faiyaz Hasan <faiyaz@agnostiq.ai>
- Casey Jao <casey@agnostiq.ai>
- Alejandro Esquivel <ae@alejandro.ltd>

### Operations

- Reverted nightly schedule back to daily at 4:00am
- Added Alejandro to PAUL_BLART group to allow trigerring of releases

### Added

- Support for transferring the contents of folders to and from S3 buckets using the file transfer module.

### Fixed

- Folder transfer unit test.
- Folder transfer download bug
- Result objects now print correctly when nodes fail

### Changed

- Width of lattice name column on dispatch list GUI.
- Optimzing larger graphs for better performance.

## [0.207.0-rc.0] - 2022-10-26

### Authors

- Alejandro Esquivel <ae@alejandro.ltd>
- Co-authored-by: pre-commit-ci[bot] <66853113+pre-commit-ci[bot]@users.noreply.github.com>


### Changed

- Running migrations automatically if none have run in the past (fresh installs, after purging)

## [0.206.0-rc.0] - 2022-10-26

### Authors

- Akalanka <8133713+boneyag@users.noreply.github.com>
- Co-authored-by: Will Cunningham <wjcunningham7@users.noreply.github.com>
- Co-authored-by: Scott Wyman Neagle <scott@agnostiq.ai>
- Scott Wyman Neagle <wymnea@protonmail.com>
- Co-authored-by: Will Cunningham <wjcunningham7@gmail.com>
- Co-authored-by: Alejandro Esquivel <ae@alejandro.ltd>
- Co-authored-by: Faiyaz Hasan <faiyaz@agnostiq.ai>
- Casey Jao <casey@agnostiq.ai>
- Venkat Bala <15014089+venkatBala@users.noreply.github.com>


### Docs

- Updated AWS Lambda executor docs to address conflict with using public ecr registries

### Docs

- Fixed missing RTD content under API section for covalent, cli, leptons, deps, data transfer

### Fixed

- Enabling logging by default
- Removed debugging output
- Clarify cli output when `covalent db migrate` needs to be run

### Changed

- Single line call to join instead of a for loop
- Updated black, mirrors-prettier, and detect-secrets in pre-commit hooks

### Operations

- Updated hotfix logic to run on a merge to a release branch
- CodeQL workflow uses a test matrix to scan all repos in the Covalent ecosystem

## [0.205.0-rc.0] - 2022-10-19

### Authors

- Alejandro Esquivel <ae@alejandro.ltd>
- Venkat Bala <15014089+venkatBala@users.noreply.github.com>
- Casey Jao <casey@agnostiq.ai>


### Changed

- Made `root_dispatch_id` nullable to circumvent migration issues with sqlite in certain platforms

### Operations

- Updated all CI Slack alerts to all go to the #covalent-ci channel

### Fixed

- Rendering newlines in ErrorCard on the UI for displaying error stacktraces
- VERSION incrementing logic in changelog
- Fixed v11 migration to use render as batch to make DROP operations compatible with sqlite

## [0.204.1-rc.0] - 2022-10-18

### Authors

- Alejandro Esquivel <ae@alejandro.ltd>
- Venkat Bala <15014089+venkatBala@users.noreply.github.com>
- Casey Jao <casey@agnostiq.ai>


### Fixed

- `covalent restart` honors the `sdk.no_cluster` setting

### Docs

- Updated RTD with details about the new AWS lambda executor interface

### Operations

- Removed PAUL_BLART check on build sdist step in release.yml
- Consolidated pre & stable build into one step in release.yml

## [0.204.0-rc.0] - 2022-10-17

### Authors

- Alejandro Esquivel <ae@alejandro.ltd>
- Prasanna Venkatesh <54540812+Prasy12@users.noreply.github.com>
- Co-authored-by: Aravind-psiog <aravind.prabaharan@psiog.com>
- Co-authored-by: Manjunath PV <manjunath.poilath@psiog.com>
- Co-authored-by: pre-commit-ci[bot] <66853113+pre-commit-ci[bot]@users.noreply.github.com>
- Co-authored-by: RaviPsiog <raviteja.gurram@psiog.com>
- Co-authored-by: RaviPsiog <ravieja.gurram@psiog.com>
- Aravind <100823292+Aravind-psiog@users.noreply.github.com>
- Co-authored-by: Prasy12 <prasanna.venkatesh@psiog.com>


### Operations

- Fixing the validate distribution step given changes in -rc0 suffix to version

### Added

- RTD for User Interface
- Minor GUI fixes
>>>>>>> ac612769

### Fixed

- Re-applying default executor fix post config file reunification

## [0.203.0-rc.0] - 2022-10-14

### Authors

- Prasanna Venkatesh <54540812+Prasy12@users.noreply.github.com>
- Co-authored-by: Aravind-psiog <aravind.prabaharan@psiog.com>
- Co-authored-by: kamalesh.suresh <kamalesh.suresh@psiog.com>
- Co-authored-by: pre-commit-ci[bot] <66853113+pre-commit-ci[bot]@users.noreply.github.com>
- Casey Jao <casey@agnostiq.ai>
- Scott Wyman Neagle <wymnea@protonmail.com>
- Co-authored-by: Scott Wyman Neagle <scott@agnostiq.ai>
- Co-authored-by: Alejandro Esquivel <ae@alejandro.ltd>
- Will Cunningham <wjcunningham7@users.noreply.github.com>
- Will Cunningham <wjcunningham7@gmail.com>


### Added 

- Ability to use terminal on the GUI.

### Fixed

- Exceptions when instantiating executors are handled
- Covalent start now waits for the server to settle before returning

### Operations

- updated hotfix logic to run on a merge to a release branch
- Fixing js github actions dist by re-building from develop
- Fixing syntax in describe action & compiled action manually

## [0.202.0] - 2022-10-11

### Authors

- Prasanna Venkatesh <54540812+Prasy12@users.noreply.github.com>
- Co-authored-by: ArunPsiog <arun.mukesh@psiog.com>
- Co-authored-by: kamalesh.suresh <kamalesh.suresh@psiog.com>
- Co-authored-by: Amalan Jenicious F <amalan.jenicious@psiog.com>
- Co-authored-by: Alejandro Esquivel <ae@alejandro.ltd>
- Casey Jao <casey@agnostiq.ai>


### Added

- Ability to view sublattices list as part of the main lattice
- Ability to view subalattices graph as part of main lattice


### Fixed

- Electron dependencies are no longer written twice to the DB during a workflow

## [0.201.0] - 2022-10-09

### Authors

- Venkat Bala <15014089+venkatBala@users.noreply.github.com>
- Will Cunningham <wjcunningham7@users.noreply.github.com>
- Co-authored-by: Scott Wyman Neagle <scott@agnostiq.ai>
- Co-authored-by: Alejandro Esquivel <ae@alejandro.ltd>
- Aravind <100823292+Aravind-psiog@users.noreply.github.com>
- Co-authored-by: Amalan Jenicious F <amalan.jenicious@psiog.com>
- Co-authored-by: kamalesh.suresh <kamalesh.suresh@psiog.com>
- Co-authored-by: Prasy12 <prasanna.venkatesh@psiog.com>
- Co-authored-by: ArunPsiog <arun.mukesh@psiog.com>
- Co-authored-by: pre-commit-ci[bot] <66853113+pre-commit-ci[bot]@users.noreply.github.com>
- Co-authored-by: Casey Jao <casey@agnostiq.ai>
- Co-authored-by: Will Cunningham <wjcunningham7@gmail.com>
- Okechukwu  Emmanuel Ochia <okechukwu@agnostiq.ai>
- Scott Wyman Neagle <wymnea@protonmail.com>


### Docs

- Added AWS Plugins RTD page

### Fixed

- Updated import statements in alembic `env.py` file to refer to updated location of `DataStore` class
- Imports in entry_point

### Docs

- Fixed the docstring for `get_node_error`

### Changed

- move `upsert_lattice_data()` to dispatcher
- move `upsert_electron_data()` to dispatcher
- move `insert_electron_dependency_data()` to dispatcher
- move `persist()` to dispatcher
- move `get_unique_id()` to dispatcher
- move `initialize_result_object()` to dispatcher

### Removed

- `get_node_value` from `Result`

### Tests

- Updated more functional tests

## [0.200.0] - 2022-10-05

### Authors

- Venkat Bala <15014089+venkatBala@users.noreply.github.com>
- Scott Wyman Neagle <scott@agnostiq.ai>
- Co-authored-by: Faiyaz Hasan <faiyaz@agnostiq.ai>
- Co-authored-by: Will Cunningham <wjcunningham7@gmail.com>
- Will Cunningham <wjcunningham7@users.noreply.github.com>
- Co-authored-by: Alejandro Esquivel <ae@alejandro.ltd>
- Co-authored-by: pre-commit-ci[bot] <66853113+pre-commit-ci[bot]@users.noreply.github.com>
- Aravind <100823292+Aravind-psiog@users.noreply.github.com>
- Co-authored-by: Amalan Jenicious F <amalan.jenicious@psiog.com>
- Co-authored-by: kamalesh.suresh <kamalesh.suresh@psiog.com>
- Co-authored-by: Prasy12 <prasanna.venkatesh@psiog.com>
- Co-authored-by: ArunPsiog <arun.mukesh@psiog.com>
- Co-authored-by: Casey Jao <casey@agnostiq.ai>
- Okechukwu  Emmanuel Ochia <okechukwu@agnostiq.ai>


## Docs

- Updated ECS Executor RTD with config & cloud resources table

### Added

- Ability to view the configuration file on the GUI as settings
- Ability to copy python objects for inputs and results for lattice and electrons

### Fixed

- Minor GUI bugs and improvements

### Docs

- Updated Lambda Executor RTD with config & cloud resources table
- Updated EC2, Braket, and Batch AWS Executors RTD with config & cloud resources table

### Operations

- Fixed syntax issues in `nightly.yml`
- Add `repository` arg to checkout in `version`
- fix `octokit` request action route, update env token
- create stable versions for stable releases
- add `fetch-depth: 0` to fetch entire history
- fix regex for matching version
- add `persist-credentials: false` in nightly
- Update `nightly` schedule to midnight EST
- Added CI for Ubuntu 22.04 / Python 3.8, 3.9
- Added CI for Centos 7 / Python 3.9
- Added experimental CI for Debian 11 / Python 3.11rc2
- Renamed Ubuntu images to Debian for accuracy
- Adding boilerplate workflow
- Syntax fixes in release.yml
- Verbose failure messages in boilerplate workflow
- Change license.yml to pip-license-checker action

## [0.199.0] - 2022-09-29

### Authors

- Venkat Bala <15014089+venkatBala@users.noreply.github.com>
- Co-authored-by: Will Cunningham <wjcunningham7@gmail.com>
- Co-authored-by: Scott Wyman Neagle <scott@agnostiq.ai>
- Will Cunningham <wjcunningham7@users.noreply.github.com>
- Sankalp Sanand <sankalp@agnostiq.ai>
- Casey Jao <casey@agnostiq.ai>
- Prasanna Venkatesh <54540812+Prasy12@users.noreply.github.com>
- Co-authored-by: Manjunath PV <manjunath.poilath@psiog.com>
- Co-authored-by: kamalesh.suresh <kamalesh.suresh@psiog.com>
- Co-authored-by: ArunPsiog <arun.mukesh@psiog.com>
- Co-authored-by: RaviPsiog <raviteja.gurram@psiog.com>
- Co-authored-by: pre-commit-ci[bot] <66853113+pre-commit-ci[bot]@users.noreply.github.com>
- Co-authored-by: Faiyaz Hasan <faiyaz@agnostiq.ai>
- Co-authored-by: Alejandro Esquivel <ae@alejandro.ltd>

### Tests

- Fixed `asserts` in stress tests
- Added unit tests for `defaults.py`
- Updated `test_sync()` to match the new function signature.

### Added

- `requirements-client.txt` file added.
- Logs tab on the GUI which displays the covalent logs and also the ability to download the log file.
- Missing copyrights to the file transfer module.

### Fixed

- Config file is now locked during reads and writes to mitigate concurrency issues
- In `defaults.py/get_default_executor`, condition to return `local` or `dask` is now fixed
- Strip "/" from the S3 bucket download "from file path" and the upload "to file path"
- Correctly return stderr in get_node_result

### Changed

- Installation requirements are now split into client side and server side requirements' files.
- `setup.py` modified to install client side requirements only, if `COVALENT_SDK_ONLY` environment variable is present and `True`.
- Updated `requirements.txt` and `tests/requirements.txt`
- Updated `nbconvert` by dependabot
- Split the `ConfigManager` into `Client` and `Server` components
- Update the `set/get/update` config methods to distinguish between the client and server parts
- `get_all_node_results()` uses in memory `Result` instead of DB
- `get_all_node_outputs()` uses in memory Result instead of DB

### Removed

- The DB dependency in `sync()`
- The ability for `sync()` to wait for all dispatches.

### Docs

- Fixed a notebook which was not rendering

### Operations

- Updating all references to local workflows
- Adding `nightly.yml` workflow for nightly CI
- Updated triggers to `tests` and `changelog` workflows
- Enhanced pre-release workflows
- `codecov` passthrough jobs added for when tests are not run
- Tests are run on one platform on pushes to `develop` to keep codecov reports accurate
- Test matrix source triggers changed from `workflow_call` to `schedule` since contexts are inherited
- Removed badges workflow; version badge is now generated using the latest pre-release tag
- Removed unused `push_to_s3` workflow
- Workflows authenticate to AWS using OIDC with specific roles
- Only the recommended platform is tested on pull requests
- Update check blocks to assert the `workflow_call` event type is replaced with `schedule`
- Create a hotfix when pushing to a release branch
- Update nightly trigger to `hourly` for testing
- Update `changelog` action token to `COVALENT_OPS_BOT_TOKEN`
- Remove `benchmark` workflow from `nightly` schedule
- Removed payload dependency from changelog action so it can run on a schedule
- Remove `benchmark` workflow from `nightly` schedule

## [0.198.0] - 2022-09-14

### Authors

- Scott Wyman Neagle <scott@agnostiq.ai>
- Co-authored-by: Will Cunningham <wjcunningham7@gmail.com>


### Operations

- Fix `release.yml` workflow
- Adding a step in `release.yml/docker` job to trigger the AWS executor base image build in the remote repo `covalent-aws-plugins`
- Pass all the necessary inputs for the triggered workflow as part of the HTTP POST request body
- Added MacOS 12 to test matrix


### Changed

- Skipping stalling `dask_executor` functional test
- Database is initialized in `covalent_ui/app.py` instead of in the CLI's `start` method in order to support management via `start-stop-daemon`.
- Convert `COVALENT_SVC_PORT` to `int` when parsing env var
- Skipping stalling `dask_executor` functional test

### Added

- Modified `_DEFAULT_CONSTRAINT_VALUES` to a dataclass called `DefaultMetadataValues`, it is still used as a dictionary everywhere (named `DEFAULT_METADATA_VALUES` instead) but in an object-like manner.
- Modified `_DEFAULT_CONFIG` to also be a dataclass called `DefaultConfig`, which is initialized whenever needed and used like a dictionary (named `DEFAULT_CONFIG`).
- `ConfigManager` is now thread safe since it is initialized whenever needed instead of one object being accessed by multiple processes/threads leading to corruption of the config file.
- Using `contextlib.supress` to ignore `psutil.NoSuchProcess` errors instead of `try/except` with `pass`.
- Filter workflow dispatches by status on the GUI.
- Delete all workflow dispatches present in the database from the GUI and add filter level deletion of workflow dispatches as well. 
- Theme changes as part of latest wireframe.
- Factory functions to generate configurations and default metadata at the time when required. This is because certain values like default executors are only determined when the covalent server starts.
- Respecting the configuration options like default executor, no. of workers, developer mode, etc. when restarting the server.
- Unit tests for `remote_executor.py`
- Added alembic migrations script for DB schema v12
- Environment variables added to `defaults.py` in order to support system services
- Covalent OpenRC init script added

### Removed

- Deprecated `_DEFAULT_CONSTRAINTS_DEPRECATED` removed.
- Confusing `click` argument `no-cluster` instead of flag `--no-cluster` removed; this was also partially responsible for unexpected behaviour with using `no-cluster` option when starting covalent.

### Operations

- Fixed a bug in changelog.yml caused by passing a large list of commits as a var

### Tests

- Updated tests to reflect above changes.
- Updated more tests to DB schema v12
- Improved DB mocking in dispatcher tests

### Fixed

- Removed inheritance of `call_before` metadata related to file transfers from parent electron to collected nodes.
- Executor instances at runtime no longer inadvertently modify
  transport graph nodes when modifying their attributes.
- Syntax error in `tests.yml`

### Docs

- Updated AWS Lambda plugin rtd with mention to its limitations.
- Updated RTD concepts and tutorials to reflect new UI.

## [0.197.0] - 2022-09-08

### Authors

- Will Cunningham <wjcunningham7@users.noreply.github.com>
- Co-authored-by: Scott Wyman Neagle <scott@agnostiq.ai>
- Alejandro Esquivel <ae@alejandro.ltd>
- Co-authored-by: Will Cunningham <wjcunningham7@gmail.com>
- Aravind-psiog <100823292+Aravind-psiog@users.noreply.github.com>
- Faiyaz Hasan <faiyaz@agnostiq.ai>
- Co-authored-by: Venkat Bala <venkat@agnostiq.ai>
- Prasanna Venkatesh <54540812+Prasy12@users.noreply.github.com>
- Co-authored-by: Amalan Jenicious F <amalan.jenicious@psiog.com>
- Okechukwu  Emmanuel Ochia <okechukwu@agnostiq.ai>
- Co-authored-by: pre-commit-ci[bot] <66853113+pre-commit-ci[bot]@users.noreply.github.com>
- Casey Jao <casey@agnostiq.ai>


### Fixed

- Fixed missing lattice and result object attributes after rehydrating from datastore.

### Changed

- Implemented v12 of the DB schema

### Tests

- Enhanced DB tests to check faithfulness of persist and rehydrate operations

### Docs
- Update user interface docs for filter and delete features.
- Added credential management page

## [0.196.0] - 2022-09-07

### Authors

- Will Cunningham <wjcunningham7@users.noreply.github.com>
- Co-authored-by: Scott Wyman Neagle <scott@agnostiq.ai>
- Alejandro Esquivel <ae@alejandro.ltd>
- Co-authored-by: Will Cunningham <wjcunningham7@gmail.com>
- Aravind-psiog <100823292+Aravind-psiog@users.noreply.github.com>
- Faiyaz Hasan <faiyaz@agnostiq.ai>
- Co-authored-by: Venkat Bala <venkat@agnostiq.ai>
- Prasanna Venkatesh <54540812+Prasy12@users.noreply.github.com>
- Co-authored-by: Amalan Jenicious F <amalan.jenicious@psiog.com>
- Okechukwu  Emmanuel Ochia <okechukwu@agnostiq.ai>
- Co-authored-by: pre-commit-ci[bot] <66853113+pre-commit-ci[bot]@users.noreply.github.com>
- Casey Jao <casey@agnostiq.ai>


### Changed

- Sublattices are now run completely internally, without any HTTP calls.
- Lattice-level metadata is persisted atomically for sublattices.

## [0.195.0] - 2022-09-06

### Authors

- Will Cunningham <wjcunningham7@users.noreply.github.com>
- Co-authored-by: Scott Wyman Neagle <scott@agnostiq.ai>
- Alejandro Esquivel <ae@alejandro.ltd>
- Co-authored-by: Will Cunningham <wjcunningham7@gmail.com>
- Aravind-psiog <100823292+Aravind-psiog@users.noreply.github.com>
- Faiyaz Hasan <faiyaz@agnostiq.ai>
- Co-authored-by: Venkat Bala <venkat@agnostiq.ai>
- Prasanna Venkatesh <54540812+Prasy12@users.noreply.github.com>
- Co-authored-by: Amalan Jenicious F <amalan.jenicious@psiog.com>
- Okechukwu  Emmanuel Ochia <okechukwu@agnostiq.ai>
- Co-authored-by: pre-commit-ci[bot] <66853113+pre-commit-ci[bot]@users.noreply.github.com>
- Casey Jao <casey@agnostiq.ai>


### Changed

- `import covalent` no longer pulls in the server components

### Operations

- Fixed `tests.yml` where `RECOMMENDED_PLATFORM` was not properly set

## [0.194.0] - 2022-09-06

### Authors

- Will Cunningham <wjcunningham7@users.noreply.github.com>
- Co-authored-by: Scott Wyman Neagle <scott@agnostiq.ai>
- Alejandro Esquivel <ae@alejandro.ltd>
- Co-authored-by: Will Cunningham <wjcunningham7@gmail.com>
- Aravind-psiog <100823292+Aravind-psiog@users.noreply.github.com>
- Faiyaz Hasan <faiyaz@agnostiq.ai>
- Co-authored-by: Venkat Bala <venkat@agnostiq.ai>
- Prasanna Venkatesh <54540812+Prasy12@users.noreply.github.com>
- Co-authored-by: Amalan Jenicious F <amalan.jenicious@psiog.com>
- Okechukwu  Emmanuel Ochia <okechukwu@agnostiq.ai>
- Co-authored-by: pre-commit-ci[bot] <66853113+pre-commit-ci[bot]@users.noreply.github.com>
- Casey Jao <casey@agnostiq.ai>


### Operations

- Added a workflow which checks for missing or extra requirements
- Added pycln to pre-commit hooks #867

### Removed

- PyYAML
- tailer

## [0.193.0] - 2022-09-06

### Authors

- Will Cunningham <wjcunningham7@users.noreply.github.com>
- Co-authored-by: Scott Wyman Neagle <scott@agnostiq.ai>
- Alejandro Esquivel <ae@alejandro.ltd>
- Co-authored-by: Will Cunningham <wjcunningham7@gmail.com>
- Aravind-psiog <100823292+Aravind-psiog@users.noreply.github.com>
- Faiyaz Hasan <faiyaz@agnostiq.ai>
- Co-authored-by: Venkat Bala <venkat@agnostiq.ai>
- Prasanna Venkatesh <54540812+Prasy12@users.noreply.github.com>
- Co-authored-by: Amalan Jenicious F <amalan.jenicious@psiog.com>
- Okechukwu  Emmanuel Ochia <okechukwu@agnostiq.ai>
- Co-authored-by: pre-commit-ci[bot] <66853113+pre-commit-ci[bot]@users.noreply.github.com>
- Casey Jao <casey@agnostiq.ai>


### Changed

- Refactored executor base classes

### Operations

- pre-commit autoupdate

## [0.192.0] - 2022-09-02

### Authors

- Will Cunningham <wjcunningham7@users.noreply.github.com>
- Co-authored-by: Scott Wyman Neagle <scott@agnostiq.ai>
- Alejandro Esquivel <ae@alejandro.ltd>
- Co-authored-by: Will Cunningham <wjcunningham7@gmail.com>
- Aravind-psiog <100823292+Aravind-psiog@users.noreply.github.com>
- Faiyaz Hasan <faiyaz@agnostiq.ai>
- Co-authored-by: Venkat Bala <venkat@agnostiq.ai>
- Prasanna Venkatesh <54540812+Prasy12@users.noreply.github.com>
- Co-authored-by: Amalan Jenicious F <amalan.jenicious@psiog.com>
- Okechukwu  Emmanuel Ochia <okechukwu@agnostiq.ai>
- Co-authored-by: pre-commit-ci[bot] <66853113+pre-commit-ci[bot]@users.noreply.github.com>


### Changed

- Modified how `no_cluster` is passed to `app.py` from the CLI

## [0.191.0] - 2022-09-01

### Authors

- Will Cunningham <wjcunningham7@users.noreply.github.com>
- Co-authored-by: Scott Wyman Neagle <scott@agnostiq.ai>
- Alejandro Esquivel <ae@alejandro.ltd>
- Co-authored-by: Will Cunningham <wjcunningham7@gmail.com>
- Aravind-psiog <100823292+Aravind-psiog@users.noreply.github.com>
- Faiyaz Hasan <faiyaz@agnostiq.ai>
- Co-authored-by: Venkat Bala <venkat@agnostiq.ai>
- Prasanna Venkatesh <54540812+Prasy12@users.noreply.github.com>
- Co-authored-by: Amalan Jenicious F <amalan.jenicious@psiog.com>
- Okechukwu  Emmanuel Ochia <okechukwu@agnostiq.ai>
- Co-authored-by: pre-commit-ci[bot] <66853113+pre-commit-ci[bot]@users.noreply.github.com>


### Added

- Implementation of RemoteExecutor

## [0.190.0] - 2022-09-01

### Authors

- Will Cunningham <wjcunningham7@users.noreply.github.com>
- Co-authored-by: Scott Wyman Neagle <scott@agnostiq.ai>
- Alejandro Esquivel <ae@alejandro.ltd>
- Co-authored-by: Will Cunningham <wjcunningham7@gmail.com>
- Aravind-psiog <100823292+Aravind-psiog@users.noreply.github.com>
- Faiyaz Hasan <faiyaz@agnostiq.ai>
- Co-authored-by: Venkat Bala <venkat@agnostiq.ai>
- Prasanna Venkatesh <54540812+Prasy12@users.noreply.github.com>
- Co-authored-by: Amalan Jenicious F <amalan.jenicious@psiog.com>
- Okechukwu  Emmanuel Ochia <okechukwu@agnostiq.ai>


### Changed

- Renamed `BaseAsyncExecutor` and its references to `AsyncBaseExecutor`.

## [0.189.0] - 2022-08-31

### Authors

- Will Cunningham <wjcunningham7@users.noreply.github.com>
- Co-authored-by: Scott Wyman Neagle <scott@agnostiq.ai>
- Alejandro Esquivel <ae@alejandro.ltd>
- Co-authored-by: Will Cunningham <wjcunningham7@gmail.com>
- Aravind-psiog <100823292+Aravind-psiog@users.noreply.github.com>
- Faiyaz Hasan <faiyaz@agnostiq.ai>
- Co-authored-by: Venkat Bala <venkat@agnostiq.ai>
- Prasanna Venkatesh <54540812+Prasy12@users.noreply.github.com>
- Co-authored-by: Amalan Jenicious F <amalan.jenicious@psiog.com>


### Added

- Added capability to take screenshot of the graph with covalent logo on the GUI.

### Operations

- Changed the environment switches in tests.yml to be `true`/empty instead of 1/0

- Adding `benchmark.yml` workflow

### Tests

- Adding scripts in `tests/stress_tests/benchmarks`

## [0.188.0] - 2022-08-31

### Authors

- Will Cunningham <wjcunningham7@users.noreply.github.com>
- Co-authored-by: Scott Wyman Neagle <scott@agnostiq.ai>
- Alejandro Esquivel <ae@alejandro.ltd>
- Co-authored-by: Will Cunningham <wjcunningham7@gmail.com>
- Aravind-psiog <100823292+Aravind-psiog@users.noreply.github.com>


### Added

- Created a prototype of a production Dockerfile
- The old Dockerfile has been moved to Dockerfile.dev

### Docs

- Added db schema migration error guide in RTD
- Removed `get_data_store` from quantum chemistry tutorial #1046

### Operations

- Front-end test coverage measured and reported in CI
- Added reusable version action

- Added read the docs for user interface
 
## [0.187.0] - 2022-08-28

### Authors

- Prasanna Venkatesh <54540812+Prasy12@users.noreply.github.com>
- Co-authored-by: Kamalesh-suresh <kamalesh.suresh@psiog.com>
- Co-authored-by: Amalan Jenicious F <amalan.jenicious@psiog.com>
- Co-authored-by: pre-commit-ci[bot] <66853113+pre-commit-ci[bot]@users.noreply.github.com>

### Tests

- Fixed `test_using_executor_names` and `test_internal_sublattice_dispatch` tests to also work with `--no-cluster` option.

### Added

- Added test cases for front-end react components.

## [0.186.0] - 2022-08-25

### Authors

- Sankalp Sanand <sankalp@agnostiq.ai>
- Co-authored-by: Alejandro Esquivel <ae@alejandro.ltd>
- Venkat Bala <venkat@agnostiq.ai>
- Okechukwu  Emmanuel Ochia <okechukwu@agnostiq.ai>
- Co-authored-by: pre-commit-ci[bot] <66853113+pre-commit-ci[bot]@users.noreply.github.com>
- Co-authored-by: Will Cunningham <wjcunningham7@gmail.com>
- Co-authored-by: Scott Wyman Neagle <scott@agnostiq.ai>
- Venkat Bala <15014089+venkatBala@users.noreply.github.com>
- Aravind-psiog <100823292+Aravind-psiog@users.noreply.github.com>
- Co-authored-by: Kamalesh-suresh <kamalesh.suresh@psiog.com>
- Co-authored-by: Prasy12 <prasanna.venkatesh@psiog.com>

### Operations

- Fix conditional logic around dumping of `covalent` logs to stdout in test workflows
- Build test matrix by parsing configs from json
- Dump covalent logs if any of the tests step fail
- changed-files action uses the proper sha in version.yml

### Docs

- Added RTD and header for the AWS EC2 executor plugin.
- Refactored tutorials for better organization

### Added

- Added executor label, node id and node type to graph node UI

### Changed

- Runtime has been modified to be more precise on the lattice and electron sidebar

## [0.185.0] - 2022-08-23

### Authors

- Sankalp Sanand <sankalp@agnostiq.ai>
- Co-authored-by: Alejandro Esquivel <ae@alejandro.ltd>
- Venkat Bala <venkat@agnostiq.ai>

### Added

- Adding `load_tests` subdirectory to tests to facilitate execution of Covalent benchmarks during nightly runs
- Added `locust` requirements to tests `requirements.txt`

## [0.184.2] - 2022-08-23

### Authors

- Sankalp Sanand <sankalp@agnostiq.ai>
- Co-authored-by: Alejandro Esquivel <ae@alejandro.ltd>


### Fixed

- Switched the `render_as_batch` flag in the alembic env context so that `ALTER` commands are supported in SQLite migrations.

### Docs

- Updated custom executor RTD to show a simpler example

### Operations

- pre-commit autoupdate

## [0.184.1] - 2022-08-23

### Authors

- Alejandro Esquivel <ae@alejandro.ltd>
- Venkat Bala <venkat@agnostiq.ai>
- Co-authored-by: Scott Wyman Neagle <scott@agnostiq.ai>
- Casey Jao <casey@agnostiq.ai>
- Sankalp Sanand <sankalp@agnostiq.ai>


### Fixed

- Function's `__doc__` and `__name__` storage in dict/json for transportable object fixed.

### Tests

- Added unit test for the above fix.

## [0.184.0] - 2022-08-22

### Authors

- Alejandro Esquivel <ae@alejandro.ltd>
- Venkat Bala <venkat@agnostiq.ai>
- Co-authored-by: Scott Wyman Neagle <scott@agnostiq.ai>
- Casey Jao <casey@agnostiq.ai>


### Changed

- Electron metadata is serialized earlier during workflow construction
  to reduce unexpected executor pip requirements.
  
### Operations

- Updating conditional logic for the different steps in `release` workflow
- Dependabot update

### Docs

- Removed "How to synchronize lattices" section from RTD

## [0.183.0] - 2022-08-18

### Authors

- Scott Wyman Neagle <scott@agnostiq.ai>
- Venkat Bala <venkat@agnostiq.ai>


### Added

- Adding tests to update patch coverage for the `covalent logs` cli

### Changed

- Modify the `covalent logs` CLI handler to read logs line by line

### Operations

- Update release workflow
- Adding a `wait` input for the Conda action

## [0.182.2] - 2022-08-18

### Authors

- Scott Wyman Neagle <scott@agnostiq.ai>
- Will Cunningham <wjcunningham7@users.noreply.github.com>
- Alejandro Esquivel <ae@alejandro.ltd>
- Co-authored-by: Will Cunningham <wjcunningham7@gmail.com>
- Co-authored-by: Faiyaz Hasan <faiyaz@agnostiq.ai>


### Fixed

- CLI `service.py` tests to run without the server needing to be started.

### Docs

- Added `covalent db` cli command to API section of RTD

### Docs

- Fixed RTD downloads badge image to point to `covalent` rather than `cova`

### Operations

- Use conda skeleton action for build and upload

### Docs

- Updating WCI yaml with new file transfer protocols

## [0.182.1] - 2022-08-17

### Authors

- Will Cunningham <wjcunningham7@users.noreply.github.com>
- Venkat Bala <venkat@agnostiq.ai>
- Co-authored-by: santoshkumarradha <santosh@agnostiq.ai>
- Co-authored-by: pre-commit-ci[bot] <66853113+pre-commit-ci[bot]@users.noreply.github.com>
- Co-authored-by: Santosh kumar <29346072+santoshkumarradha@users.noreply.github.com>
- Co-authored-by: Scott Wyman Neagle <scott@agnostiq.ai>
- Prasanna Venkatesh <54540812+Prasy12@users.noreply.github.com>
- Co-authored-by: Will Cunningham <wjcunningham7@gmail.com>


### Fixed

- lattice.draw() fix on the GUI.

## [0.182.0] - 2022-08-17

### Authors

- Will Cunningham <wjcunningham7@users.noreply.github.com>
- Venkat Bala <venkat@agnostiq.ai>
- Co-authored-by: santoshkumarradha <santosh@agnostiq.ai>
- Co-authored-by: pre-commit-ci[bot] <66853113+pre-commit-ci[bot]@users.noreply.github.com>
- Co-authored-by: Santosh kumar <29346072+santoshkumarradha@users.noreply.github.com>
- Co-authored-by: Scott Wyman Neagle <scott@agnostiq.ai>


### Added

- Update RTD for `AWS Batch` executor
- Removed `AWS Lambda` executor RTD from this branch in order to keep changes atomic

### Changed

- Synced with latest develop

### Docs

- Adding RTD for `AWS Braket` executor
- Adding dropdown menu for the IAM policy
- Delete RTD for other cloud executor to keep changes atomic
- Renamed `executers` folder to `executors`

### Docs

- Updated short release notes

## [0.181.0] - 2022-08-17

### Authors

- Alejandro Esquivel <ae@alejandro.ltd>
- Will Cunningham <wjcunningham7@users.noreply.github.com>
- Scott Wyman Neagle <scott@agnostiq.ai>
- Venkat Bala <venkat@agnostiq.ai>
- Co-authored-by: santoshkumarradha <santosh@agnostiq.ai>
- Co-authored-by: pre-commit-ci[bot] <66853113+pre-commit-ci[bot]@users.noreply.github.com>
- Co-authored-by: Santosh kumar <29346072+santoshkumarradha@users.noreply.github.com>
- Co-authored-by: Will Cunningham <wjcunningham7@gmail.com>
- Prasanna Venkatesh <54540812+Prasy12@users.noreply.github.com>
- Co-authored-by: Kamalesh-suresh <kamalesh.suresh@psiog.com>
- Co-authored-by: Manjunath PV <manjunath.poilath@psiog.com>
- Co-authored-by: ArunPsiog <arun.mukesh@psiog.com>


### Changed

- Lazy loading mechanism on the GUI.

### Fixed

- Displaying electron executor and inputs information on the GUI.
- Animated spinner for running statuses on the GUI.

## Docs

- Add `AWSLambdaExecutor` RTD
- Update `api.rst` to include `cluster` CLI command option
- Added version migration guide section in RTD
- Update RTD for `AWS ECS` executor
- Remove AWS Lambda and Batch RTDs to keep changes atomic
- Adding dropdowns to IAM policy documents
- Updated compatibility matrix
- Updated pip, bash and callable deps how-to guides

### Operations

- NPM install on CentOS done explicitly
- `-y` flag for `conda install`

## [0.180.0] - 2022-08-16

### Authors

- Casey Jao <casey@agnostiq.ai>
- Co-authored-by: Alejandro Esquivel <ae@alejandro.ltd>
- Okechukwu  Emmanuel Ochia <okechukwu@agnostiq.ai>
- Scott Wyman Neagle <scott@agnostiq.ai>
- Co-authored-by: pre-commit-ci[bot] <66853113+pre-commit-ci[bot]@users.noreply.github.com>
- Co-authored-by: Will Cunningham <wjcunningham7@gmail.com>
- Sankalp Sanand <sankalp@agnostiq.ai>


### Removed

- Removed `ct.wait.LONG` etc. constants from covalent's init

### Changed

- `wait` in `_get_result_from_dispatcher` will now use `_results_manager.wait.EXTREME` if `True` has been passed to it.

### Operations

- Prettierified release.yml
- Cleaned up pre-commit-config.yml

### Docs

- Updated Bash Lepton tutorial to conform with the latest Lepton interface changes
- Disabling how-to guide for executing an electron with a specified Conda environment.
- Fixed "How To" for Python leptons

## [0.179.0] - 2022-08-16

### Authors



### Changed

- Changed terser package version on webapp yarn-lock file.

## [0.178.0] - 2022-08-15

### Authors

- Will Cunningham <wjcunningham7@users.noreply.github.com>
- Co-authored-by: Alejandro Esquivel <ae@alejandro.ltd>
- Casey Jao <casey@agnostiq.ai>


### Changed

- Dispatch workflows as asyncio tasks on the FastAPI event loop instead of in separate threads

### Fixed

- Deconflict wait enum with `ct.wait` function; `wait` -> `WAIT`

### Operations

- Conda package is built and tested on a nightly schedule
- Conda deployment step is added to `release.yml`
- Install yarn and npm on Ubuntu whenever the webapp needs to be built

## [0.177.0] - 2022-08-11

### Authors

- Scott Wyman Neagle <scott@agnostiq.ai>
- Co-authored-by: Faiyaz Hasan <faiyaz@agnostiq.ai>
- Casey Jao <casey@agnostiq.ai>
- Venkat Bala <venkat@agnostiq.ai>
- Co-authored-by: pre-commit-ci[bot] <66853113+pre-commit-ci[bot]@users.noreply.github.com>

### Removed

- `while True` in `app.get_result`

### Changed

- Flask route logic to return 503 when the result is not ready

### Tests

- results_manager tests

### Operations

- Fix conditional checks for `pre-release` and `stable` Covalent docker image builds

## [0.176.0] - 2022-08-11

### Authors

- Scott Wyman Neagle <scott@agnostiq.ai>
- Co-authored-by: Faiyaz Hasan <faiyaz@agnostiq.ai>
- Casey Jao <casey@agnostiq.ai>


### Operations

- Update precommit yaml.

### Removed

- `Lattice.check_consumables()`, `_TransportGraph.get_topologically_sorted_graph()`

### Operations

- Trigger webapp build if `build==true`

## [0.175.0] - 2022-08-11

### Authors

- Scott Wyman Neagle <scott@agnostiq.ai>
- Co-authored-by: Faiyaz Hasan <faiyaz@agnostiq.ai>
- Casey Jao <casey@agnostiq.ai>


### Operations

- Trigger Slack alert for failed tests on `workflow_run`

## [0.174.0] - 2022-08-11

### Authors

- Casey Jao <casey@agnostiq.ai>
- Alejandro Esquivel <ae@alejandro.ltd>


### Changed

- Changed return value for TransferFromRemote and TransferToRemote (download/upload) operations to be consistent and always return filepath tuples

### Docs

- Updated docs with File Transfer return value changes and `files` kwarg injections

### Fixed

- Fixed postprocessing workflows that return an electron with an incoming wait_for edge

## [0.173.0] - 2022-08-10

### Authors

- Sankalp Sanand <sankalp@agnostiq.ai>


### Added

- `--hard` and `--yes` flags added to `covalent purge` for hard purging (also deletes the databse) and autoapproving respectively.

### Changed

- `covalent purge` now shows the user a prompt informing them what dirs and files will be deleted.
- Improved shown messages in some commands.

### Tests

- Updated tests to reflect above changes.

## [0.172.0] - 2022-08-10

### Authors

- Will Cunningham <wjcunningham7@users.noreply.github.com>
- Prasanna Venkatesh <54540812+Prasy12@users.noreply.github.com>
- Co-authored-by: pre-commit-ci[bot] <66853113+pre-commit-ci[bot]@users.noreply.github.com>
- Co-authored-by: Aravind-psiog <100823292+Aravind-psiog@users.noreply.github.com>
- Co-authored-by: ArunPsiog <arun.mukesh@psiog.com>
- Co-authored-by: manjunath.poilath <manjunath.poilath@psiog.com>
- Co-authored-by: Kamalesh-suresh <kamalesh.suresh@psiog.com>
- Co-authored-by: Amalan Jenicious F <amalan.jenicious@psiog.com>
- Co-authored-by: M Shrikanth <shrikanth.mohan@psiog.com>
- Co-authored-by: Casey Jao <casey@agnostiq.ai>
- Co-authored-by: Aravind-psiog <aravind.prabaharan@psiog.com>
- Co-authored-by: Will Cunningham <wjcunningham7@gmail.com>
- Co-authored-by: Alejandro Esquivel <ae@alejandro.ltd>


### Changed

- Covalent dispatcher flask web apis ported to FastAPI in `covalent_dispatcher/_service/app.py`
- Unit tests written for Covalent dispatcher flask web apis ported to FastAPI in `covalent_dispatcher_tests/_service/app.test.py`
- Web apis of `covalent_ui` refactored to adhere to v11 DB schema
- Electron graph mini map has been moved next to controls on the GUI.
- Lattice status and count of completed & total electrons has been moved to the top of the graph on the GUI.
- Some of the Flask APIs earlier consumed by the GUI have been deprecated & removed from the code base.
- APIs exposed by the web app back end have been re-factored to adhere to the new DB schema v10

### Added

- Added count of dispatches by status on the dispatch list section of the GUI.
- APIs that the GUI consumes have been re-written using FastAPI. This includes re-factoring of older APIs and adding of new APIs.
- Added COVALENT_SERVER_IFACE_ANY flag for uvicorn to start with 0.0.0.0

### Docs

- ReadTheDocs landing page has been improved

## [0.171.0] - 2022-08-10

### Authors

- Casey Jao <casey@agnostiq.ai>
- Co-authored-by: Scott Wyman Neagle <scott@agnostiq.ai>

### Added

- Added `covalent migrate_legacy_result_object` command to save pickled Result objects to the DataStore

## [0.170.1] - 2022-08-09

### Authors

- Venkat Bala <venkat@agnostiq.ai>

### Fixed

- Remove `attr` import added inadvertently

### Tests

- Fix `start` cli test, update `set_config` call count

## [0.170.0] - 2022-08-08

### Authors

- Venkat Bala <venkat@agnostiq.ai>
- Co-authored-by: pre-commit-ci[bot] <66853113+pre-commit-ci[bot]@users.noreply.github.com>


### Changed

- Temporarily allow executor plugin variable name to be either in uppercase or lowercase

## [0.169.0] - 2022-08-08

### Authors

- Venkat Bala <venkat@agnostiq.ai>
- Co-authored-by: pre-commit-ci[bot] <66853113+pre-commit-ci[bot]@users.noreply.github.com>


### Added

- Adding a `covalent config` convenience CLI to quickly view retrive the covalent configuration

## [0.168.0] - 2022-08-08

### Authors

- Venkat Bala <venkat@agnostiq.ai>
- Co-authored-by: pre-commit-ci[bot] <66853113+pre-commit-ci[bot]@users.noreply.github.com>


### Added

- Adding `setup/teardown` methods as placeholders for any executor specific setup and teardown tasks

## [0.167.0] - 2022-08-08

### Authors

- Poojith U Rao <106616820+poojithurao@users.noreply.github.com>
- Co-authored-by: Venkat Bala <venkat@agnostiq.ai>
- Co-authored-by: Faiyaz Hasan <faiyaz@agnostiq.ai>
- Co-authored-by: pre-commit-ci[bot] <66853113+pre-commit-ci[bot]@users.noreply.github.com>
- Co-authored-by: Alejandro Esquivel <ae@alejandro.ltd>


### Added

- S3 File transfer strategy

### Fixed

- Adding maximum number of retries and timeout parameter to the get result http call.

## [0.166.0] - 2022-08-07

### Authors

- Venkat Bala <venkat@agnostiq.ai>


### Tests

- Update dask cli test to match Covalent Dask cluster configuration


### Changed

- Remove newline from log stream formatter for better log statment output
- Jsonify covalent cluster cli outputs

## [0.165.0] - 2022-08-06

### Authors

- Casey Jao <casey@agnostiq.ai>


### Changed

- Make `BaseExecutor` and `BaseAsyncExecutor` class siblings, not parent and child.

### Operations

- Only validate webapp if the webapp was built

### Tests

- Fixed randomly failing lattice json serialization test

## [0.164.0] - 2022-08-05

### Authors

- Sankalp Sanand <sankalp@agnostiq.ai>
- Faiyaz Hasan <faiyaz@agnostiq.ai>
- Co-authored-by: pre-commit-ci[bot] <66853113+pre-commit-ci[bot]@users.noreply.github.com>
- Co-authored-by: Venkat Bala <venkat@agnostiq.ai>
- Co-authored-by: Will Cunningham <wjcunningham7@gmail.com>


### Changed

- Use `update_config` to modify dask configuration from the cluster process
- Simplify `set_config` logic for dask configuration options on `covalent start`
- Removed default values from click options for dask configuration related values

### Added

- Configured default dask configuration options in `defaults.py`

### Fixed 

- Overwriting config address issue.

### Tests

- Moved misplaced functional/integration tests from the unit tests folder to their respective folders.
- All of the unit tests now use test DB instead of hitting a live DB.
- Updated `tests.yml` so that functional tests are run whenever tests get changed or github actions are changed.
- Several broken tests were also fixed.

## [0.163.0] - 2022-08-04

### Authors

- Alejandro Esquivel <ae@alejandro.ltd>
- Co-authored-by: Casey Jao <casey@agnostiq.ai>
- Will Cunningham <wjcunningham7@users.noreply.github.com>
- Co-authored-by: Scott Wyman Neagle <scott@agnostiq.ai>


### Added

- Added `rsync` dependency in `Dockerfile`

### Removed

- `Makefile` which was previously improperly committed

### Operations

- Functional tests are run only on `develop`
- `tests.yml` can be run manually provided a commit SHA
- `tests.yml` uses a `build` filter to conditionally install and build Covalent if build files are modified
- `docker.yml` is now only for dev work, and is manually triggered given an SHA
- `release.yml` is enhanced to push stable and pre-release images to a public ECR repo

## [0.162.0] - 2022-08-04

### Authors

- Alejandro Esquivel <ae@alejandro.ltd>
- Co-authored-by: Casey Jao <casey@agnostiq.ai>


### Changed

- Updated Base executor to support non-unique `retval_key`s, particularly for use in File Transfer where we may have several CallDeps with the reserved `retval_key` of value `files`.

## [0.161.2] - 2022-08-04

### Authors

- Alejandro Esquivel <ae@alejandro.ltd>
- Co-authored-by: pre-commit-ci[bot] <66853113+pre-commit-ci[bot]@users.noreply.github.com>


### Fixed

- Updated `covalent db migrations` to overwrite `alembic.ini` `script_location` with absolute path to migrations folder
- Updated `covalent db alembic [args]` command to use project root as `cwd` for alembic subprocess  

## [0.161.1] - 2022-08-03

### Authors

- Alejandro Esquivel <ae@alejandro.ltd>
- Scott Wyman Neagle <scott@agnostiq.ai>
- Co-authored-by: Faiyaz Hasan <faiyaz@agnostiq.ai>
- Poojith U Rao <106616820+poojithurao@users.noreply.github.com>
- Co-authored-by: Casey Jao <casey@agnostiq.ai>


### Fixed

- When a list was passed to an electron, the generated electron list
  had metadata copied from the electron. This was resulting in
  call_before and call_after functions being called by the electron
  list as well. The metadata (apart from executor) is now set to
  default values for the electron list.

## [0.161.0] - 2022-08-03

### Authors

- Alejandro Esquivel <ae@alejandro.ltd>
- Scott Wyman Neagle <scott@agnostiq.ai>
- Co-authored-by: Faiyaz Hasan <faiyaz@agnostiq.ai>


### Changed

- Replaced `Session(DispatchDB()._get_data_store().engine)` with `workflow_db.session()`

### Removed

- `DevDataStore` class from `datastore.py`
- workflows manager

## [0.160.1] - 2022-08-02

### Authors

- Alejandro Esquivel <ae@alejandro.ltd>
- Scott Wyman Neagle <scott@agnostiq.ai>


### Fixed

- `script_location` key not found issue when installing with pip (second attempt)

### Docs

- Remove migration guide reference from README

### Operations

- Explicitly check `release == true` in tests.yml

## [0.160.0] - 2022-08-02

### Authors

- Casey Jao <casey@agnostiq.ai>
- Co-authored-by: Faiyaz Hasan <faiyaz@agnostiq.ai>


### Changed

- `Executor.run()` now accepts a `task_metadata` dictionary. Current
  keys consist of `dispatch_id` and `node_id`.

## [0.159.0] - 2022-08-02

### Authors

- Casey Jao <casey@agnostiq.ai>
- Co-authored-by: Faiyaz Hasan <faiyaz@agnostiq.ai>


### Changed

- Database schema has been updated to v11

### Operations

- `paths-filter` will only be run on PRs, i.e on workflow runs, the whole test suite will be run.
- Removed retry action from running on `pytest` steps since they instead use `pytest` retries.
- `codecov.yml` added to enable carry-forward flags
- UI front-end is only built for pull requests when the source changes
- Packaging is only validated on the `develop` branch

## [0.158.0] - 2022-07-29

### Authors

- Okechukwu  Emmanuel Ochia <okechukwu@agnostiq.ai>
- Co-authored-by: Scott Wyman Neagle <scott@agnostiq.ai>
- Will Cunningham <wjcunningham7@users.noreply.github.com>
- Alejandro Esquivel <ae@alejandro.ltd>
- Co-authored-by: pre-commit-ci[bot] <66853113+pre-commit-ci[bot]@users.noreply.github.com>
- Casey Jao <casey@agnostiq.ai>
- Co-authored-by: Faiyaz Hasan <faiyaz@agnostiq.ai>


### Changed

- Construct the result object in the dispatcher `entry_point.py` module in order to avoid the Missing Latticed Id error so frequently.
- Update the sleep statement length to 0.1 seconds in the results.manager.

## [0.157.1] - 2022-07-29

### Authors

- Okechukwu  Emmanuel Ochia <okechukwu@agnostiq.ai>
- Co-authored-by: Scott Wyman Neagle <scott@agnostiq.ai>
- Will Cunningham <wjcunningham7@users.noreply.github.com>
- Alejandro Esquivel <ae@alejandro.ltd>
- Co-authored-by: pre-commit-ci[bot] <66853113+pre-commit-ci[bot]@users.noreply.github.com>
- Casey Jao <casey@agnostiq.ai>

### Fixed

- Pass non-kwargs to electrons in the correct order during dispatch.

## [0.157.0] - 2022-07-28

### Authors

- Okechukwu  Emmanuel Ochia <okechukwu@agnostiq.ai>
- Co-authored-by: Scott Wyman Neagle <scott@agnostiq.ai>
- Will Cunningham <wjcunningham7@users.noreply.github.com>
- Alejandro Esquivel <ae@alejandro.ltd>
- Co-authored-by: pre-commit-ci[bot] <66853113+pre-commit-ci[bot]@users.noreply.github.com>
- Casey Jao <casey@agnostiq.ai>


### Changed

- Expose a public `wait()` function compatible with both calling and dispatching lattices

### Docs

- Updated the RTD on `wait_for()` to use the static `wait()` function

### Operations

- pre-commit autoupdate

### Docs

- Changed the custom executor how-to to be shorter and more concise.
- Re-structured the docs

## [0.156.0] - 2022-07-27

### Authors

- Okechukwu  Emmanuel Ochia <okechukwu@agnostiq.ai>
- Co-authored-by: Scott Wyman Neagle <scott@agnostiq.ai>
- Will Cunningham <wjcunningham7@users.noreply.github.com>
- Alejandro Esquivel <ae@alejandro.ltd>
- Co-authored-by: pre-commit-ci[bot] <66853113+pre-commit-ci[bot]@users.noreply.github.com>


### Added

- Bash decorator is introduced
- Lepton commands can be specified as a list of strings rather than strings alone.

## [0.155.1] - 2022-07-26

### Authors

- Okechukwu  Emmanuel Ochia <okechukwu@agnostiq.ai>
- Co-authored-by: Scott Wyman Neagle <scott@agnostiq.ai>
- Will Cunningham <wjcunningham7@users.noreply.github.com>
- Alejandro Esquivel <ae@alejandro.ltd>
- Co-authored-by: pre-commit-ci[bot] <66853113+pre-commit-ci[bot]@users.noreply.github.com>


### Fixed

- `script_location` key not found issue when running alembic programatically

### Operations

- Fixed syntax errors in `stale.yml` and in `hotfix.yml`
- `docker.yml` triggered after version bump in `develop` instead of before
- Enhanced `tests.yml` to upload coverage reports by domain

## [0.155.0] - 2022-07-26

### Authors

- Alejandro Esquivel <ae@alejandro.ltd>


### Added

- Exposing `alembic {args}` cli commands through: `covalent db alembic {args}`

## [0.154.0] - 2022-07-25

### Authors

- Casey Jao <casey@agnostiq.ai>
- Co-authored-by: Venkat Bala <venkat@agnostiq.ai>
- Alejandro Esquivel <ae@alejandro.ltd>


### Added

- Added methods to programatically fetch information from Alembic without needing subprocess

## [0.153.1] - 2022-07-25

### Authors

- Casey Jao <casey@agnostiq.ai>
- Co-authored-by: Venkat Bala <venkat@agnostiq.ai>


### Fixed

- Stdout and stderr are now captured when using the dask executor.


### Tests

- Fixed Dask cluster CLI tests

## [0.153.0] - 2022-07-25

### Authors

- Faiyaz Hasan <faiyaz@agnostiq.ai>


### Added

- Helper function to load and save files corresponding to the DB filenames.

### Changed

- Files with .txt, .log extensions are stored as strings.
- Get result web request timeout to 2 seconds.

## [0.152.0] - 2022-07-25

### Authors

- Faiyaz Hasan <faiyaz@agnostiq.ai>
- Co-authored-by: Scott Wyman Neagle <scott@agnostiq.ai>


### Changed

- Pass default DataStore object to node value retrieval method in the Results object.

## [0.151.1] - 2022-07-22

### Authors

- Faiyaz Hasan <faiyaz@agnostiq.ai>
- Co-authored-by: Scott Wyman Neagle <scott@agnostiq.ai>


### Fixed

- Adding maximum number of retries and timeout parameter to the get result http call.
- Disabling result_webhook for now.

## [0.151.0] - 2022-07-22

### Authors

- Scott Wyman Neagle <scott@agnostiq.ai>
- Co-authored-by: Will Cunningham <wjcunningham7@gmail.com>
- Sankalp Sanand <sankalp@agnostiq.ai>


### Added

- `BaseAsyncExecutor` has been added which can be inherited by new async-aware executors.

### Changed

- Since tasks were basically submitting the functions to a Dask cluster by default, they have been converted into asyncio `Tasks` instead which support a far larger number of concurrent tasks than previously used `ThreadPool`.

- `tasks_pool` will still be used to schedule tasks which use non-async executors.

- Executor's `executor` will now receive a callable instead of a serialized function. This allows deserializing the function where it is going to be executed while providing a simplified `execute` at the same time.

- `uvloop` is being used instead of the default event loop of `asyncio` for better performance.

- Tests have also been updated to reflect above changes.

### Operations

- Made Santosh the sole owner of `/docs`

## [0.150.0] - 2022-07-22

### Authors

- Faiyaz Hasan <faiyaz@agnostiq.ai>


### Added

- Initialize database tables when the covalent server is started.

## [0.149.0] - 2022-07-21

### Authors

- Scott Wyman Neagle <scott@agnostiq.ai>
- Co-authored-by: Venkat Bala <venkat@agnostiq.ai>


### Removed

- `result.save()`
- `result._write_dispatch_to_python_file()`

## [0.148.0] - 2022-07-21

### Authors

- Alejandro Esquivel <ae@alejandro.ltd>


### Changed

- Changed DataStore default db path to correspond to dispatch db config path

### Operations

- Added workflow to stale and close pull requests


### Docs

- Fixed `get_metadata` calls in examples to remove `results_dir` argument
- Removed YouTube video temporarily

## [0.147.0] - 2022-07-21

### Authors

- Casey Jao <casey@agnostiq.ai>


### Changed

- Simplified interface for custom executors. All the boilerplate has
  been moved to `BaseExecutor`.

## [0.146.0] - 2022-07-20

### Authors

- Casey Jao <casey@agnostiq.ai>
- Co-authored-by: Venkat Bala <venkat@agnostiq.ai>
- Faiyaz Hasan <faiyaz@agnostiq.ai>



### Added

- Ensure that transportable objects are rendered correctly when printing the result object.

### Tests

- Check that user data is not unpickled by the Covalent server process

## [0.145.0] - 2022-07-20

### Authors

- Scott Wyman Neagle <scott@agnostiq.ai>
- Co-authored-by: Venkat Bala <venkat@agnostiq.ai>
- Co-authored-by: Faiyaz Hasan <faiyaz@agnostiq.ai>


### Removed

- `entry_point.get_result()`

### Changed

- get_result to query an HTTP endpoint instead of a DB session

## [0.144.0] - 2022-07-20

### Authors

- Will Cunningham <wjcunningham7@users.noreply.github.com>
- Co-authored-by: Scott Wyman Neagle <scott@agnostiq.ai>
- Alejandro Esquivel <ae@alejandro.ltd>


### Added

- Set up alembic migrations & added migration guide (`alembic/README.md`)

## [0.143.0] - 2022-07-19

### Authors

- Will Cunningham <wjcunningham7@users.noreply.github.com>
- Co-authored-by: Scott Wyman Neagle <scott@agnostiq.ai>


### Changed

- Installation will fail if `cova` is installed while trying to install `covalent`.

## [0.142.0] - 2022-07-19

### Authors

- Poojith U Rao <106616820+poojithurao@users.noreply.github.com>
- Co-authored-by: Will Cunningham <wjcunningham7@gmail.com>
- Anna Hughes <annagwen42@gmail.com>
- Co-authored-by: Poojith <poojith@agnostiq.ai>
- Co-authored-by: Scott Wyman Neagle <scott@agnostiq.ai>
- Casey Jao <casey@agnostiq.ai>
- Co-authored-by: Venkat Bala <venkat@agnostiq.ai>
- Co-authored-by: pre-commit-ci[bot] <66853113+pre-commit-ci[bot]@users.noreply.github.com>
- Faiyaz Hasan <faiyaz@agnostiq.ai>


### Added

- `electron_num`, `completed_electron_num` fields to the Lattice table.

## [0.141.0] - 2022-07-19

### Authors

- Poojith U Rao <106616820+poojithurao@users.noreply.github.com>
- Co-authored-by: Will Cunningham <wjcunningham7@gmail.com>
- Anna Hughes <annagwen42@gmail.com>
- Co-authored-by: Poojith <poojith@agnostiq.ai>
- Co-authored-by: Scott Wyman Neagle <scott@agnostiq.ai>
- Casey Jao <casey@agnostiq.ai>
- Co-authored-by: Venkat Bala <venkat@agnostiq.ai>
- Co-authored-by: pre-commit-ci[bot] <66853113+pre-commit-ci[bot]@users.noreply.github.com>


### Changed

- Deprecate topological sort in favor of inspect in-degree of nodes until they are zero before dispatching task
- Use deepcopy to generate a copy of the metadata dictionary before saving result object to the database

### Docs

- Adding incomplete pennylane kernel tutorial
- Adding quantum ensemble tutorial

## [0.140.0] - 2022-07-19

### Authors

- Faiyaz Hasan <faiyaz@agnostiq.ai>
- Co-authored-by: Venkat Bala <venkat@agnostiq.ai>


### Added

- Fields `deps_filename`, `call_before_filename` and `call_after_filename` to the `Electron` table.
- Re-write the deps / call before and after file contents when inserting / updating electron record in the database.

### Changed

- Modify the test and implementation logic of inserting the electron record with these new fields.
- Field `key` to `key_filename` in `Electron` table.

## [0.139.1] - 2022-07-19

### Authors

- Divyanshu Singh <55018955+divshacker@users.noreply.github.com>
- Co-authored-by: Scott Wyman Neagle <wymnea@protonmail.com>
- Co-authored-by: Scott Wyman Neagle <scott@agnostiq.ai>
- Co-authored-by: Will Cunningham <wjcunningham7@users.noreply.github.com>


### Fixed

- Fixes Reverse IP problem. All References to `0.0.0.0` are changed to `localhost` . More details can be found [here](https://github.com/AgnostiqHQ/covalent/issues/202)

## [0.139.0] - 2022-07-19

### Authors

- Venkat Bala <venkat@agnostiq.ai>
- Co-authored-by: Scott Wyman Neagle <scott@agnostiq.ai>
- Faiyaz Hasan <faiyaz@agnostiq.ai>
- Co-authored-by: Will Cunningham <wjcunningham7@gmail.com>


### Added

- Columns `is_active` in the lattice, eLectron and Electron dependency tables.

### Docs

- Adding a RTD tutorial/steps on creating a custom executor

## [0.138.0] - 2022-07-19

### Authors

- Anna Hughes <annagwen42@gmail.com>
- Co-authored-by: Will Cunningham <wjcunningham7@gmail.com>
- Will Cunningham <wjcunningham7@users.noreply.github.com>
- Co-authored-by: Venkat Bala <venkat@agnostiq.ai>


### Added

- Docker build workflow

### Changed

- Dockerfile uses multi-stage build

### Docs

- New tutorial demonstrating how to solve the MaxCut Problem with QAOA and Covalent

## [0.137.0] - 2022-07-19

### Authors

- Prasanna Venkatesh <54540812+Prasy12@users.noreply.github.com>
- Co-authored-by: Alejandro Esquivel <ae@alejandro.ltd>


### Added

- Ability to hide/show labels on the graph
- Graph layout with elk configurations

### Changed

- Changed API socket calls interval for graph optimization.

### Tests

- Disabled several dask functional tests

## [0.136.0] - 2022-07-18

### Authors

- Scott Wyman Neagle <scott@agnostiq.ai>
- Co-authored-by: Faiyaz Hasan <faiyaz@agnostiq.ai>


### Changed

- Result.save() has been deprecated in favor of Result.persist() and querying the database directly.

## [0.135.0] - 2022-07-18

### Authors

- Casey Jao <casey@agnostiq.ai>
- Co-authored-by: Scott Wyman Neagle <scott@agnostiq.ai>
- Co-authored-by: Alejandro Esquivel <ae@alejandro.ltd>


### Operations

- Psiog is only codeowner of js files
- Fix in changelog action to handle null author when a bot is committing

### Added

- Support injecting return values of calldeps into electrons during workflow execution

## [0.134.0] - 2022-07-15

### Authors

- Casey Jao <casey@agnostiq.ai>
- Co-authored-by: Scott Wyman Neagle <scott@agnostiq.ai>


### Changed

- Covalent server can now process workflows without having their deps installed

## [0.133.0] - 2022-07-15

### Authors

- Will Cunningham <wjcunningham7@users.noreply.github.com>


### Removed

- Removed the deprecated function `draw_inline` as well as the `matplotlib` dependency.

### Operations

- Fixing the retry block for tests

## [0.132.0] - 2022-07-14

### Authors

- Will Cunningham <wjcunningham7@users.noreply.github.com>


### Added

- Bash lepton support reintroduced with some UX modifications to the Lepton class. Leptons which use scripting languages can be specified as either (1) a command run in the shell/console or (2) a call to a function in a library/script. Leptons which use compiled languages must specify a library and a function name.
- The keyword argument `display_name` can be used to override the name appearing in the UI. Particularly useful when the lepton is a command.
- All arguments except for language are now keyword arguments.
- Keyword arguments passed to a Bash lepton are understood to define environment variables within the shell.
- Non-keyword arguments fill in `$1`, `$2`, etc.
- Named outputs enumerate variables within the shell which will be returned to the user. These can be either `Lepton.OUTPUT` or `Lepton.INPUT_OUTPUT` types.

### Added

- New fields to the decomposed result object Database: 

## [0.131.0] - 2022-07-13

### Authors

- Sankalp Sanand <sankalp@agnostiq.ai>
- Co-authored-by: Venkat Bala <venkat@agnostiq.ai>


### Fixed

- `covalent --version` now looks for `covalent` metadata instead of `cova`

### Tests

- Updated the cli test to include whether the correct version number is shown when `covalent --version` is run

### Added

- Method to write electron id corresponding to sublattices in `execution.py` when running `_run_task`.

## [0.130.0] - 2022-07-12

### Authors

- Venkat Bala <venkat@agnostiq.ai>
- Co-authored-by: Scott Wyman Neagle <scott@agnostiq.ai>

### Changed

- Ignoring tests for `cancel_dispatch` and `construct_bash`
- Create a dummy requirements.txt file for pip deps tests
- Fix version of `Werkzeug` package to avoid running into ValueError (unexpected kwarg `as_tuple`)
- Update `customization` how to test by specifying the section header `sdk`

## [0.129.0] - 2022-07-12

### Authors

- Sankalp Sanand <sankalp@agnostiq.ai>
- Co-authored-by: Alejandro Esquivel <ae@alejandro.ltd>

### Added

- Support for `wait_for` type edges when two electrons are connected by their execution side effects instead of output-input relation.

### Changed

- `active_lattice.electron_outputs` now contains the node ids as well for the electron which is being post processed.

## [0.128.1] - 2022-07-12

### Authors

- Faiyaz Hasan <faiyaz@agnostiq.ai>


### Fixed

- `Result.persist` test in `result_test.py`.
- Electron dependency `arg_index` is changed back to Nullable.

## [0.128.0] - 2022-07-12

### Authors

- Okechukwu  Emmanuel Ochia <okechukwu@agnostiq.ai>
- Co-authored-by: Casey Jao <casey@agnostiq.ai>
- Co-authored-by: Alejandro Esquivel <ae@alejandro.ltd>
- Co-authored-by: pre-commit-ci[bot] <66853113+pre-commit-ci[bot]@users.noreply.github.com>

### Added

- File transfer support for leptons

## [0.127.0] - 2022-07-11

### Authors

- Scott Wyman Neagle <scott@agnostiq.ai>
- Co-authored-by: Faiyaz Hasan <faiyaz@agnostiq.ai>
- Co-authored-by: Venkat Bala <venkat@agnostiq.ai>


### Added

- When saving to DB, also persist to the new DB if running in develop mode

### Tests

- Flask app route tests

## [0.126.0] - 2022-07-11

### Authors

- Will Cunningham <wjcunningham7@users.noreply.github.com>
- Alejandro Esquivel <ae@alejandro.ltd>
- Co-authored-by: pre-commit-ci[bot] <66853113+pre-commit-ci[bot]@users.noreply.github.com>
- Co-authored-by: Sankalp Sanand <sankalp@agnostiq.ai>


### Added

- Added Folder class
- Added internal call before/after deps to execute File Transfer operations pre/post electron execution.

### Operations

- Enhanced hotfix action to create branches from existing commits

## [0.125.0] - 2022-07-09

### Authors

- Okechukwu  Emmanuel Ochia <okechukwu@agnostiq.ai>
- Co-authored-by: pre-commit-ci[bot] <66853113+pre-commit-ci[bot]@users.noreply.github.com>
- Co-authored-by: Alejandro Esquivel <ae@alejandro.ltd>
- Venkat Bala <venkat@agnostiq.ai>
- Co-authored-by: Okechukwu Ochia <emmirald@gmail.com>
- Co-authored-by: Scott Wyman Neagle <scott@agnostiq.ai>


### Added

- Dask Cluster CLI functional/unit tests

### Docs

- Updated RTD concepts, how-to-guides, and api docs with electron dependencies.

### Operations

- Separate out running tests and uploading coverage report to circumvent bug in
  retry action

## [0.124.0] - 2022-07-07

### Authors

- Will Cunningham <wjcunningham7@users.noreply.github.com>
- Co-authored-by: Scott Wyman Neagle <scott@agnostiq.ai>
- Faiyaz Hasan <faiyaz@agnostiq.ai>


### Added

- `Result.persist` method in `covalent/_results_manager/result.py`.

### Operations

- Package pre-releases go to `covalent` instead of `cova` on PyPI.

## [0.123.0] - 2022-07-07

### Authors

- Scott Wyman Neagle <scott@agnostiq.ai>
- Co-authored-by: Faiyaz Hasan <faiyaz@agnostiq.ai>
- Will Cunningham <wjcunningham7@users.noreply.github.com>
- Alejandro Esquivel <ae@alejandro.ltd>
- Co-authored-by: pre-commit-ci[bot] <66853113+pre-commit-ci[bot]@users.noreply.github.com>


### Added

- Added Folder class
- Added internal call before/after deps to execute File Transfer operations pre/post electron execution.

### Operations

- `codeql.yml` and `condabuild.yml` run nightly instead of on every PR.
- Style fixes in changelog

## [0.122.1] - 2022-07-06

### Authors

Will Cunningham <wjcunningham7@users.noreply.github.com>
Co-authored-by: Scott Wyman Neagle <scott@agnostiq.ai>


### Operations

- Added license scanner action
- Pre-commit autoupdate

### Tests

- Tests for running workflows with more than one iteration

### Fixed

- Attribute error caused by attempts to retrieve the name from the node function when the node function is set to None

## [0.122.0] - 2022-07-04

### Authors

Faiyaz Hasan <faiyaz@agnostiq.ai>
Co-authored-by: pre-commit-ci[bot] <66853113+pre-commit-ci[bot]@users.noreply.github.com>


### Added

- `covalent/_results_manager/write_result_to_db.py` module and methods to insert / update data in the DB.
- `tests/covalent_tests/results_manager_tests/write_result_to_db_test.py` containing the unit tests for corresponding functions.

### Changed

- Electron `type` column to a string type rather than an `ElectronType` in DB models.
- Primary keys from `BigInteger` to `Integer` in DB models.

## [0.121.0] - 2022-07-04

### Authors

Will Cunningham <wjcunningham7@users.noreply.github.com>
Co-authored-by: Alejandro Esquivel <ae@alejandro.ltd>
Co-authored-by: pre-commit-ci[bot] <66853113+pre-commit-ci[bot]@users.noreply.github.com>


### Removed

- Unused requirements `gunicorn` and `eventlet` in `requirements.txt` as well as `dask` in `tests/requirements.txt`, since it is already included in the core requirements.

### Docs

- Updated the compatibility matrix in the docs.

## [0.120.0] - 2022-07-04

### Authors

Okechukwu  Emmanuel Ochia <okechukwu@agnostiq.ai>
Co-authored-by: Venkat Bala <venkat@agnostiq.ai>
Co-authored-by: pre-commit-ci[bot] <66853113+pre-commit-ci[bot]@users.noreply.github.com>
Co-authored-by: Scott Wyman Neagle <scott@agnostiq.ai>


### Added

- Adding `cluster` CLI options to facilitate interacting with the backend Dask cluster
- Adding options to `covalent start` to enable specifying number of workers, memory limit and threads per worker at cluster startup

### Changed

- Update `DaskAdminWorker` docstring with better explanation

## [0.119.1] - 2022-07-04

### Authors

Scott Wyman Neagle <scott@agnostiq.ai>
Casey Jao <casey@agnostiq.ai>


### Fixed

- `covalent status` checks if the server process is still alive.

### Operations

- Updates to changelog logic to handle multiple authors

## [0.119.0] - 2022-07-03
### Authors
@cjao 


### Added

- Introduce support for pip dependencies

## [0.118.0] - 2022-07-02
### Authors
@AlejandroEsquivel 


### Added

- Introduced File, FileTransfer, and FileTransferStrategy classes to support various File Transfer use cases prior/post electron execution

## [0.117.0] - 2022-07-02
### Authors
@Emmanuel289 


### Added

- Included retry action in 'tests.yaml' workflow.

## [0.116.0] - 2022-06-29
### Authors
@Prasy12 

### Changed

- Changed API socket calls interval for graph optimization.

### Added

- Ability to change to different layouts from the GUI.

## [0.115.0] - 2022-06-28
### Authors
@cjao 


### Added

- Introduce support for `call_before`, `call_after`, and bash dependencies

### Operations

- Unit tests performed on Python 3.10 on Ubuntu and MacOS images as well as 3.9 on MacOS
- Updated codeowners so that AQ Engineers doesn't own this CHANGELOG
- pre-commit autoupdate

## [0.114.0] - 2022-06-23
### Authors
@dependabot[bot] 


### Changed

- Changed eventsource version on webapp yarn-lock file.

### Operations

- Added Github push changelog workflow to append commiters username
- Reusable JavaScript action to parse changelog and update version

## [0.113.0] - 2022-06-21

### Added

- Introduce new db models and object store backends

### Operations

- Syntax fix in hotfix.yml

### Docs

- Added new tutorial: Linear and convolutional autoencoders

## [0.112.0] - 2022-06-20

### Changed

- Changed async version on webapp package-lock file.

## [0.111.0] - 2022-06-20

### Changed

- Changed eventsource version on webapp package-lock file.

### Docs

- Added new tutorial: Covalentified version of the Pennylane Variational Classifier tutorial.

## [0.110.3] - 2022-06-17

### Fixed

- Fix error when parsing electron positional arguments in workflows

### Docs

- Remove hardcoding version info in README.md

## [0.110.2] - 2022-06-10

### Docs

- Fix MNIST tutorial
- Fix Quantum Gravity tutorial
- Update RTD with migration guide compatible with latest release
- Convert all references to `covalent start` from Jupyter notebooks to markdown statements
- Update release notes summary in README.md
- Fixed display issues with figure (in dark mode) and bullet points in tutorials

### Operations

- Added a retry block to the webapp build step in `tests.yml`

## [0.110.1] - 2022-06-10

### Fixed

- Configure dask to not use daemonic processes when creating a cluster

### Operations

- Sync the VERSION file within `covalent` directory to match the root level VERSION
- Manually patch `covalent/VERSION`

## [0.110.0] - 2022-06-10

### Changed

- Web GUI list size and status label colors changed.
- Web GUI graph running icon changed to non-static icon.

### Docs

- Removed references to the Dask executor in RTD as they are no longer needed.

## [0.109.1] - 2022-06-10

### Fixed

- `covalent --version` now works for PyPI releases

## [0.109.0] - 2022-06-10

### Docs

- Update CLI help statements

### Added

- Add CLI functionality to start covalent with/without Dask
- Add CLI support to parse `covalent_ui.log` file

### Operations

- Updating codeowners to establish engineering & psiog ownership

### Docs

- Added new tutorial: Training quantum embedding kernels for classification.

## [0.108.0] - 2022-06-08

### Added

- WCI yaml file

### Docs

- Add pandoc installation updates to contributing guide

## [0.107.0] - 2022-06-07

### Changed

- Skipping stdout/stderr redirection tests until implemented in Dask parent process

### Added

- Simplifed starting the dask cluster using `multiprocessing`
- Added `bokeh==2.4.3` to requirements.txt to enable view Dask dashboard

### Fixed

- Changelog-reminder action now works for PRs from forks.

## [0.106.2] - 2022-06-06

### Fixed

- Specifying the version for package `furo` to `2022.4.7` to prevent breaking doc builds

### Docs

- Added new tutorial: Using Covalent with PennyLane for hybrid computation.

## [0.106.1] - 2022-06-01

### Fixed

- Changelog-reminder action now works for PRs from forks

### Docs

- Removed references to microservices in RTD
- Updated README.md.
- Changed `ct.electron` to `ct.lattice(executor=dask_executor)` in MNIST classifier tutorial

## [0.106.0] - 2022-05-26

### Changed

- Visual theme for Webapp GUI changed in accordance to new theme
- Fonts, colors, icons have been updated

## [0.105.0] - 2022-05-25

### Added

- Add a pre-commit hook for `detect-secrets`.
- Updated the actions in accordance with the migration done in the previous version.

## [0.104.0] - 2022-05-23

### Changed

- Services have been moved to a different codebase. This repo is now hosting the Covalent SDK, local dispatcher backend, Covalent web GUI, and documentation. Version is bumped to `0.104.0` in order to avoid conflicts.
- Update tests to match the current dispatcher api
- Skip testing dask executor until dask executor plugin is made public
- Using 2 thread pools to manage multiple workflows better and the other one for executing electrons in parallel.

### Fixed

- Add psutil and PyYAML to requirements.txt
- Passing the same Electron to multiple inputs of an Electron now works. UI fix pending.
- Dask from `requirements.txt`.

### Removed

- Asyncio usage for electron level concurrency.
- References to dask

### Added

- Functional test added for dask executor with the cluster running locally.
- Scalability tests for different workflows and workflow sizes under `tests/stress_tests/scripts`
- Add sample performance testing workflows under `tests/stress_tests`
- Add pipelines to continuously run the tutorial notebooks
- Create notebook with tasks from RTD

## [0.32.3] - 2022-03-16

### Fixed

- Fix missing UI graph edges between parameters and electrons in certain cases.
- Fix UI crashes in cases where legacy localStorage state was being loaded.

## [0.32.2] - 2022-03-16

### Added

- Images for graphs generated in tutorials and how-tos.
- Note for quantum gravity tutorial to tell users that `tensorflow` doesn't work on M1 Macs.
- `Known Issues` added to `README.md`

### Fixed

- `draw` function usage in tutorials and how-tos now reflects the UI images generated instead of using graphviz.
- Images now render properly in RTD of how-tos.

### Changed

- Reran all the tutorials that could run, generating the outputs again.

## [0.32.1] - 2022-03-15

### Fixed

- CLI now starts server directly in the subprocess instead of as a daemon
- Logs are provided as pipes to Popen instead of using a shell redirect
- Restart behavior fixed
- Default port in `covalent_ui/app.py` uses the config manager

### Removed

- `_graceful_restart` function no longer needed without gunicorn

## [0.32.0] - 2022-03-11

### Added

- Dispatcher microservice API endpoint to dispatch and update workflow.
- Added get runnable task endpoint.

## [0.31.0] - 2022-03-11

### Added

- Runner component's main functionality to run a set of tasks, cancel a task, and get a task's status added to its api.

## [0.30.5] - 2022-03-11

### Updated

- Updated Workflow endpoints & API spec to support upload & download of result objects as pickle files

## [0.30.4] - 2022-03-11

### Fixed

- When executing a task on an alternate Conda environment, Covalent no longer has to be installed on that environment. Previously, a Covalent object (the execution function as a TransportableObject) was passed to the environment. Now it is deserialized to a "normal" Python function, which is passed to the alternate Conda environment.

## [0.30.3] - 2022-03-11

### Fixed

- Fixed the order of output storage in `post_process` which should have been the order in which the electron functions are called instead of being the order in which they are executed. This fixes the order in which the replacement of function calls with their output happens, which further fixes any discrepencies in the results obtained by the user.

- Fixed the `post_process` test to check the order as well.

## [0.30.2] - 2022-03-11

### Changed

- Updated eventlet to 0.31.0

## [0.30.1] - 2022-03-10

### Fixed

- Eliminate unhandled exception in Covalent UI backend when calling fetch_result.

## [0.30.0] - 2022-03-09

### Added

- Skeleton code for writing the different services corresponding to each component in the open source refactor.
- OpenAPI specifications for each of the services.

## [0.29.3] - 2022-03-09

### Fixed

- Covalent UI is built in the Dockerfile, the setup file, the pypi workflow, the tests workflow, and the conda build script.

## [0.29.2] - 2022-03-09

### Added

- Defaults defined in executor plugins are read and used to update the in-memory config, as well as the user config file. But only if the parameter in question wasn't already defined.

### Changed

- Input parameter names and docstrings in _shared_files.config.update_config were changed for clarity.

## [0.29.1] - 2022-03-07

### Changed

- Updated fail-fast strategy to run all tests.

## [0.29.0] - 2022-03-07

### Added

- DispatchDB for storing dispatched results

### Changed

- UI loads dispatches from DispatchDB instead of browser local storage

## [0.28.3] - 2022-03-03

### Fixed

Installed executor plugins don't have to be referred to by their full module name. Eg, use "custom_executor", instead of "covalent_custom_plugin.custom_executor".

## [0.28.2] - 2022-03-03

### Added

- A brief overview of the tutorial structure in the MNIST classification tutorial.

## [0.28.1] - 2022-03-02

### Added

- Conda installation is only supported for Linux in the `Getting Started` guide.
- MNIST classifier tutorial.

### Removed

- Removed handling of default values of function parameters in `get_named_params` in `covalent/_shared_files/utils.py`. So, it is actually being handled by not being handled since now `named_args` and `named_kwargs` will only contain parameters that were passed during the function call and not all of them.

## [0.28.0] - 2022-03-02

### Added

- Lepton support, including for Python modules and C libraries
- How-to guides showing how to use leptons for each of these

## [0.27.6] - 2022-03-01

### Added

- Added feature development basic steps in CONTRIBUTING.md.
- Added section on locally building RTD (read the docs) in the contributing guide.

## [0.27.5] - 2022-03-01

### Fixed

- Missing UI input data after backend change - needed to be derived from graph for electrons, lattice inputs fixed on server-side, combining name and positional args
- Broken UI graph due to variable->edge_name renaming
- Missing UI executor data after server-side renaming

## [0.27.4] - 2022-02-28

### Fixed

- Path used in `covalent/executor/__init__.py` for executor plugin modules needed updating to `covalent/executor/executor_plugins`

### Removed

- Disabled workflow cancellation test due to inconsistent outcomes. Test will be re-enabled after cancellation mechanisms are investigated further.

## [0.27.3] - 2022-02-25

### Added

- Added `USING_DOCKER.md` guide for running docker container.
- Added cli args to covalent UI flask server `covalent_ui/app.py` to modify port and log file path.

### Removed

- Removed gunicorn from cli and Dockerfile.

### Changed

- Updated cli `covalent_dispatcher/_cli/service.py` to run flask server directly, and removed dispatcher and UI flags.
- Using Flask blueprints to merge Dispatcher and UI servers.
- Updated Dockerfile to run flask server directly.
- Creating server PID file manually in `covalent_dispatcher/_cli/service.py`.
- Updated tests and docs to reflect merged servers.
- Changed all mentions of port 47007 (for old UI server) to 48008.

## [0.27.2] - 2022-02-24

### Changed

- Removed unnecessary blockquotes from the How-To guide for creating custom executors
- Changed "Covalent Cloud" to "Covalent" in the main code text

## [0.27.1] - 2022-02-24

### Removed

- Removed AQ-Engineers from CODEOWNERS in order to fix PR review notifications

## [0.27.0] - 2022-02-24

### Added

- Support for positional only, positional or keyword, variable positional, keyword only, variable keyword types of parameters is now added, e.g an electron can now use variable args and variable kwargs if the number/names of parameters are unknown during definition as `def task(*args, **kwargs)` which wasn't possible before.

- `Lattice.args` added to store positional arguments passed to the lattice's workflow function.

- `get_named_params` function added in `_shared_files/utils.py` which will return a tuple containing named positional arguments and named keyword arguments. The names help in showing and storing these parameters in the transport graph.

- Tests to verify whether all kinds of input paramaters are supported by electron or a lattice.

### Changed

- No longer merging positional arguments with keyword arguments, instead they are separately stored in respective nodes in the transport graph.

- `inputs` returned from `_get_inputs` function in `covalent_dispatcher/_core/execution.py` now contains positional as well as keyword arguments which further get passed to the executor.

- Executors now support positional and keyword arguments as inputs to their executable functions.

- Result object's `_inputs` attribute now contains both `args` and `kwargs`.

- `add_node_for_nested_iterables` is renamed to `connect_node_with_others` and `add_node_to_graph` also renamed to `add_collection_node_to_graph` in `electron.py`. Some more variable renames to have appropriate self-explanatory names.

- Nodes and edges in the transport graph now have a better interface to assign attributes to them.

- Edge attribute `variable` renamed to `edge_name`.

- In `serialize` function of the transport graph, if `metadata_only` is True, then only `metadata` attribute of node and `source` and `target` attributes of edge are kept in the then return serialized `data`.

- Updated the tests wherever necessary to reflect the above changes

### Removed

- Deprecated `required_params_passed` since an error will automatically be thrown by the `build_graph` function if any of the required parameters are not passed.

- Removed duplicate attributes from nodes in the transport graph.

## [0.26.1] - 2022-02-23

### Added

- Added Local Executor section to the API read the docs.

## [0.26.0] - 2022-02-23

### Added

- Automated reminders to update the changelog

## [0.25.3] - 2022-02-23

## Added

- Listed common mocking commands in the CONTRIBUTING.md guide.
- Additional guidelines on testing.

## [0.25.2] - 2022-02-21

### Changed

- `backend` metadata name changed to `executor`.
- `_plan_workflow` usage updated to reflect how that executor related information is now stored in the specific executor object.
- Updated tests to reflect the above changes.
- Improved the dispatch cancellation test to provide a robust solution which earlier took 10 minutes to run with uncertainty of failing every now and then.

### Removed

- Removed `TaskExecutionMetadata` as a consequence of removing `execution_args`.

## [0.25.1] - 2022-02-18

### Fixed

- Tracking imports that have been used in the workflow takes less time.

### Added

- User-imports are included in the dispatch_source.py script. Covalent-related imports are commented out.

## [0.25.0] - 2022-02-18

### Added

- UI: Lattice draw() method displays in web UI
- UI: New navigation panel

### Changed

- UI: Animated graph changes, panel opacity

### Fixed

- UI: Fixed "Not Found" pages

## [0.24.21] - 2022-02-18

### Added

- RST document describing the expectations from a tutorial.

## [0.24.20] - 2022-02-17

### Added

- Added how to create custom executors

### Changed

- Changed the description of the hyperlink for choosing executors
- Fixed typos in doc/source/api/getting_started/how_to/execution/creating_custom_executors.ipynb

## [0.24.19] - 2022-02-16

### Added

- CODEOWNERS for certain files.

## [0.24.18] - 2022-02-15

### Added

- The user configuration file can now specify an executor plugin directory.

## [0.24.17] - 2022-02-15

### Added

- Added a how-to for making custom executors.

## [0.24.16] - 2022-02-12

### Added

- Errors now contain the traceback as well as the error message in the result object.
- Added test for `_post_process` in `tests/covalent_dispatcher_tests/_core/execution_test.py`.

### Changed

- Post processing logic in `electron` and dispatcher now relies on the order of execution in the transport graph rather than node's function names to allow for a more reliable pairing of nodes and their outputs.

- Renamed `init_test.py` in `tests/covalent_dispatcher_tests/_core/` to `execution_test.py`.

### Removed

- `exclude_from_postprocess` list which contained some non executable node types removed since only executable nodes are post processed now.

## [0.24.15] - 2022-02-11

### Fixed

- If a user's configuration file does not have a needed exeutor parameter, the default parameter (defined in _shared_files/defaults.py) is used.
- Each executor plugin is no longer initialized upon the import of Covalent. This allows required parameters in executor plugins.

## Changed

- Upon updating the configuration data with a user's configuration file, the complete set is written back to file.

## Added

- Tests for the local and base executors.

## [0.24.14] - 2022-02-11

### Added

- UI: add dashboard cards
- UI: add scaling dots background

### Changed

- UI: reduce sidebar font sizes, refine color theme
- UI: refine scrollbar styling, show on container hover
- UI: format executor parameters as YAML code
- UI: update syntax highlighting scheme
- UI: update index.html description meta tag

## [0.24.13] - 2022-02-11

### Added

- Tests for covalent/_shared_files/config.py

## [0.24.12] - 2022-02-10

### Added

- CodeQL code analyzer

## [0.24.11] - 2022-02-10

### Added

- A new dictionary `_DEFAULT_CONSTRAINTS_DEPRECATED` in defaults.py

### Changed

- The `_DEFAULT_CONSTRAINT_VALUES` dictionary now only contains the `backend` argument

## [0.24.10] - 2022-02-09

### Fixed

- Sporadically failing workflow cancellation test in tests/workflow_stack_test.py

## [0.24.9] - 2022-02-09

## Changed

- Implementation of `_port_from_pid` in covalent_dispatcher/_cli/service.py.

## Added

- Unit tests for command line interface (CLI) functionalities in covalent_dispatcher/_cli/service.py and covalent_dispatcher/_cli/cli.py.

## [0.24.8] - 2022-02-07

### Fixed

- If a user's configuration file does not have a needed parameter, the default parameter (defined in _shared_files/defaults.py) is used.

## [0.24.7] - 2022-02-07

### Added

- Typing: Add Type hint `dispatch_info` parameter.
- Documentation: Updated the return_type description in docstring.

### Changed

- Typing: Change return type annotation to `Generator`.

## [0.24.6] - 2022-02-06

### Added

- Type hint to `deserialize` method of `TransportableObject` of `covalent/_workflow/transport.py`.

### Changed

- Description of `data` in `deserialize` method of `TransportableObject` of `covalent/_workflow/transport.py` from `The serialized transportable object` to `Cloudpickled function`.

## [0.24.5] - 2022-02-05

### Fixed

- Removed dependence on Sentinel module

## [0.24.4] - 2022-02-04

### Added

- Tests across multiple versions of Python and multiple operating systems
- Documentation reflecting supported configurations

## [0.24.3] - 2022-02-04

### Changed

- Typing: Use `bool` in place of `Optional[bool]` as type annotation for `develop` parameter in `covalent_dispatcher.service._graceful_start`
- Typing: Use `Any` in place of `Optional[Any]` as type annotation for `new_value` parameter in `covalent._shared_files.config.get_config`

## [0.24.2] - 2022-02-04

### Fixed

- Updated hyperlink of "How to get the results" from "./collection/query_electron_execution_result" to "./collection/query_multiple_lattice_execution_results" in "doc/source/how_to/index.rst".
- Updated hyperlink of "How to get the result of a particular electron" from "./collection/query_multiple_lattice_execution_results" to "./collection/query_electron_execution_result" in "doc/source/how_to/index.rst".

## [0.24.1] - 2022-02-04

### Changed

- Changelog entries are now required to have the current date to enforce ordering.

## [0.24.0] - 2022-02-03

### Added

- UI: log file output - display in Output tab of all available log file output
- UI: show lattice and electron inputs
- UI: display executor attributes
- UI: display error message on failed status for lattice and electron

### Changed

- UI: re-order sidebar sections according to latest figma designs
- UI: update favicon
- UI: remove dispatch id from tab title
- UI: fit new uuids
- UI: adjust theme text primary and secondary colors

### Fixed

- UI: auto-refresh result state on initial render of listing and graph pages
- UI: graph layout issues: truncate long electron/param names

## [0.23.0] - 2022-02-03

### Added

- Added `BaseDispatcher` class to be used for creating custom dispatchers which allow connection to a dispatcher server.
- `LocalDispatcher` inheriting from `BaseDispatcher` allows connection to a local dispatcher server running on the user's machine.
- Covalent only gives interface to the `LocalDispatcher`'s `dispatch` and `dispatch_sync` methods.
- Tests for both `LocalDispatcher` and `BaseDispatcher` added.

### Changed

- Switched from using `lattice.dispatch` and `lattice.dispatch_sync` to `covalent.dispatch` and `covalent.dispatch_sync`.
- Dispatcher address now is passed as a parameter (`dispatcher_addr`) to `covalent.dispatch` and `covalent.dispatch_sync` instead of a metadata field to lattice.
- Updated tests, how tos, and tutorials to use `covalent.dispatch` and `covalent.dispatch_sync`.
- All the contents of `covalent_dispatcher/_core/__init__.py` are moved to `covalent_dispatcher/_core/execution.py` for better organization. `__init__.py` only contains function imports which are needed by external modules.
- `dispatch`, `dispatch_sync` methods deprecated from `Lattice`.

### Removed

- `_server_dispatch` method removed from `Lattice`.
- `dispatcher` metadata field removed from `lattice`.

## [0.22.19] - 2022-02-03

### Fixed

- `_write_dispatch_to_python_file` isn't called each time a task is saved. It is now only called in the final save in `_run_planned_workflow` (in covalent_dispatcher/_core/__init__.py).

## [0.22.18] - 2022-02-03

### Fixed

- Added type information to result.py

## [0.22.17] - 2022-02-02

### Added

- Replaced `"typing.Optional"` with `"str"` in covalent/executor/base.py
- Added missing type hints to `get_dispatch_context` and `write_streams_to_file` in covalent/executor/base.py, BaseExecutor

## [0.22.16] - 2022-02-02

### Added

- Functions to check if UI and dispatcher servers are running.
- Tests for the `is_ui_running` and `is_server_running` in covalent_dispatcher/_cli/service.py.

## [0.22.15] - 2022-02-01

### Fixed

- Covalent CLI command `covalent purge` will now stop the servers before deleting all the pid files.

### Added

- Test for `purge` method in covalent_dispatcher/_cli/service.py.

### Removed

- Unused `covalent_dispatcher` import from covalent_dispatcher/_cli/service.py.

### Changed

- Moved `_config_manager` import from within the `purge` method to the covalent_dispatcher/_cli/service.py for the purpose of mocking in tests.

## [0.22.14] - 2022-02-01

### Added

- Type hint to `_server_dispatch` method in `covalent/_workflow/lattice.py`.

## [0.22.13] - 2022-01-26

### Fixed

- When the local executor's `log_stdout` and `log_stderr` config variables are relative paths, they should go inside the results directory. Previously that was queried from the config, but now it's queried from the lattice metadata.

### Added

- Tests for the corresponding functions in (`covalent_dispatcher/_core/__init__.py`, `covalent/executor/base.py`, `covalent/executor/executor_plugins/local.py` and `covalent/executor/__init__.py`) affected by the bug fix.

### Changed

- Refactored `_delete_result` in result manager to give the option of deleting the result parent directory.

## [0.22.12] - 2022-01-31

### Added

- Diff check in pypi.yml ensures correct files are packaged

## [0.22.11] - 2022-01-31

### Changed

- Removed codecov token
- Removed Slack notifications from feature branches

## [0.22.10] - 2022-01-29

### Changed

- Running tests, conda, and version workflows on pull requests, not just pushes

## [0.22.9] - 2022-01-27

### Fixed

- Fixing version check action so that it doesn't run on commits that are in develop
- Edited PR template so that markdown checklist appears properly

## [0.22.8] - 2022-01-27

### Fixed

- publish workflow, using `docker buildx` to build images for x86 and ARM, prepare manifest and push to ECR so that pulls will match the correct architecture.
- typo in CONTRIBUTING
- installing `gcc` in Docker image so Docker can build wheels for `dask` and other packages that don't provide ARM wheels

### Changed

- updated versions in `requirements.txt` for `matplotlib` and `dask`

## [0.22.7] - 2022-01-27

### Added

- `MANIFEST.in` did not have `covalent_dispatcher/_service` in it due to which the PyPi package was not being built correctly. Added the `covalent_dispatcher/_service` to the `MANIFEST.in` file.

### Fixed

- setuptools properly including data files during installation

## [0.22.6] - 2022-01-26

### Fixed

- Added service folder in covalent dispatcher to package.

## [0.22.5] - 2022-01-25

### Fixed

- `README.md` images now use master branch's raw image urls hosted on <https://github.com> instead of <https://raw.githubusercontent.com>. Also, switched image rendering from html to markdown.

## [0.22.4] - 2022-01-25

### Fixed

- dispatcher server app included in sdist
- raw image urls properly used

## [0.22.3] - 2022-01-25

### Fixed

- raw image urls used in readme

## [0.22.2] - 2022-01-25

### Fixed

- pypi upload

## [0.22.1] - 2022-01-25

### Added

- Code of conduct
- Manifest.in file
- Citation info
- Action to upload to pypi

### Fixed

- Absolute URLs used in README
- Workflow badges updated URLs
- `install_package_data` -> `include_package_data` in `setup.py`

## [0.22.0] - 2022-01-25

### Changed

- Using public ECR for Docker release

## [0.21.0] - 2022-01-25

### Added

- GitHub pull request templates

## [0.20.0] - 2022-01-25

### Added

- GitHub issue templates

## [0.19.0] - 2022-01-25

### Changed

- Covalent Beta Release

## [0.18.9] - 2022-01-24

### Fixed

- iframe in the docs landing page is now responsive

## [0.18.8] - 2022-01-24

### Changed

- Temporarily removed output tab
- Truncated dispatch id to fit left sidebar, add tooltip to show full id

## [0.18.7] - 2022-01-24

### Changed

- Many stylistic improvements to documentation, README, and CONTRIBUTING.

## [0.18.6] - 2022-01-24

### Added

- Test added to check whether an already decorated function works as expected with Covalent.
- `pennylane` package added to the `requirements-dev.txt` file.

### Changed

- Now using `inspect.signature` instead of `function.__code__` to get the names of function's parameters.

## [0.18.5] - 2022-01-21

### Fixed

- Various CI fixes, including rolling back regression in version validation, caching on s3 hosted badges, applying releases and tags correctly.

## [0.18.4] - 2022-01-21

### Changed

- Removed comments and unused functions in covalent_dispatcher
- `result_class.py` renamed to `result.py`

### Fixed

- Version was not being properly imported inside `covalent/__init__.py`
- `dispatch_sync` was not previously using the `results_dir` metadata field

### Removed

- Credentials in config
- `generate_random_filename_in_cache`
- `is_any_atom`
- `to_json`
- `show_subgraph` option in `draw`
- `calculate_node`

## [0.18.3] - 2022-01-20

### Fixed

- The gunicorn servers now restart more gracefully

## [0.18.2] - 2022-01-21

### Changed

- `tempdir` metadata field removed and replaced with `executor.local.cache_dir`

## [0.18.1] - 2022-01-11

## Added

- Concepts page

## [0.18.0] - 2022-01-20

### Added

- `Result.CANCELLED` status to represent the status of a cancelled dispatch.
- Condition to cancel the whole dispatch if any of the nodes are cancelled.
- `cancel_workflow` function which uses a shared variable provided by Dask (`dask.distributed.Variable`) in a dask client to inform nodes to stop execution.
- Cancel function for dispatcher server API which will allow the server to terminate the dispatch.
- How to notebook for cancelling a dispatched job.
- Test to verify whether cancellation of dispatched jobs is working as expected.
- `cancel` function is available as `covalent.cancel`.

### Changed

- In file `covalent/_shared_files/config.py` instead of using a variable to store and then return the config data, now directly returning the configuration.
- Using `fire_and_forget` to dispatch a job instead of a dictionary of Dask's `Future` objects so that we won't have to manage the lifecycle of those futures.
- The `test_run_dispatcher` test was changed to reflect that the dispatcher no longer uses a dictionary of future objects as it was not being utilized anywhere.

### Removed

- `with dask_client` context was removed as the client created in `covalent_dispatcher/_core/__init__.py` is already being used even without the context. Furthermore, it creates issues when that context is exited which is unnecessary at the first place hence not needed to be resolved.

## [0.17.5] - 2022-01-19

### Changed

- Results directory uses a relative path by default and can be overridden by the environment variable `COVALENT_RESULTS_DIR`.

## [0.17.4] - 2022-01-19

### Changed

- Executor parameters use defaults specified in config TOML
- If relative paths are supplied for stdout and stderr, those files are created inside the results directory

## [0.17.3] - 2022-01-18

### Added

- Sync function
- Covalent CLI tool can restart in developer mode

### Fixed

- Updated the UI address referenced in the README

## [0.17.2] - 2022-01-12

### Added

- Quantum gravity tutorial

### Changed

- Moved VERSION file to top level

## [0.17.1] - 2022-01-19

### Added

- `error` attribute was added to the results object to show which node failed and the reason behind it.
- `stdout` and `stderr` attributes were added to a node's result to store any stdout and stderr printing done inside an electron/node.
- Test to verify whether `stdout` and `stderr` are being stored in the result object.

### Changed

- Redesign of how `redirect_stdout` and `redirect_stderr` contexts in executor now work to allow storing their respective outputs.
- Executors now also return `stdout` and `stderr` strings, along with the execution output, so that they can be stored in their result object.

## [0.17.0] - 2022-01-18

### Added

- Added an attribute `__code__` to electron and lattice which is a copy of their respective function's `__code__` attribute.
- Positional arguments, `args`, are now merged with keyword arguments, `kwargs`, as close as possible to where they are passed. This was done to make sure we support both with minimal changes and without losing the name of variables passed.
- Tests to ensure usage of positional arguments works as intended.

### Changed

- Slight rework to how any print statements in lattice are sent to null.
- Changed `test_dispatcher_functional` in `basic_dispatcher_test.py` to account for the support of `args` and removed a an unnecessary `print` statement.

### Removed

- Removed `args` from electron's `init` as it wasn't being used anywhere.

## [0.16.1] - 2022-01-18

### Changed

- Requirement changed from `dask[complete]` to `dask[distributed]`.

## [0.16.0] - 2022-01-14

### Added

- New UI static demo build
- New UI toolbar functions - orientation, toggle params, minimap
- Sortable and searchable lattice name row

### Changed

- Numerous UI style tweaks, mostly around dispatches table states

### Fixed

- Node sidebar info now updates correctly

## [0.15.11] - 2022-01-18

### Removed

- Unused numpy requirement. Note that numpy is still being installed indirectly as other packages in the requirements rely on it.

## [0.15.10] - 2022-01-16

## Added

- How-to guide for Covalent dispatcher CLI.

## [0.15.9] - 2022-01-18

### Changed

- Switched from using human readable ids to using UUIDs

### Removed

- `human-id` package was removed along with its mention in `requirements.txt` and `meta.yaml`

## [0.15.8] - 2022-01-17

### Removed

- Code breaking text from CLI api documentation.
- Unwanted covalent_dispatcher rst file.

### Changed

- Installation of entire covalent_dispatcher instead of covalent_dispatcher/_service in setup.py.

## [0.15.7] - 2022-01-13

### Fixed

- Functions with multi-line or really long decorators are properly serialized in dispatch_source.py.
- Multi-line Covalent output is properly commented out in dispatch_source.py.

## [0.15.6] - 2022-01-11

### Fixed

- Sub-lattice functions are successfully serialized in the utils.py get_serialized_function_str.

### Added

- Function to scan utilized source files and return a set of imported modules (utils.get_imports_from_source)

## [0.15.5] - 2022-01-12

### Changed

- UI runs on port 47007 and the dispatcher runs on port 48008. This is so that when the servers are later merged, users continue using port 47007 in the browser.
- Small modifications to the documentation
- Small fix to the README

### Removed

- Removed a directory `generated` which was improperly added
- Dispatcher web interface
- sqlalchemy requirement

## [0.15.4] - 2022-01-11

### Changed

- In file `covalent/executor/base.py`, `pickle` was changed to `cloudpickle` because of its universal pickling ability.

### Added

- In docstring of `BaseExecutor`, a note was added specifying that `covalent` with its dependencies is assumed to be installed in the conda environments.
- Above note was also added to the conda env selector how-to.

## [0.15.3] - 2022-01-11

### Changed

- Replaced the generic `RuntimeError` telling users to check if there is an object manipulation taking place inside the lattice to a simple warning. This makes the original error more visible.

## [0.15.2] - 2022-01-11

### Added

- If condition added for handling the case where `__getattr__` of an electron is accessed to detect magic functions.

### Changed

- `ActiveLatticeManager` now subclasses from `threading.local` to make it thread-safe.
- `ValueError` in the lattice manager's `claim` function now also shows the name of the lattice that is currently claimed.
- Changed docstring of `ActiveLatticeManager` to note that now it is thread-safe.
- Sublattice dispatching now no longer deletes the result object file and is dispatched normally instead of in a serverless manner.
- `simulate_nitrogen_and_copper_slab_interaction.ipynb` notebook tutorial now does normal dispatching as well instead of serverless dispatching. Also, now 7 datapoints will be shown instead of 10 earlier.

## [0.15.1] - 2022-01-11

### Fixed

- Passing AWS credentials to reusable workflows as a secret

## [0.15.0] - 2022-01-10

### Added

- Action to push development image to ECR

### Changed

- Made the publish action reusable and callable

## [0.14.1] - 2022-01-02

### Changed

- Updated the README
- Updated classifiers in the setup.py file
- Massaged some RTD pages

## [0.14.0] - 2022-01-07

### Added

- Action to push static UI to S3

## [0.13.2] - 2022-01-07

### Changed

- Completed new UI design work

## [0.13.1] - 2022-01-02

### Added

- Added eventlet requirement

### Changed

- The CLI tool can now manage the UI flask server as well
- [Breaking] The CLI option `-t` has been changed to `-d`, which starts the servers in developer mode and exposes unit tests to the server.

## [0.13.0] - 2022-01-01

### Added

- Config manager in `covalent/_shared_files/config.py`
- Default location for the main config file can be overridden using the environment variable `COVALENT_CONFIG_DIR`
- Ability to set and get configuration using `get_config` and `set_config`

### Changed

- The flask servers now reference the config file
- Defaults reference the config file

### Fixed

- `ValueError` caught when running `covalent stop`
- One of the functional tests was using a malformed path

### Deprecated

- The `electron.to_json` function
- The `generate_random_filename_in_cache` function

### Removed

- The `get_api_token` function

## [0.12.13] - 2022-01-04

## Removed

- Tutorial section headings

## Fixed

- Plot background white color

## [0.12.12] - 2022-01-06

### Fixed

- Having a print statement inside electron and lattice code no longer causes the workflow to fail.

## [0.12.11] - 2022-01-04

### Added

- Completed UI feature set for first release

### Changed

- UI server result serialization improvements
- UI result update webhook no longer fails on request exceptions, logs warning intead

## [0.12.10] - 2021-12-17

### Added

- Astrophysics tutorial

## [0.12.9] - 2022-01-04

### Added

- Added `get_all_node_results` method in `result_class.py` to return result of all node executions.

- Added `test_parallelilization` test to verify whether the execution is now being achieved in parallel.

### Changed

- Removed `LocalCluster` cluster creation usage to a simple `Client` one from Dask.

- Removed unnecessary `to_run` function as we no longer needed to run execution through an asyncio loop.

- Removed `async` from function definition of previously asynchronous functions, `_run_task`, `_run_planned_workflow`, `_plan_workflow`, and `_run_workflow`.

- Removed `uvloop` from requirements.

- Renamed `test_get_results` to `test_get_result`.

- Reran the how to notebooks where execution time was mentioned.

- Changed how `dispatch_info` context manager was working to account for multiple nodes accessing it at the same time.

## [0.12.8] - 2022-01-02

### Changed

- Changed the software license to GNU Affero 3.0

### Removed

- `covalent-ui` directory

## [0.12.7] - 2021-12-29

### Fixed

- Gunicorn logging now uses the `capture-output` flag instead of redirecting stdout and stderr

## [0.12.6] - 2021-12-23

### Changed

- Cleaned up the requirements and moved developer requirements to a separate file inside `tests`

## [0.12.5] - 2021-12-16

### Added

- Conda build CI job

## [0.12.4] - 2021-12-23

### Changed

- Gunicorn server now checks for port availability before starting

### Fixed

- The `covalent start` function now prints the correct port if the server is already running.

## [0.12.3] - 2021-12-14

### Added

- Covalent tutorial comparing quantum support vector machines with support vector machine algorithms implemented in qiskit and scikit-learn.

## [0.12.2] - 2021-12-16

### Fixed

- Now using `--daemon` in gunicorn to start the server, which was the original intention.

## [0.12.1] - 2021-12-16

### Fixed

- Removed finance references from docs
- Fixed some other small errors

### Removed

- Removed one of the failing how-to tests from the functional test suite

## [0.12.0] - 2021-12-16

### Added

- Web UI prototype

## [0.11.1] - 2021-12-14

### Added

- CLI command `covalent status` shows port information

### Fixed

- gunicorn management improved

## [0.11.0] - 2021-12-14

### Added

- Slack notifications for test status

## [0.10.4] - 2021-12-15

### Fixed

- Specifying a non-default results directory in a sub-lattice no longer causes a failure in lattice execution.

## [0.10.3] - 2021-12-14

### Added

- Functional tests for how-to's in documentation

### Changed

- Moved example script to a functional test in the pipeline
- Added a test flag to the CLI tool

## [0.10.2] - 2021-12-14

### Fixed

- Check that only `kwargs` without any default values in the workflow definition need to be passed in `lattice.draw(ax=ax, **kwargs)`.

### Added

- Function to check whether all the parameters without default values for a callable function has been passed added to shared utils.

## [0.10.1] - 2021-12-13

### Fixed

- Content and style fixes for getting started doc.

## [0.10.0] - 2021-12-12

### Changed

- Remove all imports from the `covalent` to the `covalent_dispatcher`, except for `_dispatch_serverless`
- Moved CLI into `covalent_dispatcher`
- Moved executors to `covalent` directory

## [0.9.1] - 2021-12-13

### Fixed

- Updated CONTRIBUTING to clarify docstring style.
- Fixed docstrings for `calculate_node` and `check_constraint_specific_sum`.

## [0.9.0] - 2021-12-10

### Added

- `prefix_separator` for separating non-executable node types from executable ones.

- `subscript_prefix`, `generator_prefix`, `sublattice_prefix`, `attr_prefix` for prefixes of subscripts, generators,
  sublattices, and attributes, when called on an electron and added to the transport graph.

- `exclude_from_postprocess` list of prefixes to denote those nodes which won't be used in post processing the workflow.

- `__int__()`, `__float__()`, `__complex__()` for converting a node to an integer, float, or complex to a value of 0 then handling those types in post processing.

- `__iter__()` generator added to Electron for supporting multiple return values from an electron execution.

- `__getattr__()` added to Electron for supporting attribute access on the node output.

- `__getitem__()` added to Electron for supporting subscripting on the node output.

- `electron_outputs` added as an attribute to lattice.

### Changed

- `electron_list_prefix`, `electron_dict_prefix`, `parameter_prefix` modified to reflect new way to assign prefixes to nodes.

- In `build_graph` instead of ignoring all exceptions, now the exception is shown alongwith the runtime error notifying that object manipulation should be avoided inside a lattice.

- `node_id` changed to `self.node_id` in Electron's `__call__()`.

- `parameter` type electrons now have the default metadata instead of empty dictionary.

- Instead of deserializing and checking whether a sublattice is there, now a `sublattice_prefix` is used to denote when a node is a sublattice.

- In `dispatcher_stack_test`, `test_dispatcher_flow` updated to indicate the new use of `parameter_prefix`.

### Fixed

- When an execution fails due to something happening in `run_workflow`, then result object's status is now failed and the object is saved alongwith throwing the appropriate exception.

## [0.8.5] - 2021-12-10

### Added

- Added tests for choosing specific executors inside electron initialization.
- Added test for choosing specific Conda environments inside electron initialization.

## [0.8.4] - 2021-12-10

### Changed

- Removed _shared_files directory and contents from covalent_dispatcher. Logging in covalent_dispatcher now uses the logger in covalent/_shared_files/logging.py.

## [0.8.3] - 2021-12-10

### Fixed

- Decorator symbols were added to the pseudo-code in the quantum chemistry tutorial.

## [0.8.2] - 2021-12-06

### Added

- Quantum chemistry tutorial.

## [0.8.1] - 2021-12-08

### Added

- Docstrings with typehints for covalent dispatcher functions added.

### Changed

- Replaced `node` to `node_id` in `electron.py`.

- Removed unnecessary `enumerate` in `covalent_dispatcher/_core/__init__.py`.

- Removed `get_node_device_mapping` function from `covalent_dispatcher/_core/__init__.py`
  and moved the definition to directly add the mapping to `workflow_schedule`.

- Replaced iterable length comparison for `executor_specific_exec_cmds` from `if len(executor_specific_exec_cmds) > 0`
  to `if executor_specific_exec_cmds`.

## [0.8.0] - 2021-12-03

### Added

- Executors can now accept the name of a Conda environment. If that environment exists, the operations of any electron using that executor are performed in that Conda environment.

## [0.7.6] - 2021-12-02

### Changed

- How to estimate lattice execution time has been renamed to How to query lattice execution time.
- Change result querying syntax in how-to guides from `lattice.get_result` to
  `covalent.get_result`.
- Choose random port for Dask dashboard address by setting `dashboard_address` to ':0' in
  `LocalCluster`.

## [0.7.5] - 2021-12-02

### Fixed

- "Default" executor plugins are included as part of the package upon install.

## [0.7.4] - 2021-12-02

### Fixed

- Upgraded dask to 2021.10.0 based on a vulnerability report

## [0.7.3] - 2021-12-02

### Added

- Transportable object tests
- Transport graph tests

### Changed

- Variable name node_num to node_id
- Variable name node_idx to node_id

### Fixed

- Transport graph `get_dependencies()` method return type was changed from Dict to List

## [0.7.2] - 2021-12-01

### Fixed

- Date handling in changelog validation

### Removed

- GitLab CI YAML

## [0.7.1] - 2021-12-02

### Added

- A new parameter to a node's result called `sublattice_result` is added.
  This will be of a `Result` type and will contain the result of that sublattice's
  execution. If a normal electron is executed, this will be `None`.

- In `_delete_result` function in `results_manager.py`, an empty results directory
  will now be deleted.

- Name of a sublattice node will also contain `(sublattice)`.

- Added `_dispatch_sync_serverless` which synchronously dispatches without a server
  and waits for a result to be returned. This is the method used to dispatch a sublattice.

- Test for sublatticing is added.

- How-to guide added for sublatticing explaining the new features.

### Changed

- Partially changed `draw` function in `lattice.py` to also draw the subgraph
  of the sublattice when drawing the main graph of the lattice. The change is
  incomplete as we intend to add this feature later.

- Instead of returning `plt`, `draw` now returns the `ax` object.

- `__call__` function in `lattice.py` now runs the lattice's function normally
  instead of dispatching it.

- `_run_task` function now checks whether current node is a sublattice and acts
  accordingly.

### Fixed

- Unnecessary lines to rename the node's name in `covalent_dispatcher/_core/__init__.py` are removed.

- `test_electron_takes_nested_iterables` test was being ignored due to a spelling mistake. Fixed and
  modified to follow the new pattern.

## [0.7.0] - 2021-12-01

### Added

- Electrons can now accept an executor object using the "backend" keyword argument. "backend" can still take a string naming the executor module.
- Electrons and lattices no longer have Slurm metadata associated with the executor, as that information should be contained in the executor object being used as an input argument.
- The "backend" keyword can still be a string specifying the executor module, but only if the executor doesn't need any metadata.
- Executor plugin classes are now directly available to covalent, eg: covalent.executor.LocalExecutor().

## [0.6.7] - 2021-12-01

### Added

- Docstrings without examples for all the functions in core covalent.
- Typehints in those functions as well.
- Used `typing.TYPE_CHECKING` to prevent cyclic imports when writing typehints.

### Changed

- `convert_to_lattice_function` renamed to `convert_to_lattice_function_call`.
- Context managers now raise a `ValueError` instead of a generic `Exception`.

## [0.6.6] - 2021-11-30

### Fixed

- Fixed the version used in the documentation
- Fixed the badge URLs to prevent caching

## [0.6.5] - 2021-11-30

### Fixed

- Broken how-to links

### Removed

- Redundant lines from .gitignore
- *.ipynb from .gitignore

## [0.6.4] - 2021-11-30

### Added

- How-to guides for workflow orchestration.
  - How to construct an electron
  - How to construct a lattice
  - How to add an electron to lattice
  - How to visualize the lattice
  - How to add constraints to lattices
- How-to guides for workflow and subtask execution.
  - How to execute individual electrons
  - How to execute a lattice
  - How to execute multiple lattices
- How-to guides for status querying.
  - How to query electron execution status
  - How to query lattice execution status
  - How to query lattice execution time
- How-to guides for results collection
  - How to query electron execution results
  - How to query lattice execution results
  - How to query multiple lattice execution results
- Str method for the results object.

### Fixed

- Saving the electron execution status when the subtask is running.

## [0.6.3] - 2021-11-29

### Removed

- JWT token requirement.
- Covalent dispatcher login requirement.
- Update covalent login reference in README.md.
- Changed the default dispatcher server port from 5000 to 47007.

## [0.6.2] - 2021-11-28

### Added

- Github action for tests and coverage
- Badges for tests and coverage
- If tests pass then develop is pushed to master
- Add release action which tags and creates a release for minor version upgrades
- Add badges action which runs linter, and upload badges for version, linter score, and platform
- Add publish action (and badge) which builds a Docker image and uploads it to the AWS ECR

## [0.6.1] - 2021-11-27

### Added

- Github action which checks version increment and changelog entry

## [0.6.0] - 2021-11-26

### Added

- New Covalent RTD theme
- sphinx extension sphinx-click for CLI RTD
- Sections in RTD
- init.py in both covalent-dispatcher logger module and cli module for it to be importable in sphinx

### Changed

- docutils version that was conflicting with sphinx

### Removed

- Old aq-theme

## [0.5.1] - 2021-11-25

### Added

- Integration tests combining both covalent and covalent-dispatcher modules to test that
  lattice workflow are properly planned and executed.
- Integration tests for the covalent-dispatcher init module.
- pytest-asyncio added to requirements.

## [0.5.0] - 2021-11-23

### Added

- Results manager file to get results from a file, delete a result, and redispatch a result object.
- Results can also be awaited to only return a result if it has either been completed or failed.
- Results class which is used to store the results with all the information needed to be used again along with saving the results to a file functionality.
- A result object will be a mercurial object which will be updated by the dispatcher and saved to a file throughout the dispatching and execution parts.
- Direct manipulation of the transport graph inside a result object takes place.
- Utility to convert a function definition string to a function and vice-versa.
- Status class to denote the status of a result object and of each node execution in the transport graph.
- Start and end times are now also stored for each node execution as well as for the whole dispatch.
- Logging of `stdout` and `stderr` can be done by passing in the `log_stdout`, `log_stderr` named metadata respectively while dispatching.
- In order to get the result of a certain dispatch, the `dispatch_id`, the `results_dir`, and the `wait` parameter can be passed in. If everything is default, then only the dispatch id is required, waiting will not be done, and the result directory will be in the current working directory with folder name as `results/` inside which every new dispatch will have a new folder named according to their respective dispatch ids, containing:
  - `result.pkl` - (Cloud)pickled result object.
  - `result_info.yaml` - yaml file with high level information about the result and its execution.
  - `dispatch_source.py` - python file generated, containing the original function definitions of lattice and electrons which can be used to dispatch again.

### Changed

- `logfile` named metadata is now `slurm_logfile`.
- Instead of using `jsonpickle`, `cloudpickle` is being used everywhere to maintain consistency.
- `to_json` function uses `json` instead of `jsonpickle` now in electron and lattice definitions.
- `post_processing` moved to the dispatcher, so the dispatcher will now store a finished execution result in the results folder as specified by the user with no requirement of post processing it from the client/user side.
- `run_task` function in dispatcher modified to check if a node has completed execution and return it if it has, else continue its execution. This also takes care of cases if the server has been closed mid execution, then it can be started again from the last saved state, and the user won't have to wait for the whole execution.
- Instead of passing in the transport graph and dispatch id everywhere, the result object is being passed around, except for the `asyncio` part where the dispatch id and results directory is being passed which afterwards lets the core dispatcher know where to get the result object from and operate on it.
- Getting result of parent node executions of the graph, is now being done using the result object's graph. Storing of each execution's result is also done there.
- Tests updated to reflect the changes made. They are also being run in a serverless manner.

### Removed

- `LatticeResult` class removed.
- `jsonpickle` requirement removed.
- `WorkflowExecutionResult`, `TaskExecutionResult`, and `ExecutionError` singleton classes removed.

### Fixed

- Commented out the `jwt_required()` part in `covalent-dispatcher/_service/app.py`, may be removed in later iterations.
- Dispatcher server will now return the error message in the response of getting result if it fails instead of sending every result ever as a response.

## [0.4.3] - 2021-11-23

### Added

- Added a note in Known Issues regarding port conflict warning.

## [0.4.2] - 2021-11-24

### Added

- Added badges to README.md

## [0.4.1] - 2021-11-23

### Changed

- Removed old coverage badge and fixed the badge URL

## [0.4.0] - 2021-11-23

### Added

- Codecov integrations and badge

### Fixed

- Detached pipelines no longer created

## [0.3.0] - 2021-11-23

### Added

- Wrote a Code of Conduct based on <https://www.contributor-covenant.org/>
- Added installation and environment setup details in CONTRIBUTING
- Added Known Issues section to README

## [0.2.0] - 2021-11-22

### Changed

- Removed non-open-source executors from Covalent. The local SLURM executor is now
- a separate repo. Executors are now plugins.

## [0.1.0] - 2021-11-19

### Added

- Pythonic CLI tool. Install the package and run `covalent --help` for a usage description.
- Login and logout functionality.
- Executor registration/deregistration skeleton code.
- Dispatcher service start, stop, status, and restart.

### Changed

- JWT token is stored to file instead of in an environment variable.
- The Dask client attempts to connect to an existing server.

### Removed

- Removed the Bash CLI tool.

### Fixed

- Version assignment in the covalent init file.

## [0.0.3] - 2021-11-17

### Fixed

- Fixed the Dockerfile so that it runs the dispatcher server from the covalent repo.

## [0.0.2] - 2021-11-15

### Changed

- Single line change in ci script so that it doesn't exit after validating the version.
- Using `rules` in `pytest` so that the behavior in test stage is consistent.

## [0.0.1] - 2021-11-15

### Added

- CHANGELOG.md to track changes (this file).
- Semantic versioning in VERSION.
- CI pipeline job to enforce versioning.<|MERGE_RESOLUTION|>--- conflicted
+++ resolved
@@ -7,11 +7,10 @@
 
 ## [UNRELEASED]
 
-<<<<<<< HEAD
 ### Operations
 
 - Add steps to build, tag and push the AWS lambda executor base container image to ECR
-=======
+
 ### Added
 
 - Added `TaskRuntimeError` exception for executor plugin implementations to signal to Covalent that a task raised an
@@ -190,7 +189,6 @@
 
 - RTD for User Interface
 - Minor GUI fixes
->>>>>>> ac612769
 
 ### Fixed
 
