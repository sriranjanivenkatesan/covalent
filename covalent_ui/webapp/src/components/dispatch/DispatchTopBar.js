/**
 * Copyright 2021 Agnostiq Inc.
 *
 * This file is part of Covalent.
 *
 * Licensed under the GNU Affero General Public License 3.0 (the "License").
 * A copy of the License may be obtained with this software package or at
 *
 *      https://www.gnu.org/licenses/agpl-3.0.en.html
 *
 * Use of this file is prohibited except in compliance with the License. Any
 * modifications or derivative works of this file must retain this copyright
 * notice, and modified files must contain a notice indicating that they have
 * been altered from the originals.
 *
 * Covalent is distributed in the hope that it will be useful, but WITHOUT
 * ANY WARRANTY; without even the implied warranty of MERCHANTABILITY or
 * FITNESS FOR A PARTICULAR PURPOSE. See the License for more details.
 *
 * Relief from the License may be granted by purchasing a commercial license.
 */

import React from 'react'
<<<<<<< HEAD
import { useParams } from 'react-router-dom'
import { useSelector, useDispatch } from 'react-redux'
import { Box, Typography, Skeleton, SvgIcon, Tooltip } from '@mui/material'
import { statusIcon, statusColor, statusLabel } from '../../utils/misc'
=======
import { useSelector, useDispatch } from 'react-redux'
import { Box, Typography, Skeleton, SvgIcon, Tooltip } from '@mui/material'
import { statusIcon, statusColor, statusLabel, sublatticeIcon } from '../../utils/misc'
>>>>>>> 454afa21
import { resetSublatticesId } from '../../redux/latticeSlice'
import { ReactComponent as BackButton } from '../../assets/back.svg'

const DispatchTopBar = () => {
<<<<<<< HEAD
  const { dispatchId } = useParams()
=======
>>>>>>> 454afa21
  const dispatch = useDispatch()
  const drawerLatticeDetails = useSelector(
    (state) => state.latticeResults.latticeResultsData[dispatchId].latticeDetails
  )
  const drawerLatticeDetailsFetching = useSelector(
    (state) => state.latticeResults.latticeDetailsResults.isFetching
  )
  const sublatticesDispatchId = useSelector(
    (state) => state.latticeResults.sublatticesId
  )

  return (
    <>
      <div>
        <Box
          data-testid="topbar"
          sx={{
            position: 'absolute',
            top: 0,
            width: '100%',
            height: '75px',
            justifyContent: 'center',
            zIndex: 95,
            display: 'flex',
            alignItems: 'center',
            mt: 0,
            paddingLeft: '27%',
            ml: 0,
            backgroundColor: (theme) => theme.palette.background.default,
          }}
        >
          <Box>
            <LatticeStatusCard
              dispatchId={drawerLatticeDetails.dispatch_id}
              latDetails={drawerLatticeDetails}
              isFetching={drawerLatticeDetailsFetching}
              sublatticesDispatchId={sublatticesDispatchId}
              dispatch={dispatch}
            />
          </Box>
        </Box>
      </div>
    </>
  )
}

export default DispatchTopBar

const LatticeStatusCard = ({
  latDetails,
  isFetching,
  sublatticesDispatchId,
  dispatch,
}) => {
  return (
    <Box sx={{ my: 0, pt: 1 }} data-testid="topbarcard">
      <Box sx={{ position: 'absolute', left: 490 }}>
        {sublatticesDispatchId && (
<<<<<<< HEAD
          <Tooltip title="Revert back to main lattice">
            <Box
              sx={{
                display: 'flex',
                alignItems: 'center',
              }}
            >
              <Typography sx={{ display: 'flex' }}>
                Viewing: {sublatticesDispatchId?.latticeName}
              </Typography>
=======
          <Box
            sx={{
              display: 'flex',
              alignItems: 'center',
            }}
          >
            <Typography sx={{ display: 'flex' }}>
              Viewing:
            </Typography>
            {sublatticeIcon(sublatticesDispatchId?.status,true)}
            <Typography sx={{ display: 'flex' }}>
              {sublatticesDispatchId?.latticeName}
            </Typography>
            <Tooltip title="Revert back to main lattice">
>>>>>>> 454afa21
              <SvgIcon
                onClick={() => dispatch(resetSublatticesId())}
                sx={{
                  cursor: 'pointer',
                  width: '50px',
                  fontSize: '30px',
                }}
              >
                <BackButton />
              </SvgIcon>
<<<<<<< HEAD
            </Box>
          </Tooltip>
=======
            </Tooltip>
          </Box>
>>>>>>> 454afa21
        )}
      </Box>
      <Box
        sx={{
          display: 'flex',
        }}
      >
        <Box
          sx={{
            borderRight: !isFetching ? '1px solid #303067' : 'none',
            height: '25px',
            display: 'flex',
            alignItems: 'center',
            pr: 4.4,
          }}
        >
          {isFetching ? (
            <Skeleton
              width={150}
              height={60}
              sx={{
                alignItems: 'center',
                py: 2,
                mt: 4,
              }}
            />
          ) : (
            <Box
              sx={{
                color: statusColor(latDetails.status),
                display: 'flex',
                fontSize: '1.125rem',
                alignItems: 'center',
                justifySelf: 'center',
              }}
            >
              {/* {statusIcon(latDetails.status)}
                &nbsp; */}
              {statusLabel(latDetails.status)}
            </Box>
          )}
        </Box>

        <Box sx={{ justifySelf: 'center' }}>
          {isFetching ? (
            <Skeleton
              width={150}
              height={60}
              sx={{
                alignItems: 'center',
                py: 2,
                ml: 2,
              }}
            />
          ) : (
            <Box
              sx={{
                display: 'flex',
                alignItems: 'center',
                pl: 4.4,
                height: '25px',
              }}
            >
              {statusIcon(latDetails.status)}
              <Typography fontSize="body2.fontSize" sx={{ ml: 1 }}>
                <Box
                  component="span"
                  sx={{
                    color:
                      latDetails.status !== 'COMPLETED'
                        ? statusColor(latDetails.status)
                        : '',
                  }}
                >
                  {latDetails.total_electrons_completed}
                </Box>
                &nbsp;/ {latDetails.total_electrons}
              </Typography>
            </Box>
          )}
        </Box>
      </Box>
    </Box>
  )
}<|MERGE_RESOLUTION|>--- conflicted
+++ resolved
@@ -21,24 +21,15 @@
  */
 
 import React from 'react'
-<<<<<<< HEAD
 import { useParams } from 'react-router-dom'
 import { useSelector, useDispatch } from 'react-redux'
 import { Box, Typography, Skeleton, SvgIcon, Tooltip } from '@mui/material'
-import { statusIcon, statusColor, statusLabel } from '../../utils/misc'
-=======
-import { useSelector, useDispatch } from 'react-redux'
-import { Box, Typography, Skeleton, SvgIcon, Tooltip } from '@mui/material'
-import { statusIcon, statusColor, statusLabel, sublatticeIcon } from '../../utils/misc'
->>>>>>> 454afa21
+import { statusIcon, statusColor, statusLabel,sublatticeIcon } from '../../utils/misc'
 import { resetSublatticesId } from '../../redux/latticeSlice'
 import { ReactComponent as BackButton } from '../../assets/back.svg'
 
 const DispatchTopBar = () => {
-<<<<<<< HEAD
   const { dispatchId } = useParams()
-=======
->>>>>>> 454afa21
   const dispatch = useDispatch()
   const drawerLatticeDetails = useSelector(
     (state) => state.latticeResults.latticeResultsData[dispatchId].latticeDetails
@@ -97,18 +88,6 @@
     <Box sx={{ my: 0, pt: 1 }} data-testid="topbarcard">
       <Box sx={{ position: 'absolute', left: 490 }}>
         {sublatticesDispatchId && (
-<<<<<<< HEAD
-          <Tooltip title="Revert back to main lattice">
-            <Box
-              sx={{
-                display: 'flex',
-                alignItems: 'center',
-              }}
-            >
-              <Typography sx={{ display: 'flex' }}>
-                Viewing: {sublatticesDispatchId?.latticeName}
-              </Typography>
-=======
           <Box
             sx={{
               display: 'flex',
@@ -123,7 +102,6 @@
               {sublatticesDispatchId?.latticeName}
             </Typography>
             <Tooltip title="Revert back to main lattice">
->>>>>>> 454afa21
               <SvgIcon
                 onClick={() => dispatch(resetSublatticesId())}
                 sx={{
@@ -134,13 +112,8 @@
               >
                 <BackButton />
               </SvgIcon>
-<<<<<<< HEAD
-            </Box>
-          </Tooltip>
-=======
             </Tooltip>
           </Box>
->>>>>>> 454afa21
         )}
       </Box>
       <Box
