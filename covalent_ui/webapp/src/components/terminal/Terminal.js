--- conflicted
+++ resolved
@@ -1,15 +1,8 @@
 
 
-<<<<<<< HEAD
-import React, { useRef, useEffect } from 'react'
+import React, { useRef, useEffect,memo } from 'react'
 import { XTerm } from 'xterm-for-react'
 import { FitAddon } from 'xterm-addon-fit';
-=======
-import React, { useRef, useEffect, memo } from 'react'
-import { XTerm } from 'xterm-for-react'
-import { FitAddon } from 'xterm-addon-fit';
-import io from 'socket.io-client'
->>>>>>> 763e7ec0
 import './index.css';
 const Terminal = () => {
     const xtermRef = useRef()
@@ -26,7 +19,6 @@
         );
     })
     return (
-<<<<<<< HEAD
         <XTerm
             options={{
                 cursorBlink: true,
@@ -39,27 +31,6 @@
             className='term'
             ref={xtermRef}
             addons={[fitAddon]} />
-=======
-        <>
-            {socket && (
-                <XTerm
-                    options={{
-                        cursorBlink: true,
-                        macOptionIsMeta: true,
-                        scrollback: 500,
-                        theme: {
-                            background: '#08081A',
-                        }
-                    }}
-                    className='term'
-                    ref={xtermRef}
-                    onData={(data) => {
-                        socket.emit("pty-input", { input: data })
-                    }}
-                    addons={[fitAddon]} />
-            )}
-        </>
->>>>>>> 763e7ec0
     )
 }
 export default memo(Terminal)