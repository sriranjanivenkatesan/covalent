# Copyright 2021 Agnostiq Inc.
#
# This file is part of Covalent.
#
# Licensed under the GNU Affero General Public License 3.0 (the "License").
# A copy of the License may be obtained with this software package or at
#
#      https://www.gnu.org/licenses/agpl-3.0.en.html
#
# Use of this file is prohibited except in compliance with the License. Any
# modifications or derivative works of this file must retain this copyright
# notice, and modified files must contain a notice indicating that they have
# been altered from the originals.
#
# Covalent is distributed in the hope that it will be useful, but WITHOUT
# ANY WARRANTY; without even the implied warranty of MERCHANTABILITY or
# FITNESS FOR A PARTICULAR PURPOSE. See the License for more details.
#
# Relief from the License may be granted by purchasing a commercial license.

"""Unit tests for electron"""

import covalent as ct
from covalent._shared_files.context_managers import active_lattice_manager
<<<<<<< HEAD
from covalent._shared_files.defaults import WAIT_EDGE_NAME
from covalent._workflow.electron import Electron, to_decoded_electron_collection
=======
from covalent._workflow.electron import (
    Electron,
    filter_null_metadata,
    get_serialized_function_str,
    to_decoded_electron_collection,
)
>>>>>>> 8a3a3f66
from covalent._workflow.transport import TransportableObject, _TransportGraph, encode_metadata
from covalent.executor.executor_plugins.local import LocalExecutor


@ct.electron
def task_1(a):
    import time

    time.sleep(3)
    return a**2


@ct.electron
def task_2(x, y):
    return x * y


@ct.electron
def task_3(b):
    return b**3


@ct.lattice
def workflow():
    res_1 = task_1(2)
    res_2 = task_2(res_1, 3)
    res_3 = ct.wait(task_3(5), res_1)

    return task_2(res_2, res_3)


@ct.lattice
def workflow_2():
    res_1 = task_1(2)
    res_2 = task_2(res_1, 3)
    res_3 = task_3(res_1)
    ct.wait(res_3, [res_1])

    return res_3


def test_wait_for_building():
    """Test to check whether the graph is built correctly with `wait_for`."""

    workflow.build_graph()
    assert workflow.transport_graph.get_edge_data(0, 4)[0]["edge_name"] == WAIT_EDGE_NAME


def test_wait_for_post_processing():
    """Test to check post processing with `wait` works fine."""

    workflow.build_graph()
    with active_lattice_manager.claim(workflow):
        workflow.post_processing = True
        workflow.electron_outputs = [
            4,
            12,
            125,
            1500,
        ]
        assert workflow.workflow_function.get_deserialized()() == 1500


def test_wait_for_post_processing_when_returning_waiting_electron():
    """Test to check post processing with `wait` works fine when returning
    an electron with incoming wait_for edges"""

    workflow_2.build_graph()
    with active_lattice_manager.claim(workflow_2):
        workflow_2.post_processing = True
        workflow_2.electron_outputs = [
            4,
            12,
            64,
        ]
        assert workflow_2.workflow_function.get_deserialized()() == 64


def test_collection_node_helper_electron():
    """Unit test for `to_decoded_electron_collection`"""

    list_collection = [
        TransportableObject.make_transportable(1),
        TransportableObject.make_transportable(2),
    ]

    dict_collection = {"a": list_collection[0], "b": list_collection[1]}
    assert to_decoded_electron_collection(x=list_collection) == [1, 2]

    assert to_decoded_electron_collection(x=dict_collection) == {"a": 1, "b": 2}


def test_electron_add_collection_node():
    """Test `to_decoded_electron_collection` in `Electron.add_collection_node`"""

    def f(x):
        return x

    e = Electron(f)
    tg = _TransportGraph()
    node_id = e.add_collection_node_to_graph(tg, prefix=":")
    collection_fn = tg.get_node_value(node_id, "function").get_deserialized()

    collection = [
        TransportableObject.make_transportable(1),
        TransportableObject.make_transportable(2),
    ]

    assert collection_fn(x=collection) == [1, 2]


def test_injected_inputs_are_not_in_tg():
    """Test that arguments to electrons injected by calldeps aren't
    added to the transport graph"""

    def identity(y):
        return y

    calldep = ct.DepsCall(identity, args=[5], retval_keyword="y")

    @ct.electron(call_before=[calldep])
    def task(x, y=0):
        return (x, y)

    @ct.lattice
    def workflow(x):
        return task(x)

    workflow.build_graph(2)
    g = workflow.transport_graph._graph

    # Account for postprocessing node
    assert list(g.nodes) == [0, 1, 2]
    assert set(g.edges) == set([(1, 0, 0), (0, 2, 0), (0, 2, 1)])


def test_metadata_in_electron_list():
    """Test if metadata of the created electron list apart from executor is set to default values"""

    def identity(y):
        return y

    calldep = ct.DepsCall(identity, args=[5], retval_keyword="y")

    @ct.electron(call_before=[calldep], executor=LocalExecutor())
    def task(x, y=0):
        return (x, y)

    @ct.lattice
    def workflow(x):
        return task(x)

    workflow.build_graph([2])

    task_metadata = workflow.transport_graph.get_node_value(0, "metadata")
    e_list_metadata = workflow.transport_graph.get_node_value(1, "metadata")

    assert list(e_list_metadata["call_before"]) == []
    assert list(e_list_metadata["call_after"]) == []

    assert e_list_metadata["executor"] == task_metadata["executor"]


def test_electron_metadata_is_serialized_early():
    """Test that electron metadata is JSON-serialized before it is
    stored in the graph.

    This checks that `constraints` are already serialized before being
    passed to the `decorator_electron` closure.

    """

    def identity(y):
        return y

    calldep = ct.DepsCall(identity, args=[5], retval_keyword="y")

    @ct.electron(call_before=[calldep], executor=LocalExecutor())
    def task(x):
        return x

    @ct.lattice(workflow_executor=LocalExecutor())
    def workflow(x):
        return task(x)

    workflow.build_graph(2)
    node_0_metadata = workflow.transport_graph.get_node_value(0, "metadata")
    assert node_0_metadata == encode_metadata(node_0_metadata)
    node_1_metadata = workflow.transport_graph.get_node_value(1, "metadata")
    assert node_1_metadata == encode_metadata(node_1_metadata)


def test_autogen_list_electrons():
    @ct.electron
    def task(x):
        return x

    @ct.lattice
    def workflow(x):
        return task(x)

    workflow.build_graph([5, 7])

    g = workflow.transport_graph._graph

    # Account for postprocessing node
    assert list(g.nodes) == [0, 1, 2, 3, 4]
    fn = g.nodes[1]["function"].get_deserialized()
    assert fn(2, 5, 7) == [2, 5, 7]

    assert g.nodes[2]["value"].get_deserialized() == 5
    assert g.nodes[3]["value"].get_deserialized() == 7
    assert set(g.edges) == set([(1, 0, 0), (2, 1, 0), (3, 1, 0), (0, 4, 0), (0, 4, 1), (1, 4, 0)])


def test_autogen_dict_electrons():
    @ct.electron
    def task(x):
        return x

    @ct.lattice
    def workflow(x):
        return task(x)

    workflow.build_graph({"x": 5, "y": 7})

    g = workflow.transport_graph._graph

    # Account for postprocessing node
    assert list(g.nodes) == [0, 1, 2, 3, 4]
    fn = g.nodes[1]["function"].get_deserialized()
    assert fn(x=2, y=5, z=7) == {"x": 2, "y": 5, "z": 7}
    assert g.nodes[2]["value"].get_deserialized() == 5
    assert g.nodes[3]["value"].get_deserialized() == 7
<<<<<<< HEAD
    assert set(g.edges) == set([(1, 0, 0), (2, 1, 0), (3, 1, 0), (0, 4, 0), (0, 4, 1), (1, 4, 0)])


def test_electron_auto_task_groups():
    @ct.electron
    def task(arr: list):
        return sum(arr)

    @ct.lattice
    def workflow(x):
        return task(x)

    workflow.build_graph([[1, 2], 3])
    tg = workflow.transport_graph
    assert tg.get_node_value(0, "task_group_id") == 0
    assert tg.get_node_value(1, "task_group_id") == 0
    assert tg.get_node_value(2, "task_group_id") == 0
    for i in range(3, 7):
        assert tg.get_node_value(i, "task_group_id") == i
=======
    assert set(g.edges) == set([(1, 0, 0), (2, 1, 0), (3, 1, 0)])


def test_as_transportable_dict(mocker):
    """Test the get transportable electron function."""

    @ct.electron
    def test_func(a):
        return a

    mock_metadata = {"a": 1, "b": 2, "c": None}
    # Construct bound electron, i.e. electron with non-null function and node_id
    electron = Electron(function=test_func, node_id=1, metadata=mock_metadata)
    transportable_electron = electron.as_transportable_dict

    assert transportable_electron["name"] == "test_func"
    assert transportable_electron["metadata"] == filter_null_metadata(mock_metadata)
    assert transportable_electron["function_string"] == get_serialized_function_str(test_func)
    assert TransportableObject(test_func).to_dict() == transportable_electron["function"]
>>>>>>> 8a3a3f66
<|MERGE_RESOLUTION|>--- conflicted
+++ resolved
@@ -22,17 +22,13 @@
 
 import covalent as ct
 from covalent._shared_files.context_managers import active_lattice_manager
-<<<<<<< HEAD
 from covalent._shared_files.defaults import WAIT_EDGE_NAME
-from covalent._workflow.electron import Electron, to_decoded_electron_collection
-=======
 from covalent._workflow.electron import (
     Electron,
     filter_null_metadata,
     get_serialized_function_str,
     to_decoded_electron_collection,
 )
->>>>>>> 8a3a3f66
 from covalent._workflow.transport import TransportableObject, _TransportGraph, encode_metadata
 from covalent.executor.executor_plugins.local import LocalExecutor
 
@@ -267,7 +263,6 @@
     assert fn(x=2, y=5, z=7) == {"x": 2, "y": 5, "z": 7}
     assert g.nodes[2]["value"].get_deserialized() == 5
     assert g.nodes[3]["value"].get_deserialized() == 7
-<<<<<<< HEAD
     assert set(g.edges) == set([(1, 0, 0), (2, 1, 0), (3, 1, 0), (0, 4, 0), (0, 4, 1), (1, 4, 0)])
 
 
@@ -287,8 +282,6 @@
     assert tg.get_node_value(2, "task_group_id") == 0
     for i in range(3, 7):
         assert tg.get_node_value(i, "task_group_id") == i
-=======
-    assert set(g.edges) == set([(1, 0, 0), (2, 1, 0), (3, 1, 0)])
 
 
 def test_as_transportable_dict(mocker):
@@ -306,5 +299,4 @@
     assert transportable_electron["name"] == "test_func"
     assert transportable_electron["metadata"] == filter_null_metadata(mock_metadata)
     assert transportable_electron["function_string"] == get_serialized_function_str(test_func)
-    assert TransportableObject(test_func).to_dict() == transportable_electron["function"]
->>>>>>> 8a3a3f66
+    assert TransportableObject(test_func).to_dict() == transportable_electron["function"]