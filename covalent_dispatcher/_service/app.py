--- conflicted
+++ resolved
@@ -1,245 +1,241 @@
-# Copyright 2021 Agnostiq Inc.
-#
-# This file is part of Covalent.
-#
-# Licensed under the GNU Affero General Public License 3.0 (the "License").
-# A copy of the License may be obtained with this software package or at
-#
-#      https://www.gnu.org/licenses/agpl-3.0.en.html
-#
-# Use of this file is prohibited except in compliance with the License. Any
-# modifications or derivative works of this file must retain this copyright
-# notice, and modified files must contain a notice indicating that they have
-# been altered from the originals.
-#
-# Covalent is distributed in the hope that it will be useful, but WITHOUT
-# ANY WARRANTY; without even the implied warranty of MERCHANTABILITY or
-# FITNESS FOR A PARTICULAR PURPOSE. See the License for more details.
-#
-# Relief from the License may be granted by purchasing a commercial license.
-
-import codecs
-import json
-from typing import Optional
-from uuid import UUID
-
-import cloudpickle as pickle
-from fastapi import APIRouter, Request
-from fastapi.responses import JSONResponse
-
-import covalent_dispatcher as dispatcher
-from covalent import lattice
-from covalent._results_manager.result import Result
-from covalent._shared_files import logger
-from covalent._shared_files.util_classes import Status
-from covalent._workflow.transport import TransportableObject
-
-from .._db.datastore import workflow_db
-from .._db.dispatchdb import DispatchDB
-from .._db.models import Lattice
-from .._db.write_result_to_db import load_file
-
-app_log = logger.app_log
-log_stack_info = logger.log_stack_info
-
-router: APIRouter = APIRouter()
-
-
-def _result_from(lattice_record: Lattice) -> Result:
-    """Re-hydrate result object from the lattice record."""
-
-    function = load_file(
-        storage_path=lattice_record.storage_path, filename=lattice_record.function_filename
-    )
-    function_string = load_file(
-        storage_path=lattice_record.storage_path, filename=lattice_record.function_string_filename
-    )
-    function_docstring = load_file(
-        storage_path=lattice_record.storage_path, filename=lattice_record.docstring_filename
-    )
-    executor_data = load_file(
-        storage_path=lattice_record.storage_path, filename=lattice_record.executor_data_filename
-    )
-    workflow_executor_data = load_file(
-        storage_path=lattice_record.storage_path,
-        filename=lattice_record.workflow_executor_data_filename,
-    )
-    inputs = load_file(
-        storage_path=lattice_record.storage_path, filename=lattice_record.inputs_filename
-    )
-    named_args = load_file(
-        storage_path=lattice_record.storage_path, filename=lattice_record.named_args_filename
-    )
-    named_kwargs = load_file(
-        storage_path=lattice_record.storage_path, filename=lattice_record.named_kwargs_filename
-    )
-    error = load_file(
-        storage_path=lattice_record.storage_path, filename=lattice_record.error_filename
-    )
-    transport_graph = load_file(
-        storage_path=lattice_record.storage_path, filename=lattice_record.transport_graph_filename
-    )
-    output = load_file(
-        storage_path=lattice_record.storage_path, filename=lattice_record.results_filename
-    )
-    return_info = load_file(
-        storage_path=lattice_record.storage_path, filename=lattice_record.return_info_filename
-    )
-    deps = load_file(
-        storage_path=lattice_record.storage_path, filename=lattice_record.deps_filename
-    )
-    call_before = load_file(
-        storage_path=lattice_record.storage_path, filename=lattice_record.call_before_filename
-    )
-    call_after = load_file(
-        storage_path=lattice_record.storage_path, filename=lattice_record.call_after_filename
-    )
-    cova_imports = load_file(
-        storage_path=lattice_record.storage_path, filename=lattice_record.cova_imports_filename
-    )
-    lattice_imports = load_file(
-        storage_path=lattice_record.storage_path, filename=lattice_record.lattice_imports_filename
-    )
-
-    name = lattice_record.name
-    executor = lattice_record.executor
-    workflow_executor = lattice_record.workflow_executor
-    num_nodes = lattice_record.electron_num
-
-    attributes = {
-        "workflow_function": function,
-        "workflow_function_string": function_string,
-        "__name__": name,
-        "__doc__": function_docstring,
-        "metadata": {
-            "executor": executor,
-            "executor_data": executor_data,
-            "workflow_executor": workflow_executor,
-            "workflow_executor_data": workflow_executor_data,
-            "deps": deps,
-            "call_before": call_before,
-            "call_after": call_after,
-<<<<<<< HEAD
-            "results_dir": results_dir,
-            "postprocess": return_info["postprocess"],
-=======
->>>>>>> 44140798
-        },
-        "args": inputs["args"],
-        "kwargs": inputs["kwargs"],
-        "named_args": named_args,
-        "named_kwargs": named_kwargs,
-        "transport_graph": transport_graph,
-        "cova_imports": cova_imports,
-        "lattice_imports": lattice_imports,
-        "post_processing": False,
-        "electron_outputs": {},
-        "return_info": return_info,
-    }
-
-    def dummy_function(x):
-        return x
-
-    lat = lattice(dummy_function)
-    lat.__dict__ = attributes
-
-    result = Result(
-        lat,
-        dispatch_id=lattice_record.dispatch_id,
-    )
-    result._root_dispatch_id = lattice_record.root_dispatch_id
-    result._status = Status(lattice_record.status)
-    result._error = error if error else None
-    result._inputs = inputs
-    result._start_time = lattice_record.started_at
-    result._end_time = lattice_record.completed_at
-    result._result = TransportableObject(None) if output is None else output
-    result._rebuild_ids = return_info["electron_ids"]
-    result._num_nodes = num_nodes
-    return result
-
-
-@router.post("/submit")
-async def submit(request: Request) -> UUID:
-    """
-    Function to accept the submit request of
-    new dispatch and return the dispatch id
-    back to the client.
-
-    Args:
-        None
-
-    Returns:
-        dispatch_id: The dispatch id in a json format
-                     returned as a Fast API Response object.
-    """
-    data = await request.json()
-    data = json.dumps(data).encode("utf-8")
-
-    dispatch_id = await dispatcher.run_dispatcher(data)
-    return dispatch_id
-
-
-@router.post("/cancel")
-async def cancel(request: Request) -> str:
-    """
-    Function to accept the cancel request of
-    a dispatch.
-
-    Args:
-        None
-
-    Returns:
-        Fast API Response object confirming that the dispatch
-        has been cancelled.
-    """
-    data = await request.body()
-    dispatch_id = data.decode("utf-8")
-
-    dispatcher.cancel_running_dispatch(dispatch_id)
-    return f"Dispatch {dispatch_id} cancelled."
-
-
-@router.get("/db-path")
-def db_path() -> str:
-    db_path = DispatchDB()._dbpath
-    return json.dumps(db_path)
-
-
-@router.get("/result/{dispatch_id}")
-def get_result(
-    dispatch_id: str, wait: Optional[bool] = False, status_only: Optional[bool] = False
-):
-    with workflow_db.session() as session:
-        lattice_record = session.query(Lattice).where(Lattice.dispatch_id == dispatch_id).first()
-        status = lattice_record.status if lattice_record else None
-        if not lattice_record:
-            return JSONResponse(
-                status_code=404,
-                content={"message": f"The requested dispatch ID {dispatch_id} was not found."},
-            )
-        if not wait or status in [
-            str(Result.COMPLETED),
-            str(Result.FAILED),
-            str(Result.CANCELLED),
-            str(Result.POSTPROCESSING_FAILED),
-            str(Result.PENDING_POSTPROCESSING),
-        ]:
-            output = {
-                "id": dispatch_id,
-                "status": lattice_record.status,
-            }
-            if not status_only:
-                output["result"] = codecs.encode(
-                    pickle.dumps(_result_from(lattice_record)), "base64"
-                ).decode()
-            return output
-
-        response = JSONResponse(
-            status_code=503,
-            content={
-                "message": "Result not ready to read yet. Please wait for a couple of seconds."
-            },
-            headers={"Retry-After": "2"},
-        )
-        return response
+# Copyright 2021 Agnostiq Inc.
+#
+# This file is part of Covalent.
+#
+# Licensed under the GNU Affero General Public License 3.0 (the "License").
+# A copy of the License may be obtained with this software package or at
+#
+#      https://www.gnu.org/licenses/agpl-3.0.en.html
+#
+# Use of this file is prohibited except in compliance with the License. Any
+# modifications or derivative works of this file must retain this copyright
+# notice, and modified files must contain a notice indicating that they have
+# been altered from the originals.
+#
+# Covalent is distributed in the hope that it will be useful, but WITHOUT
+# ANY WARRANTY; without even the implied warranty of MERCHANTABILITY or
+# FITNESS FOR A PARTICULAR PURPOSE. See the License for more details.
+#
+# Relief from the License may be granted by purchasing a commercial license.
+
+import codecs
+import json
+from typing import Optional
+from uuid import UUID
+
+import cloudpickle as pickle
+from fastapi import APIRouter, Request
+from fastapi.responses import JSONResponse
+
+import covalent_dispatcher as dispatcher
+from covalent import lattice
+from covalent._results_manager.result import Result
+from covalent._shared_files import logger
+from covalent._shared_files.util_classes import Status
+from covalent._workflow.transport import TransportableObject
+
+from .._db.datastore import workflow_db
+from .._db.dispatchdb import DispatchDB
+from .._db.models import Lattice
+from .._db.write_result_to_db import load_file
+
+app_log = logger.app_log
+log_stack_info = logger.log_stack_info
+
+router: APIRouter = APIRouter()
+
+
+def _result_from(lattice_record: Lattice) -> Result:
+    """Re-hydrate result object from the lattice record."""
+
+    function = load_file(
+        storage_path=lattice_record.storage_path, filename=lattice_record.function_filename
+    )
+    function_string = load_file(
+        storage_path=lattice_record.storage_path, filename=lattice_record.function_string_filename
+    )
+    function_docstring = load_file(
+        storage_path=lattice_record.storage_path, filename=lattice_record.docstring_filename
+    )
+    executor_data = load_file(
+        storage_path=lattice_record.storage_path, filename=lattice_record.executor_data_filename
+    )
+    workflow_executor_data = load_file(
+        storage_path=lattice_record.storage_path,
+        filename=lattice_record.workflow_executor_data_filename,
+    )
+    inputs = load_file(
+        storage_path=lattice_record.storage_path, filename=lattice_record.inputs_filename
+    )
+    named_args = load_file(
+        storage_path=lattice_record.storage_path, filename=lattice_record.named_args_filename
+    )
+    named_kwargs = load_file(
+        storage_path=lattice_record.storage_path, filename=lattice_record.named_kwargs_filename
+    )
+    error = load_file(
+        storage_path=lattice_record.storage_path, filename=lattice_record.error_filename
+    )
+    transport_graph = load_file(
+        storage_path=lattice_record.storage_path, filename=lattice_record.transport_graph_filename
+    )
+    output = load_file(
+        storage_path=lattice_record.storage_path, filename=lattice_record.results_filename
+    )
+    return_info = load_file(
+        storage_path=lattice_record.storage_path, filename=lattice_record.return_info_filename
+    )
+    deps = load_file(
+        storage_path=lattice_record.storage_path, filename=lattice_record.deps_filename
+    )
+    call_before = load_file(
+        storage_path=lattice_record.storage_path, filename=lattice_record.call_before_filename
+    )
+    call_after = load_file(
+        storage_path=lattice_record.storage_path, filename=lattice_record.call_after_filename
+    )
+    cova_imports = load_file(
+        storage_path=lattice_record.storage_path, filename=lattice_record.cova_imports_filename
+    )
+    lattice_imports = load_file(
+        storage_path=lattice_record.storage_path, filename=lattice_record.lattice_imports_filename
+    )
+
+    name = lattice_record.name
+    executor = lattice_record.executor
+    workflow_executor = lattice_record.workflow_executor
+    num_nodes = lattice_record.electron_num
+
+    attributes = {
+        "workflow_function": function,
+        "workflow_function_string": function_string,
+        "__name__": name,
+        "__doc__": function_docstring,
+        "metadata": {
+            "executor": executor,
+            "executor_data": executor_data,
+            "workflow_executor": workflow_executor,
+            "workflow_executor_data": workflow_executor_data,
+            "deps": deps,
+            "call_before": call_before,
+            "call_after": call_after,
+            "postprocess": return_info["postprocess"],
+        },
+        "args": inputs["args"],
+        "kwargs": inputs["kwargs"],
+        "named_args": named_args,
+        "named_kwargs": named_kwargs,
+        "transport_graph": transport_graph,
+        "cova_imports": cova_imports,
+        "lattice_imports": lattice_imports,
+        "post_processing": False,
+        "electron_outputs": {},
+        "return_info": return_info,
+    }
+
+    def dummy_function(x):
+        return x
+
+    lat = lattice(dummy_function)
+    lat.__dict__ = attributes
+
+    result = Result(
+        lat,
+        dispatch_id=lattice_record.dispatch_id,
+    )
+    result._root_dispatch_id = lattice_record.root_dispatch_id
+    result._status = Status(lattice_record.status)
+    result._error = error if error else None
+    result._inputs = inputs
+    result._start_time = lattice_record.started_at
+    result._end_time = lattice_record.completed_at
+    result._result = TransportableObject(None) if output is None else output
+    result._rebuild_ids = return_info["electron_ids"]
+    result._num_nodes = num_nodes
+    return result
+
+
+@router.post("/submit")
+async def submit(request: Request) -> UUID:
+    """
+    Function to accept the submit request of
+    new dispatch and return the dispatch id
+    back to the client.
+
+    Args:
+        None
+
+    Returns:
+        dispatch_id: The dispatch id in a json format
+                     returned as a Fast API Response object.
+    """
+    data = await request.json()
+    data = json.dumps(data).encode("utf-8")
+
+    dispatch_id = await dispatcher.run_dispatcher(data)
+    return dispatch_id
+
+
+@router.post("/cancel")
+async def cancel(request: Request) -> str:
+    """
+    Function to accept the cancel request of
+    a dispatch.
+
+    Args:
+        None
+
+    Returns:
+        Fast API Response object confirming that the dispatch
+        has been cancelled.
+    """
+    data = await request.body()
+    dispatch_id = data.decode("utf-8")
+
+    dispatcher.cancel_running_dispatch(dispatch_id)
+    return f"Dispatch {dispatch_id} cancelled."
+
+
+@router.get("/db-path")
+def db_path() -> str:
+    db_path = DispatchDB()._dbpath
+    return json.dumps(db_path)
+
+
+@router.get("/result/{dispatch_id}")
+def get_result(
+    dispatch_id: str, wait: Optional[bool] = False, status_only: Optional[bool] = False
+):
+    with workflow_db.session() as session:
+        lattice_record = session.query(Lattice).where(Lattice.dispatch_id == dispatch_id).first()
+        status = lattice_record.status if lattice_record else None
+        if not lattice_record:
+            return JSONResponse(
+                status_code=404,
+                content={"message": f"The requested dispatch ID {dispatch_id} was not found."},
+            )
+        if not wait or status in [
+            str(Result.COMPLETED),
+            str(Result.FAILED),
+            str(Result.CANCELLED),
+            str(Result.POSTPROCESSING_FAILED),
+            str(Result.PENDING_POSTPROCESSING),
+        ]:
+            output = {
+                "id": dispatch_id,
+                "status": lattice_record.status,
+            }
+            if not status_only:
+                output["result"] = codecs.encode(
+                    pickle.dumps(_result_from(lattice_record)), "base64"
+                ).decode()
+            return output
+
+        response = JSONResponse(
+            status_code=503,
+            content={
+                "message": "Result not ready to read yet. Please wait for a couple of seconds."
+            },
+            headers={"Retry-After": "2"},
+        )
+        return response