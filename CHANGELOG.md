--- conflicted
+++ resolved
@@ -7,7 +7,6 @@
 
 ## [UNRELEASED]
 
-<<<<<<< HEAD
 ### Added
 - Filter workflow dispatches by status on the GUI.
 - Delete all workflow dispatches present in the database from the GUI and add filter level deletion of workflow dispatches as well. 
@@ -15,9 +14,6 @@
 
 ### Docs
 - Update user interface docs for filter and delete features.
-=======
-### Docs
-
 - Added credential management page
 
 ## [0.196.0] - 2022-09-07
@@ -42,7 +38,6 @@
 
 - Sublattices are now run completely internally, without any HTTP calls.
 - Lattice-level metadata is persisted atomically for sublattices.
->>>>>>> 07fb109a
 
 ## [0.195.0] - 2022-09-06
 
