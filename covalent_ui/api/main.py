# Copyright 2021 Agnostiq Inc.
#
# This file is part of Covalent.
#
# Licensed under the GNU Affero General Public License 3.0 (the "License").
# A copy of the License may be obtained with this software package or at
#
#      https://www.gnu.org/licenses/agpl-3.0.en.html
#
# Use of this file is prohibited except in compliance with the License. Any
# modifications or derivative works of this file must retain this copyright
# notice, and modified files must contain a notice indicating that they have
# been altered from the originals.
#
# Covalent is distributed in the hope that it will be useful, but WITHOUT
# ANY WARRANTY; without even the implied warranty of MERCHANTABILITY or
# FITNESS FOR A PARTICULAR PURPOSE. See the License for more details.
#
# Relief from the License may be granted by purchasing a commercial license.

"""Fastapi init"""

import fcntl
import os
import pty
import select
import signal
import struct
import subprocess
import termios

import socketio
from fastapi import FastAPI, HTTPException, Request
from fastapi.encoders import jsonable_encoder
from fastapi.exceptions import RequestValidationError
from fastapi.middleware.cors import CORSMiddleware
from fastapi.responses import JSONResponse

from covalent._shared_files import logger
from covalent._shared_files.config import get_config
from covalent_ui.api.v1.routes import routes

file_descriptor = None
child_process_id = None

# Config
WEBHOOK_PATH = "/api/webhook"
address = get_config("user_interface.address")
port = str(get_config("user_interface.dev_port"))
socket_port = str(get_config("user_interface.port"))
origins = [f"http://{address}:{port}"]
socket_origins = [f"http://{address}:{port}", f"http://{address}:{socket_port}"]

app_log = logger.app_log
log_to_file = get_config("sdk.enable_logging").upper() == "TRUE"

app = FastAPI()
<<<<<<< HEAD
sio = socketio.AsyncServer(async_mode="asgi")
=======
sio = socketio.AsyncServer(
    cors_allowed_origins=socket_origins, async_mode="asgi", logger=log_to_file
)


@sio.on("message")
async def chat_message(sid, data):
    await sio.emit("draw-request", "hi ")
>>>>>>> 79952e6e


app.include_router(routes.routes)

app.add_middleware(
    CORSMiddleware,
    allow_origins=origins,
    allow_credentials=True,
    allow_methods=["*"],
    allow_headers=["*"],
)


def set_winsize(fd, row, col, xpix=0, ypix=0):
    winsize = struct.pack("HHHH", row, col, xpix, ypix)
    fcntl.ioctl(fd, termios.TIOCSWINSZ, winsize)


async def read_and_forward_pty_output():
    max_read_bytes = 1024 * 10
    while terminal_subprocess:
        await sio.sleep(0.01)
        if file_descriptor and terminal_subprocess:
            timeout_sec = 0
            (data_ready, _, _) = select.select([file_descriptor], [], [], timeout_sec)
            if data_ready:
                output = os.read(file_descriptor, max_read_bytes).decode()
                await sio.emit("pty-output", {"output": output})


@sio.on("pty-input")
def pty_input(sid, data):
    """write to the child pty. The pty sees this as if you are typing in a real
    terminal.
    """
    if file_descriptor:
        os.write(file_descriptor, data["input"].encode())


@sio.on("resize")
def resize(sid, data):
    if file_descriptor:
        set_winsize(file_descriptor, data["rows"], data["cols"])


@sio.on("start_terminal")
async def chat_message(*args):
    global terminal_subprocess
    terminal_subprocess = True
    global child_process_id
    (child_pid, fd) = pty.fork()
    if child_pid == 0:
        subprocess.run(["bash"])
    else:
        child_process_id = child_pid
        global file_descriptor
        file_descriptor = fd
        set_winsize(file_descriptor, 50, 50)
        await sio.start_background_task(read_and_forward_pty_output)


@sio.on("stop_terminal")
async def stop_terminal(*args):
    global terminal_subprocess
    terminal_subprocess = False
    os.killpg(child_process_id, signal.SIGKILL)
    await sio.sleep(0.01)


@app.exception_handler(RequestValidationError)
async def validation_exception_handler(request: Request, exc: RequestValidationError):
    return JSONResponse(
        status_code=422,
        content=jsonable_encoder({"detail": exc.errors()}),
    )


@app.exception_handler(HTTPException)
async def http_exception_handler(request, exc: HTTPException):
    return JSONResponse(
        status_code=400,
        content=jsonable_encoder({"detail": exc.detail}),
    )


@app.post(WEBHOOK_PATH)
async def handle_result_update(result_update: dict):
    await sio.emit("result-update", result_update)
    return {"ok": True}


@app.post("/api/draw")
async def handle_draw_request(draw_request: dict):
    await sio.emit("draw_request", draw_request)
    return {"ok": True}<|MERGE_RESOLUTION|>--- conflicted
+++ resolved
@@ -55,9 +55,6 @@
 log_to_file = get_config("sdk.enable_logging").upper() == "TRUE"
 
 app = FastAPI()
-<<<<<<< HEAD
-sio = socketio.AsyncServer(async_mode="asgi")
-=======
 sio = socketio.AsyncServer(
     cors_allowed_origins=socket_origins, async_mode="asgi", logger=log_to_file
 )
@@ -66,7 +63,6 @@
 @sio.on("message")
 async def chat_message(sid, data):
     await sio.emit("draw-request", "hi ")
->>>>>>> 79952e6e
 
 
 app.include_router(routes.routes)
