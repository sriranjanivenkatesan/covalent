# Copyright 2021 Agnostiq Inc.
#
# This file is part of Covalent.
#
# Licensed under the GNU Affero General Public License 3.0 (the "License").
# A copy of the License may be obtained with this software package or at
#
#      https://www.gnu.org/licenses/agpl-3.0.en.html
#
# Use of this file is prohibited except in compliance with the License. Any
# modifications or derivative works of this file must retain this copyright
# notice, and modified files must contain a notice indicating that they have
# been altered from the originals.
#
# Covalent is distributed in the hope that it will be useful, but WITHOUT
# ANY WARRANTY; without even the implied warranty of MERCHANTABILITY or
# FITNESS FOR A PARTICULAR PURPOSE. See the License for more details.
#
# Relief from the License may be granted by purchasing a commercial license.

"""Lattice Data Layer"""

from datetime import timezone
from uuid import UUID

from sqlalchemy.orm import Session
from sqlalchemy.sql import func

from covalent_ui.api.v1.database.schema.electron import Electron
from covalent_ui.api.v1.database.schema.lattices import Lattice
from covalent_ui.api.v1.models.lattices_model import LatticeDetailResponse


class Lattices:
    """Lattice data access layer"""

    def __init__(self, db_con: Session) -> None:
        self.db_con = db_con

    def get_lattices_id(self, dispatch_id: UUID) -> LatticeDetailResponse:
        """
        Get lattices from dispatch id
        Args:
            dispatch_id: Refers to the dispatch_id in lattices table
        Return:
            Top most lattice with the given dispatch_id
            (i.e lattice with the same dispatch_id, but electron_id as null)
        """

        return (
            self.db_con.query(
                Lattice.dispatch_id,
                Lattice.status,
                Lattice.storage_path.label("directory"),
                Lattice.error_filename,
                Lattice.results_filename,
<<<<<<< HEAD
=======
                Lattice.docstring_filename,
>>>>>>> c7266e93
                func.datetime(Lattice.started_at, "localtime").label("start_time"),
                func.IFNULL(func.datetime(Lattice.completed_at, "localtime"), None).label(
                    "end_time"
                ),
                Lattice.electron_num.label("total_electrons"),
                Lattice.completed_electron_num.label("total_electrons_completed"),
                (
                    (
                        func.strftime(
                            "%s",
                            func.IFNULL(Lattice.completed_at, func.datetime.now(timezone.utc)),
                        )
                        - func.strftime("%s", Lattice.started_at)
                    )
                    * 1000
                ).label("runtime"),
                func.IFNULL(func.datetime(Lattice.updated_at, "localtime"), None).label(
                    "updated_at"
                ),
            )
            .join(Electron, Electron.parent_lattice_id == Lattice.id)
            .filter(Lattice.dispatch_id == str(dispatch_id), Lattice.is_active.is_not(False))
            .first()
        )

    def get_lattices_id_storage_file(self, dispatch_id: UUID):
        """
        Get storage file name
        Args:
            dispatch_id: Refers to the dispatch_id in lattices table
        Return:
            Top most lattice with the given dispatch_id along with file names
            (i.e lattice with the same dispatch_id, but electron_id as null)
        """

        return (
            self.db_con.query(
                Lattice.dispatch_id,
                Lattice.status,
                Lattice.storage_path.label("directory"),
                Lattice.error_filename,
                Lattice.function_string_filename,
                Lattice.executor,
                Lattice.executor_data_filename,
                Lattice.workflow_executor,
                Lattice.workflow_executor_data_filename,
                Lattice.error_filename,
                Lattice.inputs_filename,
                Lattice.results_filename,
                Lattice.storage_type,
                Lattice.function_filename,
                Lattice.transport_graph_filename,
                Lattice.started_at.label("started_at"),
                Lattice.completed_at.label("ended_at"),
                Lattice.electron_num.label("total_electrons"),
                Lattice.completed_electron_num.label("total_electrons_completed"),
            )
            .join(Electron, Electron.parent_lattice_id == Lattice.id)
            .filter(Lattice.dispatch_id == str(dispatch_id), Lattice.is_active.is_not(False))
            .first()
        )

    def get_lattice_id_by_dispatch_id(self, dispatch_id: UUID):
        """
        Get top lattice id from dispatch id
        Args:
            dispatch_id: UUID of dispatch
        Returns:
            Top most lattice id
        """
        data = (
            self.db_con.query(Lattice.id)
            .filter(Lattice.dispatch_id == str(dispatch_id), Lattice.electron_id.is_(None))
            .first()
        )
        return data[0]<|MERGE_RESOLUTION|>--- conflicted
+++ resolved
@@ -54,10 +54,7 @@
                 Lattice.storage_path.label("directory"),
                 Lattice.error_filename,
                 Lattice.results_filename,
-<<<<<<< HEAD
-=======
                 Lattice.docstring_filename,
->>>>>>> c7266e93
                 func.datetime(Lattice.started_at, "localtime").label("start_time"),
                 func.IFNULL(func.datetime(Lattice.completed_at, "localtime"), None).label(
                     "end_time"
