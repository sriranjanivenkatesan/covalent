--- conflicted
+++ resolved
@@ -26,7 +26,7 @@
 import asyncio
 from asyncio import Queue
 from typing import Dict, List
-from unittest.mock import AsyncMock, MagicMock
+from unittest.mock import AsyncMock
 
 import cloudpickle as pickle
 import pytest
@@ -738,19 +738,20 @@
     def sub_workflow(x):
         return task(x)
 
+    result_object = get_mock_result()
+    sub_result = get_mock_result()
+    result_object._initialize_runtime_state()
+
     mocker.patch("covalent_dispatcher._db.write_result_to_db.workflow_db", test_db)
     mocker.patch("covalent_dispatcher._db.upsert.workflow_db", test_db)
-
-    result_object = get_mock_result()
-    result_object._initialize_runtime_state()
-
+    mocker.patch("covalent_dispatcher._core.execution.run_workflow", return_value=sub_result)
+    mocker.patch(
+        "covalent_dispatcher._core.execution.initialize_result_object", return_value=sub_result
+    )
+    mock_update_node = mocker.patch("covalent_dispatcher._db.update._node")
     result_object._runtime_state["executor_cache"] = executor_cache
     serialized_callable = ct.TransportableObject(sub_workflow)
     inputs = {"args": [ct.TransportableObject(2)], "kwargs": {}}
-
-    result_object._update_node = MagicMock()
-
-    mock_update_node = mocker.patch("covalent._results_manager.result.Result._update_node")
 
     sub_result = await _dispatch_sync_sublattice(
         parent_result_object=result_object,
@@ -767,56 +768,25 @@
         status=Result.RUNNING,
         sublattice_result=sub_result,
     )
-    result_object._update_node.assert_called_once_with(**node_result)
+    mock_update_node.assert_called_with(result_object, node_result)
 
     # Check handling of invalid workflow executors
 
-<<<<<<< HEAD
-    try:
-        sub_result = await _dispatch_sync_sublattice(
-            parent_result_object=result_object,
-            parent_electron_id=1,
-            parent_tg_node_id=0,
-            inputs=inputs,
-            serialized_callable=serialized_callable,
-            workflow_executor=["client", {}],
-        )
-        assert False
-
-    except RuntimeError:
-        pass
-
-    try:
-        bad_short_name = "fake_executor"
-        bad_object_dict = {
-            "type": "FakeExecutor",
-            "short_name": "fake_executor",
-            "attributes": {"instance_id": -1},
-        }
-        executor_cache.id_instance_map[-1] = None
-        sub_result = await _dispatch_sync_sublattice(
-            parent_result_object=result_object,
-            parent_electron_id=1,
-            parent_tg_node_id=0,
-            inputs=inputs,
-            serialized_callable=serialized_callable,
-            workflow_executor=["fake_executor", bad_object_dict],
-        )
-        assert False
-=======
     sub_result = await _dispatch_sync_sublattice(
         parent_result_object=result_object,
         parent_electron_id=1,
+        parent_tg_node_id=0,
         inputs=inputs,
         serialized_callable=serialized_callable,
         workflow_executor=["client", {}],
     )
     assert sub_result is None
->>>>>>> 8cd77bd5
-
+
+    executor_cache.id_instance_map[-1] = None
     sub_result = await _dispatch_sync_sublattice(
         parent_result_object=result_object,
         parent_electron_id=1,
+        parent_tg_node_id=0,
         inputs=inputs,
         serialized_callable=serialized_callable,
         workflow_executor=["fake_executor", {}],
@@ -1143,7 +1113,6 @@
 
     mocker.patch("covalent.executor.LocalExecutor._initialize_task_data")
 
-<<<<<<< HEAD
     node_result = await _run_task(
         result_object=result_object,
         node_id=node_id,
@@ -1277,9 +1246,9 @@
         "covalent_dispatcher._core.execution.write_lattice_error"
     )
 
-    with pytest.raises(RuntimeError) as ex:
-        await run_workflow(result_object)
-
+    result = await run_workflow(result_object)
+
+    assert result.status == Result.FAILED
     mock_register.assert_called_once_with(result_object)
     mock_unregister.assert_called_once_with(result_object)
     mock_register.assert_called_once_with(result_object)
@@ -1316,8 +1285,6 @@
 
     res1._cancel.assert_awaited_once()
     res2._cancel.assert_not_awaited()
-=======
-    assert node_result["status"] == Result.FAILED
 
 
 @pytest.mark.asyncio
@@ -1325,6 +1292,7 @@
     """Test that exceptions from initializing executors are caught"""
 
     result_object = get_mock_result()
+    result_object._initialize_runtime_state()
     inputs = {"args": [], "kwargs": {}}
     mock_get_executor = mocker.patch(
         "covalent_dispatcher._core.execution._executor_manager.get_executor",
@@ -1341,7 +1309,7 @@
         call_after=[],
         node_name=sublattice_prefix,
         workflow_executor=["local", {}],
-    )
-
-    assert node_result["status"] == Result.FAILED
->>>>>>> 8cd77bd5
+        unplanned_task=False,
+    )
+
+    assert node_result["status"] == Result.FAILED