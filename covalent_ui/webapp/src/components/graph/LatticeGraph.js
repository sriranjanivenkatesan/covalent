/**
 * Copyright 2021 Agnostiq Inc.
 *
 * This file is part of Covalent.
 *
 * Licensed under the GNU Affero General Public License 3.0 (the "License").
 * A copy of the License may be obtained with this software package or at
 *
 *      https://www.gnu.org/licenses/agpl-3.0.en.html
 *
 * Use of this file is prohibited except in compliance with the License. Any
 * modifications or derivative works of this file must retain this copyright
 * notice, and modified files must contain a notice indicating that they have
 * been altered from the originals.
 *
 * Covalent is distributed in the hope that it will be useful, but WITHOUT
 * ANY WARRANTY; without even the implied warranty of MERCHANTABILITY or
 * FITNESS FOR A PARTICULAR PURPOSE. See the License for more details.
 *
 * Relief from the License may be granted by purchasing a commercial license.
 */
<<<<<<< HEAD
import { useEffect, useRef, useState, useMemo, useCallback, createRef } from 'react'
import ReactFlow, { MiniMap, applyEdgeChanges, applyNodeChanges } from 'react-flow-renderer'
=======
import { useEffect, useRef, useState, createRef } from 'react'
import ReactFlow, {
  MiniMap,
  getIncomers,
  getOutgoers,
  isEdge,
} from 'react-flow-renderer'
>>>>>>> 451e46c7
import ElectronNode from './ElectronNode'
import { NODE_TEXT_COLOR } from './ElectronNode'
import ParameterNode from './ParameterNode'
import DirectedEdge from './DirectedEdge'
import layout from './Layout'
import assignNodePositions from './LayoutElk'
import LatticeControls from './LatticeControlsElk'
import theme from '../../utils/theme'
import { statusColor } from '../../utils/misc'
import useFitViewHelper from './ReactFlowHooks'
import { useScreenshot, createFileName } from 'use-react-screenshot'
import covalentLogo from '../../assets/frame.png'

// https://reactjs.org/docs/hooks-faq.html#how-to-get-the-previous-props-or-state
function usePrevious(value) {
  const ref = useRef()
  useEffect(() => {
    ref.current = value
  })
  return ref.current
}

const LatticeGraph = ({
  graph,
  preview,
  hasSelectedNode,
  onClickNode,
  marginLeft = 0,
  marginRight = 0,
<<<<<<< HEAD
  setSelectedElectron,
  dispatchId
=======
  dispatchId,
>>>>>>> 451e46c7
}) => {
  const { fitView } = useFitViewHelper()
  const [nodes, setNodes] = useState([]);
  const [edges, setEdges] = useState([]);
  const [direction, setDirection] = useState('DOWN')
  const [showMinimap, setShowMinimap] = useState(false)
  const [showParams, setShowParams] = useState(false)
  const [nodesDraggable, setNodesDraggable] = useState(false)
  const [algorithm, setAlgorithm] = useState('layered')
  const [hideLabels, setHideLabels] = useState(false)
<<<<<<< HEAD
  const [fitMarginLeft, setFitMarginLeft] = useState()
  const [fitMarginRight, setFitMarginRight] = useState()
  const [screen, setScreen] = useState(false);
=======
  const [screen, setScreen] = useState(false)
  const [highlighted, setHighlighted] = useState(false)
>>>>>>> 451e46c7

  // set Margin
  const prevMarginRight = usePrevious(marginRight)

  const marginSet = () => {
    setTimeout(() => {
      const animate =
        prevMarginRight !== undefined && prevMarginRight !== marginRight
      fitView({
        marginLeft,
        marginRight,
        ...(animate ? { duration: 250 } : null),
      })
    })
  }

  useEffect(() => {
    if (!highlighted) marginSet()
    // eslint-disable-next-line react-hooks/exhaustive-deps
<<<<<<< HEAD
  }, [fitView, marginLeft, marginRight, graph, direction, showParams])

=======
  }, [fitView, marginLeft, marginRight, graph, elements, highlighted])

  useEffect(() => {
    setHighlighted(false)
    // eslint-disable-next-line react-hooks/exhaustive-deps
  }, [direction, showParams, algorithm, hideLabels])
>>>>>>> 451e46c7

  // handle resizing
  const resizing = () => {
    const resizeHandler = () =>
      fitView({ duration: 250, marginLeft, marginRight })
    window.addEventListener('resize', resizeHandler)
    return () => {
      window.removeEventListener('resize', resizeHandler)
    }
  }
  useEffect(() => {
    resizing()
    // eslint-disable-next-line react-hooks/exhaustive-deps
  }, [marginRight, marginLeft,fitView])

  // layouting
  useEffect(() => {
    if (algorithm === 'oldLayout') {
      const els = layout(graph, direction, showParams, hideLabels)
      const initialNodes = els && els.filter((e) => e.type !== 'directed')
      const initialEdges = els && els.filter((e) => e.type === 'directed')
      setNodes(initialNodes)
      setEdges(initialEdges)
      setTimeout(() => fitView({ marginLeft: fitMarginLeft, marginRight: fitMarginRight, duration: 300 }), 300)
    } else {
<<<<<<< HEAD
      assignNodePositions(graph, direction, showParams, algorithm, hideLabels)
=======
      assignNodePositions(
        graph,
        direction,
        showParams,
        algorithm,
        hideLabels,
        preview
      )
>>>>>>> 451e46c7
        .then((els) => {
          const initialNodes = els && els.filter((e) => e.type !== 'directed')
          const initialEdges = els && els.filter((e) => e.type === 'directed')
          setNodes(initialNodes)
          setEdges(initialEdges)
        }).then(() => fitView({ marginLeft: fitMarginLeft, marginRight: fitMarginRight, duration: 300 }))
        .catch((error) => console.log(error))
    }
    // eslint-disable-next-line react-hooks/exhaustive-deps
  }, [graph, direction, showParams, algorithm, hideLabels])

  // menu for layout
  const [anchorEl, setAnchorEl] = useState(null)
  const open = Boolean(anchorEl)
  const handleClick = (event, marginLeft, marginRight) => {
    setAnchorEl(event.currentTarget)
    setFitMarginLeft(marginLeft)
    setFitMarginRight(marginRight)
  }
  const handleOrientationChange = (direction, marginLeft, marginRight) => {
    setDirection(direction)
    setFitMarginLeft(marginLeft)
    setFitMarginRight(marginRight)
  }
  const handleClose = () => {
    setAnchorEl(null)
  }

  const handleChangeAlgorithm = (event) => {
    setAnchorEl(null)
    setAlgorithm(event)
  }

  const handleHideLabels = (marginLeft, marginRight) => {
    const value = !hideLabels
<<<<<<< HEAD
    setHideLabels(value);
    setFitMarginLeft(marginLeft)
    setFitMarginRight(marginRight)
  };
=======
    setHideLabels(value)
  }
>>>>>>> 451e46c7

  const onNodesChange = useCallback(
    (changes) => setNodes((nds) => applyNodeChanges(changes, nds)),
    [setNodes]
  );
  const onEdgesChange = useCallback(
    (changes) => setEdges((eds) => applyEdgeChanges(changes, eds)),
    [setEdges]
  );

  /*<--------ScreenShot-------->*/

  useEffect(() => {
    if (screen) {
      takeScreenShot(ref_chart.current).then(download)
      setScreen(false)
    }
    // eslint-disable-next-line react-hooks/exhaustive-deps
  }, [screen])

  const ref_chart = createRef(null)

  // eslint-disable-next-line no-unused-vars
  const [image, takeScreenShot] = useScreenshot({
    type: 'image/jpeg',
    quality: 1.0,
  })

  const download = (image, { name = dispatchId, extension = 'jpg' } = {}) => {
    const a = document.createElement('a')
    a.href = image
    a.download = createFileName(extension, name)
    a.click()
  }

<<<<<<< HEAD
  const nodeTypes = useMemo(() => ({ electron: ElectronNode, parameter: ParameterNode }), []);
  const edgeTypes = useMemo(() => ({ directed: DirectedEdge }), []);
  return (
    <>
      {nodes?.length > 0 && (
        <>
          <ReactFlow
            ref={ref_chart}
            nodeTypes={nodeTypes}
            edgeTypes={edgeTypes}
            data-testid="lattice__graph"
            nodesDraggable={nodesDraggable}
            nodesConnectable={false}
            nodes={nodes}
            edges={edges}
            defaultZoom={0.5}
            minZoom={0}
            maxZoom={1.5}
            fitView
            onNodesChange={onNodesChange}
            onEdgesChange={onEdgesChange}
            // prevent selection when nothing is selected to prevent fitView
            selectNodesOnDrag={hasSelectedNode}
            onNodeClick={(e) => onClickNode(e)}
            onPaneClick={e => setSelectedElectron(null)}
          >
            {screen &&
              <div>
                <img style={{ position: 'absolute', zIndex: '2', right: '20px', bottom: '25px' }}
                  src={covalentLogo} alt='covalentLogo' />
              </div>
            }
          </ReactFlow>
          <LatticeControls
            marginLeft={marginLeft}
            marginRight={marginRight}
            showParams={showParams}
            toggleParams={() => {
              setShowParams(!showParams)
            }}
            showMinimap={showMinimap}
            toggleMinimap={() => {
              setShowMinimap(!showMinimap)
            }}
            toggleScreenShot={() => {
              setScreen(true)

=======
  // highlight links of selected nodes
  const getAllIncomers = (node, elements) => {
    return getIncomers(node, elements).reduce(
      (memo, incomer) => [
        ...memo,
        incomer,
        ...getAllIncomers(incomer, elements),
      ],
      []
    )
  }

  const getAllOutgoers = (node, elements) => {
    return getOutgoers(node, elements).reduce(
      (memo, outgoer) => [
        ...memo,
        outgoer,
        ...getAllOutgoers(outgoer, elements),
      ],
      []
    )
  }

  const highlightPath = (node, elements, selection) => {
    if (node && elements) {
      const allIncomers = getAllIncomers(node, elements)
      const allOutgoers = getAllOutgoers(node, elements)
      setHighlighted(true)
      setElements((prevElements) => {
        return prevElements?.map((elem) => {
          const incomerIds = allIncomers.map((i) => i.id)
          const outgoerIds = allOutgoers.map((o) => o.id)
          if (isEdge(elem)) {
            if (selection) {
              const animated =
                (outgoerIds.includes(elem.target) &&
                  (outgoerIds.includes(elem.source) ||
                    node.id === elem.source)) ||
                (incomerIds.includes(elem.source) &&
                  (incomerIds.includes(elem.target) || node.id === elem.target))
              elem.style = {
                ...elem.style,
                stroke: animated ? '#6473FF' : '#303067',
              }
              elem.labelStyle = animated
                ? { fill: '#6473FF' }
                : { fill: NODE_TEXT_COLOR }
            } else {
              elem.animated = false
              elem.style = {
                ...elem.style,
                stroke: '#303067',
              }
            }
          }

          return elem
        })
      })
    }
  }

  useEffect(() => {
    if (!hasSelectedNode) resetNodeStyles()
  }, [hasSelectedNode])

  const resetNodeStyles = () => {
    setElements((prevElements) => {
      return prevElements?.map((elem) => {
        if (isEdge(elem)) {
          elem.animated = false
          elem.labelStyle = { fill: NODE_TEXT_COLOR }
          elem.style = {
            ...elem.style,
            stroke: '#303067',
          }
        }
        return elem
      })
    })
  }

  return (
    <>
      {elements?.length > 0 && (
        <>
          <ReactFlow
            ref={ref_chart}
            data-testid="lattice__graph"
            nodeTypes={{ electron: ElectronNode, parameter: ParameterNode }}
            edgeTypes={{ directed: DirectedEdge }}
            nodesDraggable={nodesDraggable}
            nodesConnectable={false}
            elements={elements}
            defaultZoom={0.5}
            minZoom={0}
            maxZoom={1.5}
            onSelectionChange={(selectedElements) => {
              const node = selectedElements?.[0]
              highlightPath(node, elements, true)
            }}
            selectNodesOnDrag={hasSelectedNode}
            onPaneClick={() => {
              resetNodeStyles()
            }}
          >
            {screen && (
              <div>
                <img
                  style={{
                    position: 'absolute',
                    zIndex: '2',
                    paddingLeft: '25px',
                    bottom: '25px',
                  }}
                  src={covalentLogo}
                  alt="covalentLogo"
                />
              </div>
            )}
          </ReactFlow>
          <LatticeControls
            marginLeft={marginLeft}
            marginRight={marginRight}
            showParams={showParams}
            toggleParams={() => {
              setShowParams(!showParams)
            }}
            showMinimap={showMinimap}
            toggleMinimap={() => {
              setShowMinimap(!showMinimap)
            }}
            toggleScreenShot={() => {
              setScreen(true)
>>>>>>> 451e46c7
            }}
            open={open}
            anchorEl={anchorEl}
            handleClick={handleClick}
            handleClose={handleClose}
            direction={direction}
<<<<<<< HEAD
            setDirection={handleOrientationChange}
=======
            setDirection={setDirection}
>>>>>>> 451e46c7
            algorithm={algorithm}
            handleHideLabels={handleHideLabels}
            hideLabels={hideLabels}
            handleChangeAlgorithm={handleChangeAlgorithm}
            nodesDraggable={nodesDraggable}
            toggleNodesDraggable={() => setNodesDraggable(!nodesDraggable)}
          />
          {showMinimap && (
            <MiniMap
              style={{
                backgroundColor: theme.palette.background.default,
                position: 'absolute',
                bottom: 12,
<<<<<<< HEAD
                left: 513,
=======
                left: 522,
>>>>>>> 451e46c7
                zIndex: 5,
                height: 150,
                width: 300,
              }}
              maskColor={theme.palette.background.paper}
              nodeColor={(node) => statusColor(node.data.status)}
            />
          )}
        </>
      )}
    </>
  )
}

export default LatticeGraph<|MERGE_RESOLUTION|>--- conflicted
+++ resolved
@@ -19,18 +19,10 @@
  *
  * Relief from the License may be granted by purchasing a commercial license.
  */
-<<<<<<< HEAD
 import { useEffect, useRef, useState, useMemo, useCallback, createRef } from 'react'
-import ReactFlow, { MiniMap, applyEdgeChanges, applyNodeChanges } from 'react-flow-renderer'
-=======
-import { useEffect, useRef, useState, createRef } from 'react'
-import ReactFlow, {
-  MiniMap,
-  getIncomers,
+import ReactFlow, { MiniMap, applyEdgeChanges, applyNodeChanges,getIncomers,
   getOutgoers,
-  isEdge,
-} from 'react-flow-renderer'
->>>>>>> 451e46c7
+  isEdge, } from 'react-flow-renderer'
 import ElectronNode from './ElectronNode'
 import { NODE_TEXT_COLOR } from './ElectronNode'
 import ParameterNode from './ParameterNode'
@@ -60,12 +52,8 @@
   onClickNode,
   marginLeft = 0,
   marginRight = 0,
-<<<<<<< HEAD
   setSelectedElectron,
   dispatchId
-=======
-  dispatchId,
->>>>>>> 451e46c7
 }) => {
   const { fitView } = useFitViewHelper()
   const [nodes, setNodes] = useState([]);
@@ -76,14 +64,10 @@
   const [nodesDraggable, setNodesDraggable] = useState(false)
   const [algorithm, setAlgorithm] = useState('layered')
   const [hideLabels, setHideLabels] = useState(false)
-<<<<<<< HEAD
   const [fitMarginLeft, setFitMarginLeft] = useState()
   const [fitMarginRight, setFitMarginRight] = useState()
-  const [screen, setScreen] = useState(false);
-=======
   const [screen, setScreen] = useState(false)
   const [highlighted, setHighlighted] = useState(false)
->>>>>>> 451e46c7
 
   // set Margin
   const prevMarginRight = usePrevious(marginRight)
@@ -103,17 +87,12 @@
   useEffect(() => {
     if (!highlighted) marginSet()
     // eslint-disable-next-line react-hooks/exhaustive-deps
-<<<<<<< HEAD
-  }, [fitView, marginLeft, marginRight, graph, direction, showParams])
-
-=======
-  }, [fitView, marginLeft, marginRight, graph, elements, highlighted])
+  }, [fitView, marginLeft, marginRight, graph, direction, showParams, highlighted])
 
   useEffect(() => {
     setHighlighted(false)
     // eslint-disable-next-line react-hooks/exhaustive-deps
   }, [direction, showParams, algorithm, hideLabels])
->>>>>>> 451e46c7
 
   // handle resizing
   const resizing = () => {
@@ -139,9 +118,6 @@
       setEdges(initialEdges)
       setTimeout(() => fitView({ marginLeft: fitMarginLeft, marginRight: fitMarginRight, duration: 300 }), 300)
     } else {
-<<<<<<< HEAD
-      assignNodePositions(graph, direction, showParams, algorithm, hideLabels)
-=======
       assignNodePositions(
         graph,
         direction,
@@ -150,7 +126,6 @@
         hideLabels,
         preview
       )
->>>>>>> 451e46c7
         .then((els) => {
           const initialNodes = els && els.filter((e) => e.type !== 'directed')
           const initialEdges = els && els.filter((e) => e.type === 'directed')
@@ -186,15 +161,10 @@
 
   const handleHideLabels = (marginLeft, marginRight) => {
     const value = !hideLabels
-<<<<<<< HEAD
     setHideLabels(value);
     setFitMarginLeft(marginLeft)
     setFitMarginRight(marginRight)
   };
-=======
-    setHideLabels(value)
-  }
->>>>>>> 451e46c7
 
   const onNodesChange = useCallback(
     (changes) => setNodes((nds) => applyNodeChanges(changes, nds)),
@@ -229,57 +199,6 @@
     a.download = createFileName(extension, name)
     a.click()
   }
-
-<<<<<<< HEAD
-  const nodeTypes = useMemo(() => ({ electron: ElectronNode, parameter: ParameterNode }), []);
-  const edgeTypes = useMemo(() => ({ directed: DirectedEdge }), []);
-  return (
-    <>
-      {nodes?.length > 0 && (
-        <>
-          <ReactFlow
-            ref={ref_chart}
-            nodeTypes={nodeTypes}
-            edgeTypes={edgeTypes}
-            data-testid="lattice__graph"
-            nodesDraggable={nodesDraggable}
-            nodesConnectable={false}
-            nodes={nodes}
-            edges={edges}
-            defaultZoom={0.5}
-            minZoom={0}
-            maxZoom={1.5}
-            fitView
-            onNodesChange={onNodesChange}
-            onEdgesChange={onEdgesChange}
-            // prevent selection when nothing is selected to prevent fitView
-            selectNodesOnDrag={hasSelectedNode}
-            onNodeClick={(e) => onClickNode(e)}
-            onPaneClick={e => setSelectedElectron(null)}
-          >
-            {screen &&
-              <div>
-                <img style={{ position: 'absolute', zIndex: '2', right: '20px', bottom: '25px' }}
-                  src={covalentLogo} alt='covalentLogo' />
-              </div>
-            }
-          </ReactFlow>
-          <LatticeControls
-            marginLeft={marginLeft}
-            marginRight={marginRight}
-            showParams={showParams}
-            toggleParams={() => {
-              setShowParams(!showParams)
-            }}
-            showMinimap={showMinimap}
-            toggleMinimap={() => {
-              setShowMinimap(!showMinimap)
-            }}
-            toggleScreenShot={() => {
-              setScreen(true)
-
-=======
-  // highlight links of selected nodes
   const getAllIncomers = (node, elements) => {
     return getIncomers(node, elements).reduce(
       (memo, incomer) => [
@@ -307,7 +226,7 @@
       const allIncomers = getAllIncomers(node, elements)
       const allOutgoers = getAllOutgoers(node, elements)
       setHighlighted(true)
-      setElements((prevElements) => {
+      setEdges((prevElements) => {
         return prevElements?.map((elem) => {
           const incomerIds = allIncomers.map((i) => i.id)
           const outgoerIds = allOutgoers.map((o) => o.id)
@@ -346,7 +265,7 @@
   }, [hasSelectedNode])
 
   const resetNodeStyles = () => {
-    setElements((prevElements) => {
+    setEdges((prevElements) => {
       return prevElements?.map((elem) => {
         if (isEdge(elem)) {
           elem.animated = false
@@ -360,45 +279,42 @@
       })
     })
   }
-
+  const nodeTypes = useMemo(() => ({ electron: ElectronNode, parameter: ParameterNode }), []);
+  const edgeTypes = useMemo(() => ({ directed: DirectedEdge }), []);
   return (
     <>
-      {elements?.length > 0 && (
+      {nodes?.length > 0 && (
         <>
           <ReactFlow
             ref={ref_chart}
+            nodeTypes={nodeTypes}
+            edgeTypes={edgeTypes}
             data-testid="lattice__graph"
-            nodeTypes={{ electron: ElectronNode, parameter: ParameterNode }}
-            edgeTypes={{ directed: DirectedEdge }}
             nodesDraggable={nodesDraggable}
             nodesConnectable={false}
-            elements={elements}
+            nodes={nodes}
+            edges={edges}
             defaultZoom={0.5}
             minZoom={0}
             maxZoom={1.5}
+            fitView
+            onNodesChange={onNodesChange}
+            onEdgesChange={onEdgesChange}
             onSelectionChange={(selectedElements) => {
               const node = selectedElements?.[0]
-              highlightPath(node, elements, true)
+              highlightPath(node, edges, true)
             }}
+            // prevent selection when nothing is selected to prevent fitView
             selectNodesOnDrag={hasSelectedNode}
-            onPaneClick={() => {
-              resetNodeStyles()
-            }}
+            onNodeClick={(e) => onClickNode(e)}
+            onPaneClick={e => setSelectedElectron(null)}
           >
-            {screen && (
+            {screen &&
               <div>
-                <img
-                  style={{
-                    position: 'absolute',
-                    zIndex: '2',
-                    paddingLeft: '25px',
-                    bottom: '25px',
-                  }}
-                  src={covalentLogo}
-                  alt="covalentLogo"
-                />
+                <img style={{ position: 'absolute', zIndex: '2', right: '20px', bottom: '25px' }}
+                  src={covalentLogo} alt='covalentLogo' />
               </div>
-            )}
+            }
           </ReactFlow>
           <LatticeControls
             marginLeft={marginLeft}
@@ -413,18 +329,14 @@
             }}
             toggleScreenShot={() => {
               setScreen(true)
->>>>>>> 451e46c7
+
             }}
             open={open}
             anchorEl={anchorEl}
             handleClick={handleClick}
             handleClose={handleClose}
             direction={direction}
-<<<<<<< HEAD
             setDirection={handleOrientationChange}
-=======
-            setDirection={setDirection}
->>>>>>> 451e46c7
             algorithm={algorithm}
             handleHideLabels={handleHideLabels}
             hideLabels={hideLabels}
@@ -438,11 +350,7 @@
                 backgroundColor: theme.palette.background.default,
                 position: 'absolute',
                 bottom: 12,
-<<<<<<< HEAD
-                left: 513,
-=======
                 left: 522,
->>>>>>> 451e46c7
                 zIndex: 5,
                 height: 150,
                 width: 300,
