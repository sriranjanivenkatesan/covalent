&nbsp;

<div align="center">

<img src="https://raw.githubusercontent.com/AgnostiqHQ/covalent/master/doc/source/_static/covalent_readme_banner.svg" width=150%>

[![version](https://img.shields.io/github/v/tag/AgnostiqHQ/covalent?color=navy&include_prereleases&label=version&sort=semver)](https://github.com/AgnostiqHQ/covalent/blob/develop/CHANGELOG.md)
[![python](https://img.shields.io/pypi/pyversions/cova)](https://github.com/AgnostiqHQ/covalent)
[![tests](https://github.com/AgnostiqHQ/covalent/actions/workflows/tests.yml/badge.svg)](https://github.com/AgnostiqHQ/covalent/actions/workflows/tests.yml)
[![docs](https://readthedocs.org/projects/covalent/badge/?version=latest)](https://covalent.readthedocs.io/en/latest/?badge=latest)
[![codecov](https://codecov.io/gh/AgnostiqHQ/covalent/branch/master/graph/badge.svg?token=YGHCB3DE4P)](https://codecov.io/gh/AgnostiqHQ/covalent)
[![agpl](https://img.shields.io/badge/License-AGPL_v3-blue.svg)](https://www.gnu.org/licenses/agpl-3.0.en.html)

</div>


<<<<<<< HEAD
<img src="./doc/source/_static/executor_gif_full_list_tall.gif" width="70%" alt="Covalent Executors" style="border-radius:10%" align="right"></img>
=======
>>>>>>> dc63c180

## 🤔  What is Covalent?

Covalent is a Pythonic workflow tool for computational scientists, AI/ML software engineers, and anyone who needs to run experiments on limited or expensive computing resources including quantum computers, HPC clusters, GPU arrays, and cloud services.

Covalent enables a researcher to run computation tasks on an advanced hardware platform – such as a quantum computer or serverless HPC cluster – using a single line of code.
<<<<<<< HEAD
=======
<p align="center">
<img src="./doc/source/_static/Executor_Gif_Full_List.gif" width="60%" alt="Covalent Executors"></img>
</p>
>>>>>>> dc63c180

## 💭 Why Covalent?

Covalent overcomes computational and operational challenges inherent in AI/ML experimentation.

<<<<<<< HEAD
| **Computational challenges**  | **Operational challenges**    |
|:------------------------------|:------------------------------|
| <ul><li>Advanced compute hardware is expensive, and access is often limited – shared with other researchers, for example.</li><li>You'd like to iterate quickly, but running large models takes time.</li><li>Parallel computation speeds execution, but requires careful attention to data relationships.</li></ul>|<ul><li>Proliferation of models, datasets, and hardware trials.</li><li> Switching between development tools, including notebooks, scripts, and submission queues.</li><li>Tracking, repeating, and sharing results.</li></ul>|

With Covalent, you:
- Assign functions to appropriate resources: Use advanced hardware (quantum computers, HPC clusters) for the heavy lifting and commodity hardware for bookkeeping.
- Test functions on local servers before shipping them to advanced hardware.
- Let Covalent's services analyze functions for data independence and automatically parallelize them.
- Run experiments from a Jupyter notebook (or whatever your preferred interactive Python environment is).
- Track workflows and examine results in a browser-based GUI.

## How Does It Work?

Covalent has three main components:
- A Python module containing an API that you use to build manageable workflows out of new or existing Python functions.
- A set of services that run locally or on a server to dispatch and execute workflow tasks.
- A browser-based UI from which to to manage workflows and view results.

You compose workflows using the Covalent API and submit them to the Covalent server. The server analyzes the workflow to determine dependencies between tasks, then dispatches each task to its specified execution backend. Independent tasks are executed concurrently if resources are available.

The Covalent UI displays the progress of each workflow at the level of individual tasks.

### The Covalent API

The Covalent API is a Python module containing a small collection of classes that implement server-based workflow management. The key elements are two decorators that wrap functions to create managed *tasks* and *workflows*.

The task decorator is called an *electron*. The electron decorator simply turns the function into a dispatchable task.

The workflow decorator is called a *lattice*. The lattice decorator turns a function composed of electrons into a manageable workflow.

<img src="https://raw.githubusercontent.com/AgnostiqHQ/covalent/master/doc/source/_static/cova_archi.png" align="right" width="40%" alt="Covalent Architecture"/>

### Covalent Services

The Covalent server is a lightweight service that runs on your local machine or a server. A dispatcher analyzes workflows (lattices) and hands its component functions (electrons) off to executors. Each executor is an adaptor to a backend hardware resource. Covalent has a growing list of turn-key executors for common compute backends. If no executor exists yet for your compute platform, Covalent supports writing your own.

### The Covalent GUI

The Covalent user interface runs as a web server on the machine where the Covalent server is running. The GUI dashboard shows a list of dispatched workflows. From there, you can drill down to workflow details or a graphical view of the workflow. You can also view logs, settings, and result sets.

Ready to try it? Go to the [Getting Started](https://covalent.readthedocs.io/en/latest/getting_started/index.html) guide in the documentation.

For a more in-depth description of Covalent's features and how they work, see the [Concepts](https://covalent.readthedocs.io/en/latest/concepts/concepts.html) page in the documentation.


## 📦 Installation

Covalent is developed using Python version 3.8 on Linux and macOS. The easiest way to install Covalent is using the PyPI package manager:

```console
pip install covalent
```

Refer to the [Getting Started](https://covalent.readthedocs.io/en/latest/getting_started/index.html) guide for detailed setup instructions. For a full list of supported platforms, see the Covalent [compatibility matrix](https://covalent.readthedocs.io/en/latest/getting_started/compatibility.html).

## 📚 Documentation

The official documentation includes tips on getting started, high level concepts, tutorials, and the API documentation, and more. To learn more, see the [Covalent documentation](https://covalent.readthedocs.io/en/latest/).
=======
| **Computational challenges**                                                                                                                                                                                                                                                                                         | **Operational challenges**                                                                                                                                                                                                     |
| :------------------------------------------------------------------------------------------------------------------------------------------------------------------------------------------------------------------------------------------------------------------------------------------------------------------- | :----------------------------------------------------------------------------------------------------------------------------------------------------------------------------------------------------------------------------- |
| <ul><li>Advanced compute hardware is expensive, and access is often limited – shared with other researchers, for example.</li><li>You'd like to iterate quickly, but running large models takes time.</li><li>Parallel computation speeds execution, but requires careful attention to data relationships.</li></ul> | <ul><li>Proliferation of models, datasets, and hardware trials.</li><li> Switching between development tools, including notebooks, scripts, and submission queues.</li><li>Tracking, repeating, and sharing results.</li></ul> |

<p align="center">
<img src="./doc/source/_static/Cover-banner-readme.png" width="100%" alt="Covalent value"></img>
</p>

With Covalent, you:
- Assign functions to appropriate resources: Use advanced hardware (quantum computers, HPC clusters) for the heavy lifting and commodity hardware for bookkeeping.
- Test functions on local servers before shipping them to advanced hardware.
- Let Covalent's services analyze functions for data independence and automatically parallelize them.
- Run experiments from a Jupyter notebook (or whatever your preferred interactive Python environment is).
- Track workflows and examine results in a browser-based GUI.



## 📦 Installation

Covalent is developed using Python version 3.8 on Linux and macOS. The easiest way to install Covalent is using the PyPI package manager:

```console
pip install covalent
```

Refer to the [Getting Started](https://covalent.readthedocs.io/en/latest/getting_started/index.html) guide for detailed setup instructions. For a full list of supported platforms, see the Covalent [compatibility matrix](https://covalent.readthedocs.io/en/latest/getting_started/compatibility.html).

## 🚀 Getting started

Ready to try it? Go to the [Getting Started](https://covalent.readthedocs.io/en/latest/getting_started/index.html) guide in the documentation.

For a more in-depth description of Covalent's features and how they work, see the [Concepts](https://covalent.readthedocs.io/en/latest/concepts/concepts.html) page in the documentation.

<table border="0">
 <tr>
    <td><b style="font-size:30px">📚 Know more !&nbsp;&nbsp;&nbsp;&nbsp;&nbsp;&nbsp;&nbsp;&nbsp;&nbsp;&nbsp;&nbsp;&nbsp;&nbsp;&nbsp;&nbsp;&nbsp;&nbsp;&nbsp;&nbsp;&nbsp;&nbsp;&nbsp;&nbsp;&nbsp;&nbsp;&nbsp;&nbsp;&nbsp;&nbsp;&nbsp;&nbsp;&nbsp;&nbsp;&nbsp;&nbsp;&nbsp;&nbsp;&nbsp;&nbsp;&nbsp;&nbsp;&nbsp;&nbsp;&nbsp;&nbsp;&nbsp;&nbsp;&nbsp;&nbsp;&nbsp;&nbsp;&nbsp;&nbsp;&nbsp;&nbsp;&nbsp;</b></td>
    <td><b style="font-size:30px">✍️ Tutorials and Examples&nbsp;&nbsp;&nbsp;&nbsp;&nbsp;&nbsp;&nbsp;&nbsp;&nbsp;&nbsp;&nbsp;&nbsp;&nbsp;&nbsp;&nbsp;&nbsp;&nbsp;&nbsp;&nbsp;&nbsp;&nbsp;&nbsp;&nbsp;&nbsp;&nbsp;&nbsp;&nbsp;&nbsp;&nbsp;&nbsp;&nbsp;&nbsp;&nbsp;&nbsp;&nbsp;&nbsp;&nbsp;&nbsp;&nbsp;&nbsp;&nbsp;&nbsp;&nbsp;&nbsp;&nbsp;&nbsp;&nbsp;&nbsp;&nbsp;&nbsp;&nbsp;&nbsp;&nbsp;&nbsp;&nbsp;&nbsp;</b></td>
 </tr>
 <tr>
    <td>

  - [What is covalent ?](https://www.covalent.xyz/what-is-covalent/)
  - [Covalent in the era of cloud-HPC](https://www.covalent.xyz/navigating-the-modern-hpc-landscape/)
  - [Basic Concepts of Covalent](https://covalent.readthedocs.io/en/stable/concepts/concepts.html)
  - [How does covalent work ?](#how-does-it-work)
</td>
    <td>

  - [Covalent with pytorch for classical machine learning](https://covalent.readthedocs.io/en/latest/tutorials/0_ClassicalMachineLearning/mnist_images/source.html)
  - [Covalent with pennylane for quantum machine learning](https://covalent.readthedocs.io/en/latest/tutorials/1_QuantumMachineLearning/quantum_embedding_kernel/source.html)
  - [Covalent with Qiskit for quantum-SVM](https://covalent.readthedocs.io/en/latest/tutorials/1_QuantumMachineLearning/classical_quantum_svm/source.html)
  - [Covalent with Dask for scaling Ensemble classification](https://covalent.readthedocs.io/en/latest/tutorials/1_QuantumMachineLearning/pennylane_ensemble_classification/source.html)
  - [Covalent for Deep Neural Network on AWS](https://covalent.readthedocs.io/en/latest/tutorials/machine_learning/dnn_comparison.html)
</td>
 </tr>
</table>


## How Does It Work?
<img src="https://raw.githubusercontent.com/AgnostiqHQ/covalent/master/doc/source/_static/cova_archi.png" align="right" width="40%" alt="Covalent Architecture"/>
Covalent has three main components:

- A Python module containing an API that you use to build manageable workflows out of new or existing Python functions.
- A set of services that run locally or on a server to dispatch and execute workflow tasks.
- A browser-based UI from which to manage workflows and view results.

You compose workflows using the Covalent API by simply adding a single line of python decorator and submit them to the Covalent server. The server analyzes the workflow to determine dependencies between tasks, then dispatches each task to its specified execution backend. Independent tasks are executed concurrently if resources are available.

The Covalent UI displays the progress of each workflow at the level of individual tasks.

<details>
<summary> <h3> The Covalent API </h3> </summary>
The Covalent API is a Python module containing a small collection of classes that implement server-based workflow management. The key elements are two decorators that wrap functions to create managed *tasks* and *workflows*.

The task decorator is called an *electron*. The electron decorator simply turns the function into a dispatchable task.

The workflow decorator is called a *lattice*. The lattice decorator turns a function composed of electrons into a manageable workflow.
</details>
<details>
<summary> <h3>  Covalent Services </h3> </summary>
The Covalent server is a lightweight service that runs on your local machine or a server. A dispatcher analyzes workflows (lattices) and hands its component functions (electrons) off to executors. Each executor is an adaptor to a backend hardware resource. Covalent has a growing list of turn-key executors for common compute backends. If no executor exists yet for your compute platform, Covalent supports writing your own.
</details>
<details>
<summary> <h3>  The Covalent GUI </h3> </summary>
The Covalent user interface runs as a web server on the machine where the Covalent server is running. The GUI dashboard shows a list of dispatched workflows. From there, you can drill down to workflow details or a graphical view of the workflow. You can also view logs, settings, and result sets.
</details>

## 📚 Documentation

The official documentation includes tips on getting started, high-level concepts, tutorials, and the API documentation, and more. To learn more, see the [Covalent documentation](https://covalent.readthedocs.io/en/latest/).
>>>>>>> dc63c180

## ✔️  Contributing

To contribute to Covalent, refer to the [Contribution Guidelines](https://github.com/AgnostiqHQ/covalent/blob/master/CONTRIBUTING.md). We use GitHub's [issue tracking](https://github.com/AgnostiqHQ/covalent/issues) to manage known issues, bugs, and pull requests. Get started by forking the develop branch and submitting a pull request with your contributions. Improvements to the documentation, including tutorials and how-to guides, are also welcome from the community. Participation in the Covalent community is governed by the [Code of Conduct](https://github.com/AgnostiqHQ/covalent/blob/master/CODE_OF_CONDUCT.md).

<<<<<<< HEAD
## 📝 What's New?

This latest release includes major improvements to the Covalent GUI. You can now use the GUI to:
- View, download, and search the Covalent logs
- Edit configuration files and modify settings
- Open a command line terminal within the GUI
- View sublattices and their corresponding graphs on the main lattice page
- Screenshot workflows in the GUI
- Filter, sort, and delete dispatches from the dispatch list

And finally, the GUI theme has been modified to improve legibility and clarity.

For a detailed history of changes, see the [Changelog](https://github.com/AgnostiqHQ/covalent/blob/master/CHANGELOG.md).

=======
>>>>>>> dc63c180
## ⚓ Citation

Please use the following citation in any publications:

> https://doi.org/10.5281/zenodo.5903364

## 📃 License

Covalent is licensed under the GNU Affero GPL 3.0 License. Covalent may be distributed under other licenses upon request. See the [LICENSE](https://github.com/AgnostiqHQ/covalent/blob/master/LICENSE) file or contact the [support team](mailto:support@agnostiq.ai) for more details.


>For a detailed history of changes and new features, see the [Changelog](https://github.com/AgnostiqHQ/covalent/blob/master/CHANGELOG.md).<|MERGE_RESOLUTION|>--- conflicted
+++ resolved
@@ -14,87 +14,20 @@
 </div>
 
 
-<<<<<<< HEAD
-<img src="./doc/source/_static/executor_gif_full_list_tall.gif" width="70%" alt="Covalent Executors" style="border-radius:10%" align="right"></img>
-=======
->>>>>>> dc63c180
 
 ## 🤔  What is Covalent?
 
 Covalent is a Pythonic workflow tool for computational scientists, AI/ML software engineers, and anyone who needs to run experiments on limited or expensive computing resources including quantum computers, HPC clusters, GPU arrays, and cloud services.
 
 Covalent enables a researcher to run computation tasks on an advanced hardware platform – such as a quantum computer or serverless HPC cluster – using a single line of code.
-<<<<<<< HEAD
-=======
 <p align="center">
 <img src="./doc/source/_static/Executor_Gif_Full_List.gif" width="60%" alt="Covalent Executors"></img>
 </p>
->>>>>>> dc63c180
 
 ## 💭 Why Covalent?
 
 Covalent overcomes computational and operational challenges inherent in AI/ML experimentation.
 
-<<<<<<< HEAD
-| **Computational challenges**  | **Operational challenges**    |
-|:------------------------------|:------------------------------|
-| <ul><li>Advanced compute hardware is expensive, and access is often limited – shared with other researchers, for example.</li><li>You'd like to iterate quickly, but running large models takes time.</li><li>Parallel computation speeds execution, but requires careful attention to data relationships.</li></ul>|<ul><li>Proliferation of models, datasets, and hardware trials.</li><li> Switching between development tools, including notebooks, scripts, and submission queues.</li><li>Tracking, repeating, and sharing results.</li></ul>|
-
-With Covalent, you:
-- Assign functions to appropriate resources: Use advanced hardware (quantum computers, HPC clusters) for the heavy lifting and commodity hardware for bookkeeping.
-- Test functions on local servers before shipping them to advanced hardware.
-- Let Covalent's services analyze functions for data independence and automatically parallelize them.
-- Run experiments from a Jupyter notebook (or whatever your preferred interactive Python environment is).
-- Track workflows and examine results in a browser-based GUI.
-
-## How Does It Work?
-
-Covalent has three main components:
-- A Python module containing an API that you use to build manageable workflows out of new or existing Python functions.
-- A set of services that run locally or on a server to dispatch and execute workflow tasks.
-- A browser-based UI from which to to manage workflows and view results.
-
-You compose workflows using the Covalent API and submit them to the Covalent server. The server analyzes the workflow to determine dependencies between tasks, then dispatches each task to its specified execution backend. Independent tasks are executed concurrently if resources are available.
-
-The Covalent UI displays the progress of each workflow at the level of individual tasks.
-
-### The Covalent API
-
-The Covalent API is a Python module containing a small collection of classes that implement server-based workflow management. The key elements are two decorators that wrap functions to create managed *tasks* and *workflows*.
-
-The task decorator is called an *electron*. The electron decorator simply turns the function into a dispatchable task.
-
-The workflow decorator is called a *lattice*. The lattice decorator turns a function composed of electrons into a manageable workflow.
-
-<img src="https://raw.githubusercontent.com/AgnostiqHQ/covalent/master/doc/source/_static/cova_archi.png" align="right" width="40%" alt="Covalent Architecture"/>
-
-### Covalent Services
-
-The Covalent server is a lightweight service that runs on your local machine or a server. A dispatcher analyzes workflows (lattices) and hands its component functions (electrons) off to executors. Each executor is an adaptor to a backend hardware resource. Covalent has a growing list of turn-key executors for common compute backends. If no executor exists yet for your compute platform, Covalent supports writing your own.
-
-### The Covalent GUI
-
-The Covalent user interface runs as a web server on the machine where the Covalent server is running. The GUI dashboard shows a list of dispatched workflows. From there, you can drill down to workflow details or a graphical view of the workflow. You can also view logs, settings, and result sets.
-
-Ready to try it? Go to the [Getting Started](https://covalent.readthedocs.io/en/latest/getting_started/index.html) guide in the documentation.
-
-For a more in-depth description of Covalent's features and how they work, see the [Concepts](https://covalent.readthedocs.io/en/latest/concepts/concepts.html) page in the documentation.
-
-
-## 📦 Installation
-
-Covalent is developed using Python version 3.8 on Linux and macOS. The easiest way to install Covalent is using the PyPI package manager:
-
-```console
-pip install covalent
-```
-
-Refer to the [Getting Started](https://covalent.readthedocs.io/en/latest/getting_started/index.html) guide for detailed setup instructions. For a full list of supported platforms, see the Covalent [compatibility matrix](https://covalent.readthedocs.io/en/latest/getting_started/compatibility.html).
-
-## 📚 Documentation
-
-The official documentation includes tips on getting started, high level concepts, tutorials, and the API documentation, and more. To learn more, see the [Covalent documentation](https://covalent.readthedocs.io/en/latest/).
-=======
 | **Computational challenges**                                                                                                                                                                                                                                                                                         | **Operational challenges**                                                                                                                                                                                                     |
 | :------------------------------------------------------------------------------------------------------------------------------------------------------------------------------------------------------------------------------------------------------------------------------------------------------------------- | :----------------------------------------------------------------------------------------------------------------------------------------------------------------------------------------------------------------------------- |
 | <ul><li>Advanced compute hardware is expensive, and access is often limited – shared with other researchers, for example.</li><li>You'd like to iterate quickly, but running large models takes time.</li><li>Parallel computation speeds execution, but requires careful attention to data relationships.</li></ul> | <ul><li>Proliferation of models, datasets, and hardware trials.</li><li> Switching between development tools, including notebooks, scripts, and submission queues.</li><li>Tracking, repeating, and sharing results.</li></ul> |
@@ -185,29 +118,11 @@
 ## 📚 Documentation
 
 The official documentation includes tips on getting started, high-level concepts, tutorials, and the API documentation, and more. To learn more, see the [Covalent documentation](https://covalent.readthedocs.io/en/latest/).
->>>>>>> dc63c180
 
 ## ✔️  Contributing
 
 To contribute to Covalent, refer to the [Contribution Guidelines](https://github.com/AgnostiqHQ/covalent/blob/master/CONTRIBUTING.md). We use GitHub's [issue tracking](https://github.com/AgnostiqHQ/covalent/issues) to manage known issues, bugs, and pull requests. Get started by forking the develop branch and submitting a pull request with your contributions. Improvements to the documentation, including tutorials and how-to guides, are also welcome from the community. Participation in the Covalent community is governed by the [Code of Conduct](https://github.com/AgnostiqHQ/covalent/blob/master/CODE_OF_CONDUCT.md).
 
-<<<<<<< HEAD
-## 📝 What's New?
-
-This latest release includes major improvements to the Covalent GUI. You can now use the GUI to:
-- View, download, and search the Covalent logs
-- Edit configuration files and modify settings
-- Open a command line terminal within the GUI
-- View sublattices and their corresponding graphs on the main lattice page
-- Screenshot workflows in the GUI
-- Filter, sort, and delete dispatches from the dispatch list
-
-And finally, the GUI theme has been modified to improve legibility and clarity.
-
-For a detailed history of changes, see the [Changelog](https://github.com/AgnostiqHQ/covalent/blob/master/CHANGELOG.md).
-
-=======
->>>>>>> dc63c180
 ## ⚓ Citation
 
 Please use the following citation in any publications:
