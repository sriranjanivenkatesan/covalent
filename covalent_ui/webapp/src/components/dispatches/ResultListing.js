/**
 * Copyright 2021 Agnostiq Inc.
 *
 * This file is part of Covalent.
 *
 * Licensed under the GNU Affero General Public License 3.0 (the "License").
 * A copy of the License may be obtained with this software package or at
 *
 *      https://www.gnu.org/licenses/agpl-3.0.en.html
 *
 * Use of this file is prohibited except in compliance with the License. Any
 * modifications or derivative works of this file must retain this copyright
 * notice, and modified files must contain a notice indicating that they have
 * been altered from the originals.
 *
 * Covalent is distributed in the hope that it will be useful, but WITHOUT
 * ANY WARRANTY; without even the implied warranty of MERCHANTABILITY or
 * FITNESS FOR A PARTICULAR PURPOSE. See the License for more details.
 *
 * Relief from the License may be granted by purchasing a commercial license.
 */

import _ from 'lodash'
import { useEffect, useState } from 'react'
import { useDispatch, useSelector } from 'react-redux'
import { parseISO } from 'date-fns'
import {
  Table,
  Link,
  TableRow,
  TableHead,
  TableCell,
  TableBody,
  Typography,
  IconButton,
  Input,
  InputAdornment,
  TableContainer,
  TableSortLabel,
  Tooltip,
  Toolbar,
  Checkbox,
  Box,
  styled,
  tableCellClasses,
  tableRowClasses,
  tableBodyClasses,
  tableSortLabelClasses,
  TablePagination,
} from '@mui/material'
import {
  Clear as ClearIcon,
  Delete as DeleteIcon,
  Search as SearchIcon,
} from '@mui/icons-material'
import Fuse from 'fuse.js'
import { createSelector } from '@reduxjs/toolkit'

import { fetchResults, deleteResults,removeResult } from '../../redux/resultsSlice'
import CopyButton from '../common/CopyButton'
import { formatDate } from '../../utils/misc'
import Runtime from './Runtime'
import ResultProgress from './ResultProgress'
import { isDemo } from '../../utils/demo/setup'

const selectResultsCache = (state) => state.results.cache
const selectQuery = (state, query) => query

const selectNormQuery = createSelector(selectQuery, (query) => _.trim(query))

const selectItems = createSelector(selectResultsCache, (cache) => _.map(cache))

const selectSearchIndex = createSelector(selectItems, (items) => {
  return new Fuse(items, {
    includeMatches: true,
    threshold: 0.4,
    ignoreLocation: true,
    keys: [
      { name: 'dispatch_id', weight: 1 },
      { name: 'lattice.name', weight: 1 },
    ],
  })
})

// search query is present
const selectSearchResults = createSelector(
  selectSearchIndex,
  selectNormQuery,
  (index, normQuery) => index.search(normQuery)
)

// search query is empty: emulate search results format
const selectResults = createSelector(selectItems, (items) =>
  _.map(items, (result) => ({
    item: result,
  }))
)

const headers = [
  {
    id: 'dispatchId',
    getter: 'dispatch_id',
    label: 'Dispatch ID',
  },
  {
    id: 'lattice',
    getter: 'lattice.name',
    label: 'Lattice',
    sortable: true,
  },
  // {
  //   id: 'resultsDir',
  //   getter: 'results_dir',
  //   label: 'Results directory',
  //   sortable: true,
  // },
  {
    id: 'runTime',
    label: 'Runtime',
  },
  {
    id: 'startTime',
    getter: 'start_time',
    label: 'Started',
    sortable: true,
  },
  {
    id: 'endTime',
    getter: 'end_time',
    label: 'Ended',
    sortable: true,
  },
  {
    id: 'status',
    getter: 'status',
    label: 'Status',
    sortable: true,
  },
]

const ResultsTableHead = ({
  order,
  orderBy,
  onSort,
  onSelectAllClick,
  numSelected,
  total,
}) => {
  return (
    <TableHead>
      <TableRow>
        <TableCell padding="checkbox" sx={(theme) => ({
          borderColor: theme.palette.background.coveBlack03 + '!important'
        })}>
          <Checkbox
            indeterminate={numSelected > 0 && numSelected < total}
            checked={numSelected > 0 && numSelected === total}
            onClick={onSelectAllClick}
            size='small'
            sx={(theme) =>({
              color: theme.palette.text.tertiary
            })}
          />
        </TableCell>

        {_.map(headers, (header) => {
          return (
            <TableCell key={header.id} sx={(theme) => ({
              borderColor: theme.palette.background.coveBlack03 + '!important'
            })}>
              {header.sortable ? (
                <TableSortLabel
                  active={orderBy === header.id}
                  direction={orderBy === header.id ? order : 'asc'}
                  onClick={() => onSort(header.id)}
                >
                  {header.label}
                </TableSortLabel>
              ) : (
                header.label
              )}
            </TableCell>
          )
        })}
      </TableRow>
    </TableHead>
  )
}

const ResultsTableToolbar = ({
  query,
  setQuery,
  numSelected,
  onDeleteSelected,
}) => {
  return (
    <Toolbar disableGutters sx={{ mb: 1 }}>
      {numSelected > 0 && (
        <Typography>
          {numSelected} selected
          <Tooltip title="Delete selected" placement="right">
            <IconButton onClick={onDeleteSelected}>
              <DeleteIcon />
            </IconButton>
          </Tooltip>
        </Typography>
      )}

      <Input
        sx={{
          ml: 'auto',
          px: 1,
          py: 0.5,
          maxWidth: 240,
          border: '1px solid #303067',
          borderRadius: '60px',
        }}
        disableUnderline
        placeholder="Search"
        value={query}
        onChange={(event) => {
          setQuery(event.target.value)
        }}
        startAdornment={
          <InputAdornment position="start">
            <SearchIcon sx={{ color: 'text.secondary', fontSize: 16 }} />
          </InputAdornment>
        }
        endAdornment={
          <InputAdornment
            position="end"
            sx={{ visibility: !!query ? 'visible' : 'hidden' }}
          >
            <IconButton size="small" onClick={() => setQuery('')}>
              <ClearIcon
                fontSize="inherit"
                sx={{ color: 'text.secondary' }}
              />
            </IconButton>
          </InputAdornment>
        }
      />
    </Toolbar>
  )
}

const StyledTable = styled(Table)(({ theme }) => ({
  // stripe every odd body row except on select and hover
  // stripe every odd body row except on select and hover
  // [`& .MuiTableBody-root .MuiTableRow-root:nth-of-type(odd):not(.Mui-selected):not(:hover)`]:
  //   {
  //     backgroundColor: theme.palette.background.paper,
  //   },

  // customize text
  [`& .${tableBodyClasses.root} .${tableCellClasses.root}, & .${tableCellClasses.head}`]:
  {
    fontSize: '1rem',
  },

  // subdue header text
  [`& .${tableCellClasses.head}, & .${tableSortLabelClasses.active}`]: {
    color: theme.palette.text.tertiary,
  },

  // copy btn on hover
  [`& .${tableBodyClasses.root} .${tableRowClasses.root}`]: {
    '& .copy-btn': { visibility: 'hidden' },
    '&:hover .copy-btn': { visibility: 'visible' },
  },

  // customize hover
  [`& .${tableBodyClasses.root} .${tableRowClasses.root}:hover`]: {
    backgroundColor: theme.palette.background.paper,
  },
  // customize selected
  [`& .${tableBodyClasses.root} .${tableRowClasses.root}.Mui-selected`]: {
    backgroundColor: theme.palette.background.coveBlack02,
  },
  [`& .${tableBodyClasses.root} .${tableRowClasses.root}.Mui-selected:hover`]: {
    backgroundColor: theme.palette.background.coveBlack01,
  },

  // customize border
  [`& .${tableCellClasses.root}`]: {
    borderColor: theme.palette.background.default,
    paddingTop:2,
    paddingBottom:2
  },
  [`& .${tableCellClasses.root}:first-of-type`]: {
    borderTopLeftRadius: 8,
    borderBottomLeftRadius: 8,
  },
  [`& .${tableCellClasses.root}:last-of-type`]: {
    borderTopRightRadius: 8,
    borderBottomRightRadius: 8,
  },
}))

const ResultListing = () => {
  const dispatch = useDispatch()

  const [query, setQuery] = useState('')
  const [order, setOrder] = useState('desc')
  const [selected, setSelected] = useState([])
  const [orderBy, setOrderBy] = useState('startTime')
  const [page, setPage] = useState(0)
  const [rowsPerPage, setRowsPerPage] = useState(10)

  const results = useSelector((state) =>
    !selectNormQuery(state, query)
      ? selectResults(state)
      : selectSearchResults(state, query)
  )

  // refresh still-running results on first render
  useEffect(() => {
    if (!isDemo) {
      dispatch(fetchResults())
      // eslint-disable-next-line react-hooks/exhaustive-deps
    }
  }, [dispatch])

  const getter = _.get(_.find(headers, { id: orderBy }), 'getter')
  const rows = _.chain(results)
    .orderBy(({ item }) => _.get(item, getter), order)
    .slice(page * rowsPerPage, (page + 1) * rowsPerPage)
    .value()

  const handleChangeSort = (headerId) => {
    const isAsc = orderBy === headerId && order === 'asc'
    setOrder(isAsc ? 'desc' : 'asc')
    setOrderBy(headerId)
  }
  const handleChangePage = (event, newPage) => {
    setPage(newPage)
  }
  const handleChangeRowsPerPage = (event) => {
    setRowsPerPage(parseInt(event.target.value))
    setPage(0)
  }
  const handleChangeSelection = (dispatchId) => {
    if (_.includes(selected, dispatchId)) {
      setSelected(_.without(selected, dispatchId))
    } else {
      setSelected(_.concat(selected, dispatchId))
    }
  }
  const handleDeleteSelected = () => {
    if (isDemo) {
      dispatch(removeResult(selected))
      const lastPossible = Math.ceil(_.size(results) / rowsPerPage) - 1
      setPage(Math.min(page, lastPossible))
      setSelected([])
    } else {
      dispatch(deleteResults({ dispatchIds: selected })).then((action) => {
        if (action.type === deleteResults.fulfilled.type) {
          // last page may not exist anymore
          const lastPossible = Math.ceil(_.size(results) / rowsPerPage) - 1
          setPage(Math.min(page, lastPossible))
          setSelected([])
        }
      })
    }

  }

  const handleSelectAllClick = () => {
    if (_.size(selected) < _.size(results)) {
      setSelected(_.map(results, 'item.dispatch_id'))
    } else {
      setSelected([])
    }
  }

  return (
    <>
      <Box>
        <ResultsTableToolbar
          query={query}
          setQuery={setQuery}
          numSelected={_.size(selected)}
          onDeleteSelected={handleDeleteSelected}
        />

        <TableContainer>
          <StyledTable>
            <ResultsTableHead
              order={order}
              orderBy={orderBy}
              numSelected={_.size(selected)}
              total={_.size(results)}
              onSort={handleChangeSort}
              onSelectAllClick={handleSelectAllClick}
            />

            <TableBody>
              {_.map(rows, ({ item: result }) => {
                const dispatchId = result.dispatch_id
                const isSelected = _.includes(selected, dispatchId)
                const startTime = parseISO(result.start_time)
                const endTime = parseISO(result.end_time)

                return (
                  <TableRow hover key={dispatchId} selected={isSelected}>
<<<<<<< HEAD
                    <TableCell padding="checkbox">
                      <Checkbox
                        checked={isSelected}
                        onClick={() => handleChangeSelection(dispatchId)}
                      />
                    </TableCell>

                    <TableCell>
                      <Link
                        underline="none"
                        href={`/${dispatchId}`}
                        sx={{ color: 'white' }}
=======
                  <TableCell padding="checkbox">
                    <Checkbox
                      checked={isSelected}
                      onClick={() => handleChangeSelection(dispatchId)}
                      size='small'
                      sx={(theme) =>({
                        color: theme.palette.text.tertiary
                      })}
                    />
                  </TableCell>

                  <TableCell sx={{paddingTop:'6px !important'}}>
                    <Link
                      underline="none"
                      href={`/${dispatchId}`}
                      sx={{ color: 'white'}}
                    >
                      {dispatchId}
                    </Link>
                    <CopyButton
                      sx={{ ml: 1, color: 'text.tertiary' }}
                      content={dispatchId}
                      size="small"
                      className="copy-btn"
                      title="Copy ID"
                    />
                  </TableCell>

                  <TableCell>{_.get(result, 'lattice.name')}</TableCell>

                  {/* <TableCell>
                    <Tooltip title={result.results_dir}>
                      <Box
                        component="span"
                        sx={{
                          color: 'text.secondary',
                          fontSize: 12,
                          fontFamily: 'monospace',
                        }}
>>>>>>> 7063fe96
                      >
                        {dispatchId}
                      </Link>
                      <CopyButton
                        sx={{ ml: 1, color: 'text.tertiary' }}
                        content={dispatchId}
                        size="small"
                        className="copy-btn"
                        title="Copy ID"
                      />
                    </TableCell>

                    <TableCell>{_.get(result, 'lattice.name')}</TableCell>

                    {/* <TableCell>
                     <Tooltip title={result.results_dir}>
                       <Box
                         component="span"
                         sx={{
                           color: 'text.secondary',
                           fontSize: 12,
                           fontFamily: 'monospace',
                         }}
                       >
                         {truncateMiddle(result.results_dir, 10, 16)}
                       </Box>
                     </Tooltip>
                     <CopyButton
                       content={result.results_dir}
                       size="small"
                       className="copy-btn"
                       title="Copy results directory"
                     />
                   </TableCell> */}

                    <TableCell>
                      <Runtime startTime={startTime} endTime={endTime} />
                    </TableCell>

                    <TableCell>{formatDate(startTime)}</TableCell>

                    <TableCell>{formatDate(endTime)}</TableCell>

                    <TableCell>
                      <ResultProgress dispatchId={dispatchId} />
                    </TableCell>
                  </TableRow>
                )
              })}
            </TableBody>
          </StyledTable>
        </TableContainer>

        {_.isEmpty(rows) && (
          <Typography
            sx={{
              my: 3,
              textAlign: 'center',
              color: 'text.secondary',
              fontSize: 'h6.fontSize',
            }}
          >
            No results found.
          </Typography>
        )}
        <TablePagination
          rowsPerPageOptions={[10, 15, 20]}
          component="div"
          count={_.size(results)}
          rowsPerPage={rowsPerPage}
          page={page}
          onPageChange={handleChangePage}
          onRowsPerPageChange={handleChangeRowsPerPage}
        />
      </Box>
    </>
  )
}

export default ResultListing<|MERGE_RESOLUTION|>--- conflicted
+++ resolved
@@ -20,333 +20,331 @@
  * Relief from the License may be granted by purchasing a commercial license.
  */
 
-import _ from 'lodash'
-import { useEffect, useState } from 'react'
-import { useDispatch, useSelector } from 'react-redux'
-import { parseISO } from 'date-fns'
-import {
-  Table,
-  Link,
-  TableRow,
-  TableHead,
-  TableCell,
-  TableBody,
-  Typography,
-  IconButton,
-  Input,
-  InputAdornment,
-  TableContainer,
-  TableSortLabel,
-  Tooltip,
-  Toolbar,
-  Checkbox,
-  Box,
-  styled,
-  tableCellClasses,
-  tableRowClasses,
-  tableBodyClasses,
-  tableSortLabelClasses,
-  TablePagination,
-} from '@mui/material'
-import {
-  Clear as ClearIcon,
-  Delete as DeleteIcon,
-  Search as SearchIcon,
-} from '@mui/icons-material'
-import Fuse from 'fuse.js'
-import { createSelector } from '@reduxjs/toolkit'
+ import _ from 'lodash'
+ import { useEffect, useState } from 'react'
+ import { useDispatch, useSelector } from 'react-redux'
+ import { parseISO } from 'date-fns'
+ import {
+   Table,
+   Link,
+   TableRow,
+   TableHead,
+   TableCell,
+   TableBody,
+   Typography,
+   IconButton,
+   Input,
+   InputAdornment,
+   TableContainer,
+   TableSortLabel,
+   Tooltip,
+   Toolbar,
+   Checkbox,
+   Box,
+   styled,
+   tableCellClasses,
+   tableRowClasses,
+   tableBodyClasses,
+   tableSortLabelClasses,
+   TablePagination,
+ } from '@mui/material'
+ import {
+   Clear as ClearIcon,
+   Delete as DeleteIcon,
+   Search as SearchIcon,
+ } from '@mui/icons-material'
+ import Fuse from 'fuse.js'
+ import { createSelector } from '@reduxjs/toolkit'
+ 
+ import { fetchResults, deleteResults,removeResult } from '../../redux/resultsSlice'
+ import CopyButton from '../common/CopyButton'
+ import { formatDate } from '../../utils/misc'
+ import Runtime from './Runtime'
+ import ResultProgress from './ResultProgress'
+ import { isDemo } from '../../utils/demo/setup'
 
-import { fetchResults, deleteResults,removeResult } from '../../redux/resultsSlice'
-import CopyButton from '../common/CopyButton'
-import { formatDate } from '../../utils/misc'
-import Runtime from './Runtime'
-import ResultProgress from './ResultProgress'
-import { isDemo } from '../../utils/demo/setup'
-
-const selectResultsCache = (state) => state.results.cache
-const selectQuery = (state, query) => query
-
-const selectNormQuery = createSelector(selectQuery, (query) => _.trim(query))
-
-const selectItems = createSelector(selectResultsCache, (cache) => _.map(cache))
-
-const selectSearchIndex = createSelector(selectItems, (items) => {
-  return new Fuse(items, {
-    includeMatches: true,
-    threshold: 0.4,
-    ignoreLocation: true,
-    keys: [
-      { name: 'dispatch_id', weight: 1 },
-      { name: 'lattice.name', weight: 1 },
-    ],
-  })
-})
-
-// search query is present
-const selectSearchResults = createSelector(
-  selectSearchIndex,
-  selectNormQuery,
-  (index, normQuery) => index.search(normQuery)
-)
-
-// search query is empty: emulate search results format
-const selectResults = createSelector(selectItems, (items) =>
-  _.map(items, (result) => ({
-    item: result,
-  }))
-)
-
-const headers = [
-  {
-    id: 'dispatchId',
-    getter: 'dispatch_id',
-    label: 'Dispatch ID',
-  },
-  {
-    id: 'lattice',
-    getter: 'lattice.name',
-    label: 'Lattice',
-    sortable: true,
-  },
-  // {
-  //   id: 'resultsDir',
-  //   getter: 'results_dir',
-  //   label: 'Results directory',
-  //   sortable: true,
-  // },
-  {
-    id: 'runTime',
-    label: 'Runtime',
-  },
-  {
-    id: 'startTime',
-    getter: 'start_time',
-    label: 'Started',
-    sortable: true,
-  },
-  {
-    id: 'endTime',
-    getter: 'end_time',
-    label: 'Ended',
-    sortable: true,
-  },
-  {
-    id: 'status',
-    getter: 'status',
-    label: 'Status',
-    sortable: true,
-  },
-]
-
-const ResultsTableHead = ({
-  order,
-  orderBy,
-  onSort,
-  onSelectAllClick,
-  numSelected,
-  total,
-}) => {
-  return (
-    <TableHead>
-      <TableRow>
-        <TableCell padding="checkbox" sx={(theme) => ({
-          borderColor: theme.palette.background.coveBlack03 + '!important'
-        })}>
-          <Checkbox
-            indeterminate={numSelected > 0 && numSelected < total}
-            checked={numSelected > 0 && numSelected === total}
-            onClick={onSelectAllClick}
-            size='small'
-            sx={(theme) =>({
-              color: theme.palette.text.tertiary
-            })}
-          />
-        </TableCell>
-
-        {_.map(headers, (header) => {
-          return (
-            <TableCell key={header.id} sx={(theme) => ({
-              borderColor: theme.palette.background.coveBlack03 + '!important'
-            })}>
-              {header.sortable ? (
-                <TableSortLabel
-                  active={orderBy === header.id}
-                  direction={orderBy === header.id ? order : 'asc'}
-                  onClick={() => onSort(header.id)}
-                >
-                  {header.label}
-                </TableSortLabel>
-              ) : (
-                header.label
-              )}
-            </TableCell>
-          )
-        })}
-      </TableRow>
-    </TableHead>
-  )
-}
-
-const ResultsTableToolbar = ({
-  query,
-  setQuery,
-  numSelected,
-  onDeleteSelected,
-}) => {
-  return (
-    <Toolbar disableGutters sx={{ mb: 1 }}>
-      {numSelected > 0 && (
-        <Typography>
-          {numSelected} selected
-          <Tooltip title="Delete selected" placement="right">
-            <IconButton onClick={onDeleteSelected}>
-              <DeleteIcon />
-            </IconButton>
-          </Tooltip>
-        </Typography>
-      )}
-
-      <Input
-        sx={{
-          ml: 'auto',
-          px: 1,
-          py: 0.5,
-          maxWidth: 240,
-          border: '1px solid #303067',
-          borderRadius: '60px',
-        }}
-        disableUnderline
-        placeholder="Search"
-        value={query}
-        onChange={(event) => {
-          setQuery(event.target.value)
-        }}
-        startAdornment={
-          <InputAdornment position="start">
-            <SearchIcon sx={{ color: 'text.secondary', fontSize: 16 }} />
-          </InputAdornment>
-        }
-        endAdornment={
-          <InputAdornment
-            position="end"
-            sx={{ visibility: !!query ? 'visible' : 'hidden' }}
-          >
-            <IconButton size="small" onClick={() => setQuery('')}>
-              <ClearIcon
-                fontSize="inherit"
-                sx={{ color: 'text.secondary' }}
-              />
-            </IconButton>
-          </InputAdornment>
-        }
-      />
-    </Toolbar>
-  )
-}
-
-const StyledTable = styled(Table)(({ theme }) => ({
-  // stripe every odd body row except on select and hover
-  // stripe every odd body row except on select and hover
-  // [`& .MuiTableBody-root .MuiTableRow-root:nth-of-type(odd):not(.Mui-selected):not(:hover)`]:
-  //   {
-  //     backgroundColor: theme.palette.background.paper,
-  //   },
-
-  // customize text
-  [`& .${tableBodyClasses.root} .${tableCellClasses.root}, & .${tableCellClasses.head}`]:
-  {
-    fontSize: '1rem',
-  },
-
-  // subdue header text
-  [`& .${tableCellClasses.head}, & .${tableSortLabelClasses.active}`]: {
-    color: theme.palette.text.tertiary,
-  },
-
-  // copy btn on hover
-  [`& .${tableBodyClasses.root} .${tableRowClasses.root}`]: {
-    '& .copy-btn': { visibility: 'hidden' },
-    '&:hover .copy-btn': { visibility: 'visible' },
-  },
-
-  // customize hover
-  [`& .${tableBodyClasses.root} .${tableRowClasses.root}:hover`]: {
-    backgroundColor: theme.palette.background.paper,
-  },
-  // customize selected
-  [`& .${tableBodyClasses.root} .${tableRowClasses.root}.Mui-selected`]: {
-    backgroundColor: theme.palette.background.coveBlack02,
-  },
-  [`& .${tableBodyClasses.root} .${tableRowClasses.root}.Mui-selected:hover`]: {
-    backgroundColor: theme.palette.background.coveBlack01,
-  },
-
-  // customize border
-  [`& .${tableCellClasses.root}`]: {
-    borderColor: theme.palette.background.default,
-    paddingTop:2,
-    paddingBottom:2
-  },
-  [`& .${tableCellClasses.root}:first-of-type`]: {
-    borderTopLeftRadius: 8,
-    borderBottomLeftRadius: 8,
-  },
-  [`& .${tableCellClasses.root}:last-of-type`]: {
-    borderTopRightRadius: 8,
-    borderBottomRightRadius: 8,
-  },
-}))
-
-const ResultListing = () => {
-  const dispatch = useDispatch()
-
-  const [query, setQuery] = useState('')
-  const [order, setOrder] = useState('desc')
-  const [selected, setSelected] = useState([])
-  const [orderBy, setOrderBy] = useState('startTime')
-  const [page, setPage] = useState(0)
-  const [rowsPerPage, setRowsPerPage] = useState(10)
-
-  const results = useSelector((state) =>
-    !selectNormQuery(state, query)
-      ? selectResults(state)
-      : selectSearchResults(state, query)
-  )
-
-  // refresh still-running results on first render
-  useEffect(() => {
-    if (!isDemo) {
-      dispatch(fetchResults())
-      // eslint-disable-next-line react-hooks/exhaustive-deps
-    }
-  }, [dispatch])
-
-  const getter = _.get(_.find(headers, { id: orderBy }), 'getter')
-  const rows = _.chain(results)
-    .orderBy(({ item }) => _.get(item, getter), order)
-    .slice(page * rowsPerPage, (page + 1) * rowsPerPage)
-    .value()
-
-  const handleChangeSort = (headerId) => {
-    const isAsc = orderBy === headerId && order === 'asc'
-    setOrder(isAsc ? 'desc' : 'asc')
-    setOrderBy(headerId)
-  }
-  const handleChangePage = (event, newPage) => {
-    setPage(newPage)
-  }
-  const handleChangeRowsPerPage = (event) => {
-    setRowsPerPage(parseInt(event.target.value))
-    setPage(0)
-  }
-  const handleChangeSelection = (dispatchId) => {
-    if (_.includes(selected, dispatchId)) {
-      setSelected(_.without(selected, dispatchId))
-    } else {
-      setSelected(_.concat(selected, dispatchId))
-    }
-  }
-  const handleDeleteSelected = () => {
+ const selectResultsCache = (state) => state.results.cache
+ const selectQuery = (state, query) => query
+ 
+ const selectNormQuery = createSelector(selectQuery, (query) => _.trim(query))
+ 
+ const selectItems = createSelector(selectResultsCache, (cache) => _.map(cache))
+ 
+ const selectSearchIndex = createSelector(selectItems, (items) => {
+   return new Fuse(items, {
+     includeMatches: true,
+     threshold: 0.4,
+     ignoreLocation: true,
+     keys: [
+       { name: 'dispatch_id', weight: 1 },
+       { name: 'lattice.name', weight: 1 },
+     ],
+   })
+ })
+ 
+ // search query is present
+ const selectSearchResults = createSelector(
+   selectSearchIndex,
+   selectNormQuery,
+   (index, normQuery) => index.search(normQuery)
+ )
+ 
+ // search query is empty: emulate search results format
+ const selectResults = createSelector(selectItems, (items) =>
+   _.map(items, (result) => ({
+     item: result,
+   }))
+ )
+ 
+ const headers = [
+   {
+     id: 'dispatchId',
+     getter: 'dispatch_id',
+     label: 'Dispatch ID',
+   },
+   {
+     id: 'lattice',
+     getter: 'lattice.name',
+     label: 'Lattice',
+     sortable: true,
+   },
+   // {
+   //   id: 'resultsDir',
+   //   getter: 'results_dir',
+   //   label: 'Results directory',
+   //   sortable: true,
+   // },
+   {
+     id: 'runTime',
+     label: 'Runtime',
+   },
+   {
+     id: 'startTime',
+     getter: 'start_time',
+     label: 'Started',
+     sortable: true,
+   },
+   {
+     id: 'endTime',
+     getter: 'end_time',
+     label: 'Ended',
+     sortable: true,
+   },
+   {
+     id: 'status',
+     getter: 'status',
+     label: 'Status',
+     sortable: true,
+   },
+ ]
+ 
+ const ResultsTableHead = ({
+   order,
+   orderBy,
+   onSort,
+   onSelectAllClick,
+   numSelected,
+   total,
+ }) => {
+   return (
+     <TableHead>
+       <TableRow>
+         <TableCell padding="checkbox" sx={(theme) =>({
+            borderColor: theme.palette.background.coveBlack03 + '!important'
+           })}>
+           <Checkbox
+             indeterminate={numSelected > 0 && numSelected < total}
+             checked={numSelected > 0 && numSelected === total}
+             onClick={onSelectAllClick}
+             size='small'
+             sx={(theme) =>({
+               color: theme.palette.text.tertiary
+             })}
+           />
+         </TableCell>
+ 
+         {_.map(headers, (header) => {
+           return (
+             <TableCell key={header.id} sx={(theme) =>({
+               borderColor: theme.palette.background.coveBlack03 + '!important'
+              })}>
+               {header.sortable ? (
+                 <TableSortLabel
+                   active={orderBy === header.id}
+                   direction={orderBy === header.id ? order : 'asc'}
+                   onClick={() => onSort(header.id)}
+                 >
+                   {header.label}
+                 </TableSortLabel>
+               ) : (
+                 header.label
+               )}
+             </TableCell>
+           )
+         })}
+       </TableRow>
+     </TableHead>
+   )
+ }
+ 
+ const ResultsTableToolbar = ({
+   query,
+   setQuery,
+   numSelected,
+   onDeleteSelected,
+ }) => {
+   return (
+     <Toolbar disableGutters sx={{ mb: 1 }}>
+       {numSelected > 0 && (
+         <Typography>
+           {numSelected} selected
+           <Tooltip title="Delete selected" placement="right">
+             <IconButton onClick={onDeleteSelected}>
+               <DeleteIcon />
+             </IconButton>
+           </Tooltip>
+         </Typography>
+       )}
+ 
+         <Input
+         sx={{
+           ml: 'auto',
+           px: 1,
+           py: 0.5,
+           maxWidth: 240,
+           border: '1px solid #303067',
+           borderRadius: '60px',
+         }}
+           disableUnderline
+           placeholder="Search"
+           value={query}
+           onChange={(event) => {
+             setQuery(event.target.value)
+           }}
+           startAdornment={
+             <InputAdornment position="start">
+               <SearchIcon sx={{ color: 'text.secondary', fontSize: 16 }} />
+             </InputAdornment>
+           }
+           endAdornment={
+             <InputAdornment
+               position="end"
+               sx={{ visibility: !!query ? 'visible' : 'hidden' }}
+             >
+               <IconButton size="small" onClick={() => setQuery('')}>
+                 <ClearIcon
+                   fontSize="inherit"
+                   sx={{ color: 'text.secondary' }}
+                 />
+               </IconButton>
+             </InputAdornment>
+           }
+         />
+     </Toolbar>
+   )
+ }
+ 
+ const StyledTable = styled(Table)(({ theme }) => ({
+   // stripe every odd body row except on select and hover
+    // stripe every odd body row except on select and hover
+    // [`& .MuiTableBody-root .MuiTableRow-root:nth-of-type(odd):not(.Mui-selected):not(:hover)`]:
+    //   {
+    //     backgroundColor: theme.palette.background.paper,
+    //   },
+ 
+       // customize text
+       [`& .${tableBodyClasses.root} .${tableCellClasses.root}, & .${tableCellClasses.head}`]:
+       {
+         fontSize: '1rem',
+       },
+ 
+   // subdue header text
+   [`& .${tableCellClasses.head}, & .${tableSortLabelClasses.active}`]: {
+     color: theme.palette.text.tertiary,
+   },
+ 
+   // copy btn on hover
+   [`& .${tableBodyClasses.root} .${tableRowClasses.root}`]: {
+     '& .copy-btn': { visibility: 'hidden' },
+     '&:hover .copy-btn': { visibility: 'visible' },
+   },
+ 
+   // customize hover
+   [`& .${tableBodyClasses.root} .${tableRowClasses.root}:hover`]: {
+     backgroundColor: theme.palette.background.paper,
+   },
+   // customize selected
+   [`& .${tableBodyClasses.root} .${tableRowClasses.root}.Mui-selected`]: {
+     backgroundColor: theme.palette.background.coveBlack02,
+   },
+   [`& .${tableBodyClasses.root} .${tableRowClasses.root}.Mui-selected:hover`]: {
+     backgroundColor: theme.palette.background.coveBlack01,
+   },
+ 
+   // customize border
+   [`& .${tableCellClasses.root}`]: {
+     borderColor: theme.palette.background.default,
+     paddingTop:2,
+     paddingBottom:2
+   },
+   [`& .${tableCellClasses.root}:first-of-type`]: {
+     borderTopLeftRadius: 8,
+     borderBottomLeftRadius: 8,
+   },
+   [`& .${tableCellClasses.root}:last-of-type`]: {
+     borderTopRightRadius: 8,
+     borderBottomRightRadius: 8,
+   },
+ }))
+ 
+ const ResultListing = () => {
+   const dispatch = useDispatch()
+ 
+   const [query, setQuery] = useState('')
+   const [order, setOrder] = useState('desc')
+   const [selected, setSelected] = useState([])
+   const [orderBy, setOrderBy] = useState('startTime')
+   const [page, setPage] = useState(0)
+   const [rowsPerPage, setRowsPerPage] = useState(10)
+ 
+   const results = useSelector((state) =>
+     !selectNormQuery(state, query)
+       ? selectResults(state)
+       : selectSearchResults(state, query)
+   )
+ 
+   // refresh still-running results on first render
+   useEffect(() => {
+    if(!isDemo) dispatch(fetchResults())
+     // eslint-disable-next-line react-hooks/exhaustive-deps
+   }, [dispatch])
+ 
+   const getter = _.get(_.find(headers, { id: orderBy }), 'getter')
+   const rows = _.chain(results)
+     .orderBy(({ item }) => _.get(item, getter), order)
+     .slice(page * rowsPerPage, (page + 1) * rowsPerPage)
+     .value()
+ 
+   const handleChangeSort = (headerId) => {
+     const isAsc = orderBy === headerId && order === 'asc'
+     setOrder(isAsc ? 'desc' : 'asc')
+     setOrderBy(headerId)
+   }
+   const handleChangePage = (event, newPage) => {
+     setPage(newPage)
+   }
+   const handleChangeRowsPerPage = (event) => {
+     setRowsPerPage(parseInt(event.target.value))
+     setPage(0)
+   }
+   const handleChangeSelection = (dispatchId) => {
+     if (_.includes(selected, dispatchId)) {
+       setSelected(_.without(selected, dispatchId))
+     } else {
+       setSelected(_.concat(selected, dispatchId))
+     }
+   }
+   const handleDeleteSelected = () => {
     if (isDemo) {
       dispatch(removeResult(selected))
       const lastPossible = Math.ceil(_.size(results) / rowsPerPage) - 1
@@ -364,114 +362,76 @@
     }
 
   }
-
-  const handleSelectAllClick = () => {
-    if (_.size(selected) < _.size(results)) {
-      setSelected(_.map(results, 'item.dispatch_id'))
-    } else {
-      setSelected([])
-    }
-  }
-
-  return (
-    <>
-      <Box>
-        <ResultsTableToolbar
-          query={query}
-          setQuery={setQuery}
-          numSelected={_.size(selected)}
-          onDeleteSelected={handleDeleteSelected}
-        />
-
-        <TableContainer>
-          <StyledTable>
-            <ResultsTableHead
-              order={order}
-              orderBy={orderBy}
-              numSelected={_.size(selected)}
-              total={_.size(results)}
-              onSort={handleChangeSort}
-              onSelectAllClick={handleSelectAllClick}
-            />
-
-            <TableBody>
-              {_.map(rows, ({ item: result }) => {
-                const dispatchId = result.dispatch_id
-                const isSelected = _.includes(selected, dispatchId)
-                const startTime = parseISO(result.start_time)
-                const endTime = parseISO(result.end_time)
-
-                return (
-                  <TableRow hover key={dispatchId} selected={isSelected}>
-<<<<<<< HEAD
-                    <TableCell padding="checkbox">
-                      <Checkbox
-                        checked={isSelected}
-                        onClick={() => handleChangeSelection(dispatchId)}
-                      />
-                    </TableCell>
-
-                    <TableCell>
-                      <Link
-                        underline="none"
-                        href={`/${dispatchId}`}
-                        sx={{ color: 'white' }}
-=======
-                  <TableCell padding="checkbox">
-                    <Checkbox
-                      checked={isSelected}
-                      onClick={() => handleChangeSelection(dispatchId)}
-                      size='small'
-                      sx={(theme) =>({
-                        color: theme.palette.text.tertiary
-                      })}
-                    />
-                  </TableCell>
-
-                  <TableCell sx={{paddingTop:'6px !important'}}>
-                    <Link
-                      underline="none"
-                      href={`/${dispatchId}`}
-                      sx={{ color: 'white'}}
-                    >
-                      {dispatchId}
-                    </Link>
-                    <CopyButton
-                      sx={{ ml: 1, color: 'text.tertiary' }}
-                      content={dispatchId}
-                      size="small"
-                      className="copy-btn"
-                      title="Copy ID"
-                    />
-                  </TableCell>
-
-                  <TableCell>{_.get(result, 'lattice.name')}</TableCell>
-
-                  {/* <TableCell>
-                    <Tooltip title={result.results_dir}>
-                      <Box
-                        component="span"
-                        sx={{
-                          color: 'text.secondary',
-                          fontSize: 12,
-                          fontFamily: 'monospace',
-                        }}
->>>>>>> 7063fe96
-                      >
-                        {dispatchId}
-                      </Link>
-                      <CopyButton
-                        sx={{ ml: 1, color: 'text.tertiary' }}
-                        content={dispatchId}
-                        size="small"
-                        className="copy-btn"
-                        title="Copy ID"
-                      />
-                    </TableCell>
-
-                    <TableCell>{_.get(result, 'lattice.name')}</TableCell>
-
-                    {/* <TableCell>
+ 
+   const handleSelectAllClick = () => {
+     if (_.size(selected) < _.size(results)) {
+       setSelected(_.map(results, 'item.dispatch_id'))
+     } else {
+       setSelected([])
+     }
+   }
+ 
+   return (
+     <>
+       <Box>
+         <ResultsTableToolbar
+           query={query}
+           setQuery={setQuery}
+           numSelected={_.size(selected)}
+           onDeleteSelected={handleDeleteSelected}
+         />
+ 
+         <TableContainer>
+           <StyledTable>
+             <ResultsTableHead
+               order={order}
+               orderBy={orderBy}
+               numSelected={_.size(selected)}
+               total={_.size(results)}
+               onSort={handleChangeSort}
+               onSelectAllClick={handleSelectAllClick}
+             />
+ 
+             <TableBody>
+               {_.map(rows, ({ item: result }) => {
+                 const dispatchId = result.dispatch_id
+                 const isSelected = _.includes(selected, dispatchId)
+                 const startTime = parseISO(result.start_time)
+                 const endTime = parseISO(result.end_time)
+ 
+                 return (
+                   <TableRow hover key={dispatchId} selected={isSelected}>
+                   <TableCell padding="checkbox">
+                     <Checkbox
+                       checked={isSelected}
+                       onClick={() => handleChangeSelection(dispatchId)}
+                       size='small'
+                       sx={(theme) =>({
+                         color: theme.palette.text.tertiary
+                       })}
+                     />
+                   </TableCell>
+ 
+                   <TableCell sx={{paddingTop:'6px !important'}}>
+                     <Link
+                       underline="none"
+                       href={`/${dispatchId}`}
+                       sx={{ color: 'white'}}
+                     >
+                       {dispatchId}
+                     </Link>
+                     <CopyButton
+                       sx={{ ml: 1, color: 'text.tertiary' }}
+                       content={dispatchId}
+                       size="small"
+                       className="copy-btn"
+                       title="Copy ID"
+                     />
+                   </TableCell>
+ 
+                   <TableCell>{_.get(result, 'lattice.name')}</TableCell>
+ 
+                   {/* <TableCell>
                      <Tooltip title={result.results_dir}>
                        <Box
                          component="span"
@@ -491,49 +451,49 @@
                        title="Copy results directory"
                      />
                    </TableCell> */}
-
-                    <TableCell>
-                      <Runtime startTime={startTime} endTime={endTime} />
-                    </TableCell>
-
-                    <TableCell>{formatDate(startTime)}</TableCell>
-
-                    <TableCell>{formatDate(endTime)}</TableCell>
-
-                    <TableCell>
-                      <ResultProgress dispatchId={dispatchId} />
-                    </TableCell>
-                  </TableRow>
-                )
-              })}
-            </TableBody>
-          </StyledTable>
-        </TableContainer>
-
-        {_.isEmpty(rows) && (
-          <Typography
-            sx={{
-              my: 3,
-              textAlign: 'center',
-              color: 'text.secondary',
-              fontSize: 'h6.fontSize',
-            }}
-          >
-            No results found.
-          </Typography>
-        )}
-        <TablePagination
-          rowsPerPageOptions={[10, 15, 20]}
-          component="div"
-          count={_.size(results)}
-          rowsPerPage={rowsPerPage}
-          page={page}
-          onPageChange={handleChangePage}
-          onRowsPerPageChange={handleChangeRowsPerPage}
-        />
-      </Box>
-    </>
-  )
-}
-
-export default ResultListing+ 
+                   <TableCell>
+                     <Runtime startTime={startTime} endTime={endTime} />
+                   </TableCell>
+ 
+                   <TableCell>{formatDate(startTime)}</TableCell>
+ 
+                   <TableCell>{formatDate(endTime)}</TableCell>
+ 
+                   <TableCell>
+                     <ResultProgress dispatchId={dispatchId} />
+                   </TableCell>
+                 </TableRow>
+                 )
+               })}
+             </TableBody>
+           </StyledTable>
+         </TableContainer>
+ 
+         {_.isEmpty(rows) && (
+           <Typography
+             sx={{
+               my: 3,
+               textAlign: 'center',
+               color: 'text.secondary',
+               fontSize: 'h6.fontSize',
+             }}
+           >
+             No results found.
+           </Typography>
+         )}
+         <TablePagination
+           rowsPerPageOptions={[10, 15, 20]}
+           component="div"
+           count={_.size(results)}
+           rowsPerPage={rowsPerPage}
+           page={page}
+           onPageChange={handleChangePage}
+           onRowsPerPageChange={handleChangeRowsPerPage}
+         />
+       </Box>
+     </>
+   )
+ }
+ 
+ export default ResultListing