/**
 * Copyright 2021 Agnostiq Inc.
 *
 * This file is part of Covalent.
 *
 * Licensed under the GNU Affero General Public License 3.0 (the "License").
 * A copy of the License may be obtained with this software package or at
 *
 * https://www.gnu.org/licenses/agpl-3.0.en.html
 *
 * Use of this file is prohibited except in compliance with the License. Any
 * modifications or derivative works of this file must retain this copyright
 * notice, and modified files must contain a notice indicating that they have
 * been altered from the originals.
 *
 * Covalent is distributed in the hope that it will be useful, but WITHOUT
 * ANY WARRANTY; without even the implied warranty of MERCHANTABILITY or
 * FITNESS FOR A PARTICULAR PURPOSE. See the License for more details.
 *
 * Relief from the License may be granted by purchasing a commercial license.
 */
import { useEffect } from 'react'
import { useDispatch } from 'react-redux'
import CssBaseline from '@mui/material/CssBaseline'
import ThemeProvider from '@mui/system/ThemeProvider'
import { Helmet, HelmetProvider } from 'react-helmet-async'
import { Routes, Route, useLocation } from 'react-router-dom'
import './App.css'
import Dashboard from './components/dashboard/Dashboard'
import socket from './utils/socket'
import { setLattice } from './redux/latticePreviewSlice'
import { socketAPI } from './redux/commonSlice'
import theme from './utils/theme'
import { ReactFlowProvider } from 'react-flow-renderer'
import LatticePreviewLayout from './components/preview/LatticePreviewLayout'
import DispatchLayout from './components/dispatch/DispatchLayout'
<<<<<<< HEAD
import TerminalLayout from './components/terminal/TerminalLayout'
=======
import SettingsLayout from './components/settings/SettingsLayout'
>>>>>>> 79952e6e
import NotFound from './components/NotFound'
import LogsLayout from './components/logs/LogsLayout'
import { differenceInSeconds } from 'date-fns'
const App = () => {
  const dispatch = useDispatch()
  const pathName = useLocation()
  useEffect(() => {
    let lastCalledOn = null
    var onUpdate = (update) => {
      let canCallAPI = false
      if (
        pathName.pathname === '/' ||
        (pathName.pathname !== '/' &&
          pathName.pathname === `/${update.result.dispatch_id}`)
      ) {
        let currentTime = new Date()
        let compareTime = new Date(lastCalledOn)
        const diffInSec = differenceInSeconds(currentTime, compareTime)
        if (diffInSec >= 3 || update.result.status !== 'RUNNING') {
          canCallAPI = true
        } else {
          canCallAPI = false
        }
      }
      if (canCallAPI) {
        lastCalledOn = new Date()
        dispatch(socketAPI())
      }
    }
    socket.on('result-update', onUpdate)
    return () => {
      socket.off('result-update', onUpdate)
    }
    // eslint-disable-next-line react-hooks/exhaustive-deps
  }, [pathName])

  useEffect(() => {
    const onDrawRequest = (request) => {
      dispatch(setLattice(request.payload))
    }
    socket.on('draw_request', onDrawRequest)
    return () => {
      socket.off('draw_request', onDrawRequest)
    }
  })
  return (
    <HelmetProvider>
      <ReactFlowProvider>
        <ThemeProvider theme={theme}>
          <CssBaseline />
          <Helmet defaultTitle="Covalent" titleTemplate="%s - Covalent" />
          <Routes>
            <Route path="/" element={<Dashboard />} />
            <Route path="/:dispatchId" element={<DispatchLayout />} />
            <Route path="/preview" element={<LatticePreviewLayout />} />
<<<<<<< HEAD
            <Route path="/terminal" element={<TerminalLayout />} />
=======
            <Route path="/settings" element={<SettingsLayout />} />
            <Route path="/logs" element={<LogsLayout />} />
>>>>>>> 79952e6e
            <Route path="*" element={<NotFound />} />
          </Routes>
        </ThemeProvider>
      </ReactFlowProvider>
    </HelmetProvider>
  )
}
export default App<|MERGE_RESOLUTION|>--- conflicted
+++ resolved
@@ -34,11 +34,8 @@
 import { ReactFlowProvider } from 'react-flow-renderer'
 import LatticePreviewLayout from './components/preview/LatticePreviewLayout'
 import DispatchLayout from './components/dispatch/DispatchLayout'
-<<<<<<< HEAD
 import TerminalLayout from './components/terminal/TerminalLayout'
-=======
 import SettingsLayout from './components/settings/SettingsLayout'
->>>>>>> 79952e6e
 import NotFound from './components/NotFound'
 import LogsLayout from './components/logs/LogsLayout'
 import { differenceInSeconds } from 'date-fns'
@@ -94,12 +91,9 @@
             <Route path="/" element={<Dashboard />} />
             <Route path="/:dispatchId" element={<DispatchLayout />} />
             <Route path="/preview" element={<LatticePreviewLayout />} />
-<<<<<<< HEAD
             <Route path="/terminal" element={<TerminalLayout />} />
-=======
             <Route path="/settings" element={<SettingsLayout />} />
             <Route path="/logs" element={<LogsLayout />} />
->>>>>>> 79952e6e
             <Route path="*" element={<NotFound />} />
           </Routes>
         </ThemeProvider>
