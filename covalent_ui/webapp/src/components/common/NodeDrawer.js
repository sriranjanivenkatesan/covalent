--- conflicted
+++ resolved
@@ -69,12 +69,6 @@
   const electronInputResult = useSelector(
     (state) => state.latticeResults.latticeResultsData[dispatchId].electron[electronId].electronInput
   )
-<<<<<<< HEAD
-=======
-  const electronInputResult = useSelector(
-    (state) => state.electronResults.electronInput
-  )
->>>>>>> 15b6e280
   const electronResultData = useSelector(
     (state) => state.latticeResults.latticeResultsData[dispatchId].electron[electronId].electronResult
   )
@@ -93,12 +87,6 @@
   const electronInputResultIsFetching = useSelector(
     (state) => state.electronResults.electronInputList.isFetching
   )
-<<<<<<< HEAD
-=======
-  const electronInputResultIsFetching = useSelector(
-    (state) => state.electronResults.electronInputList.isFetching
-  )
->>>>>>> 15b6e280
   const electronResultDataIsFetching = useSelector(
     (state) => state.latticeResults.latticeResultsList.isFetching
   )
@@ -243,11 +231,7 @@
             <>
               <Heading>Runtime</Heading>
               {electronDetailIsFetching ? (
-<<<<<<< HEAD
-                <Skeleton />
-=======
                 <Skeleton data-testid="node__run_skeleton" />
->>>>>>> 15b6e280
               ) : (
                 <Runtime
                   sx={(theme) => ({
@@ -267,10 +251,6 @@
             inputs={electronInputResult.data}
             data-testid="node__input_sec"
             sx={(theme) => ({ bgcolor: theme.palette.background.darkblackbg })}
-<<<<<<< HEAD
-=======
-            isFetching={electronInputResultIsFetching}
->>>>>>> 15b6e280
           />)}
 
           {/* Result */}
