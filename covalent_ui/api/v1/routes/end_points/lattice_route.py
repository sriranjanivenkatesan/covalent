# Copyright 2021 Agnostiq Inc.
#
# This file is part of Covalent.
#
# Licensed under the GNU Affero General Public License 3.0 (the "License").
# A copy of the License may be obtained with this software package or at
#
#      https://www.gnu.org/licenses/agpl-3.0.en.html
#
# Use of this file is prohibited except in compliance with the License. Any
# modifications or derivative works of this file must retain this copyright
# notice, and modified files must contain a notice indicating that they have
# been altered from the originals.
#
# Covalent is distributed in the hope that it will be useful, but WITHOUT
# ANY WARRANTY; without even the implied warranty of MERCHANTABILITY or
# FITNESS FOR A PARTICULAR PURPOSE. See the License for more details.
#
# Relief from the License may be granted by purchasing a commercial license.

"""Lattice route"""

import uuid
from typing import Optional

from fastapi import APIRouter, HTTPException, Path, Query
from sqlalchemy.orm import Session

import covalent_ui.api.v1.database.config.db as db
from covalent_ui.api.v1.data_layer.lattice_dal import Lattices
<<<<<<< HEAD
=======
from covalent_ui.api.v1.database.config.db import engine
from covalent_ui.api.v1.models.dispatch_model import SortDirection
>>>>>>> 0be66e1c
from covalent_ui.api.v1.models.lattices_model import (
    LatticeDetailResponse,
    LatticeExecutorResponse,
    LatticeFileOutput,
    LatticeFileResponse,
    LatticeWorkflowExecutorResponse,
    SubLatticeDetailResponse,
    SubLatticeSortBy,
)
from covalent_ui.api.v1.utils.file_handle import FileHandler

routes: APIRouter = APIRouter()


@routes.get("/{dispatch_id}", response_model=LatticeDetailResponse)
def get_lattice_details(dispatch_id: uuid.UUID):
    """Get lattice details

    Args:
        dispatch_id: To fetch lattice data with the provided dispatch id

    Returns:
        Returns the lattice data with the dispatch id provided
    """

<<<<<<< HEAD
    with Session(db.engine) as session:
        electron = Lattices(session)
        data = electron.get_lattices_id(dispatch_id)
=======
    with Session(engine) as session:
        lattice = Lattices(session)
        data = lattice.get_lattices_id(dispatch_id)
>>>>>>> 0be66e1c
        if data is not None:
            handler = FileHandler(data["directory"])
            return LatticeDetailResponse(
                dispatch_id=data.dispatch_id,
                status=data.status,
                total_electrons=data.total_electrons,
                total_electrons_completed=data.total_electrons_completed,
                started_at=data.start_time,
                ended_at=data.end_time,
                directory=data.directory,
                description=handler.read_from_text(data.docstring_filename),
                runtime=data.runtime,
            )
        raise HTTPException(
            status_code=400,
            detail=[
                {
                    "loc": ["path", "dispatch_id"],
                    "msg": f"Dispatch ID {dispatch_id} does not exist",
                    "type": None,
                }
            ],
        )


@routes.get("/{dispatch_id}/details/{name}")
def get_lattice_files(dispatch_id: uuid.UUID, name: LatticeFileOutput):
    """Get lattice file data

    Args:
        dispatch_id: To fetch lattice data with the provided dispatch id
        name: To fetch specific file data for a lattice

    Returns:
        Returns the lattice file data with the dispatch id and file_module provided provided
    """
<<<<<<< HEAD
    with Session(db.engine) as session:
        electron = Lattices(session)
        lattice_data = electron.get_lattices_id_storage_file(dispatch_id)
=======
    with Session(engine) as session:
        lattice = Lattices(session)
        lattice_data = lattice.get_lattices_id_storage_file(dispatch_id)
>>>>>>> 0be66e1c
        if lattice_data is not None:
            handler = FileHandler(lattice_data["directory"])
            if name == "result":
                response, python_object = handler.read_from_pickle(
                    lattice_data["results_filename"]
                )
                return LatticeFileResponse(data=str(response), python_object=python_object)
            if name == "inputs":
                response, python_object = handler.read_from_pickle(lattice_data["inputs_filename"])
                return LatticeFileResponse(data=response, python_object=python_object)
            elif name == "function_string":
                response = handler.read_from_text(lattice_data["function_string_filename"])
                return LatticeFileResponse(data=response)
            elif name == "executor":
                executor_name = lattice_data["executor"]
                executor_data = handler.read_from_pickle(lattice_data["executor_data_filename"])
                return LatticeExecutorResponse(
                    executor_name=executor_name, executor_details=executor_data
                )
            elif name == "workflow_executor":
                executor_name = lattice_data["workflow_executor"]
                executor_data = handler.read_from_pickle(
                    lattice_data["workflow_executor_data_filename"]
                )
                return LatticeWorkflowExecutorResponse(
                    workflow_executor_name=executor_name, workflow_executor_details=executor_data
                )
            elif name == "error":
                response = handler.read_from_text(lattice_data["error_filename"])
                return LatticeFileResponse(data=response)
            elif name == "function":
                response, python_object = handler.read_from_pickle(
                    lattice_data["function_filename"]
                )
                return LatticeFileResponse(data=response, python_object=python_object)
            elif name == "transport_graph":
                response = handler.read_from_pickle(lattice_data["transport_graph_filename"])
                return LatticeFileResponse(data=response)
            else:
                return LatticeFileResponse(data=None)
        else:
            raise HTTPException(
                status_code=400,
                detail=[
                    {
                        "loc": ["path", "dispatch_id"],
                        "msg": f"Dispatch ID {dispatch_id} does not exist",
                        "type": None,
                    }
                ],
            )


@routes.get("/{dispatch_id}/sublattices", response_model=SubLatticeDetailResponse)
def get_sub_lattice(
    sort_by: Optional[SubLatticeSortBy] = Query(default=SubLatticeSortBy.RUNTIME),
    sort_direction: Optional[SortDirection] = Query(default=SortDirection.DESCENDING),
    dispatch_id: uuid.UUID = Path(title="dispatch id"),
):
    """Get All Sub Lattices

    Args:
        req: Dispatch ID

    Returns:
        List of Sub Lattices details
    """
    with Session(engine) as session:
        lattice = Lattices(session)
        data = lattice.get_sub_lattice_details(
            dispatch_id=dispatch_id, sort_by=sort_by, sort_direction=sort_direction
        )
        return SubLatticeDetailResponse(sub_lattices=data)<|MERGE_RESOLUTION|>--- conflicted
+++ resolved
@@ -28,11 +28,7 @@
 
 import covalent_ui.api.v1.database.config.db as db
 from covalent_ui.api.v1.data_layer.lattice_dal import Lattices
-<<<<<<< HEAD
-=======
-from covalent_ui.api.v1.database.config.db import engine
 from covalent_ui.api.v1.models.dispatch_model import SortDirection
->>>>>>> 0be66e1c
 from covalent_ui.api.v1.models.lattices_model import (
     LatticeDetailResponse,
     LatticeExecutorResponse,
@@ -58,15 +54,9 @@
         Returns the lattice data with the dispatch id provided
     """
 
-<<<<<<< HEAD
     with Session(db.engine) as session:
         electron = Lattices(session)
         data = electron.get_lattices_id(dispatch_id)
-=======
-    with Session(engine) as session:
-        lattice = Lattices(session)
-        data = lattice.get_lattices_id(dispatch_id)
->>>>>>> 0be66e1c
         if data is not None:
             handler = FileHandler(data["directory"])
             return LatticeDetailResponse(
@@ -103,15 +93,9 @@
     Returns:
         Returns the lattice file data with the dispatch id and file_module provided provided
     """
-<<<<<<< HEAD
     with Session(db.engine) as session:
         electron = Lattices(session)
         lattice_data = electron.get_lattices_id_storage_file(dispatch_id)
-=======
-    with Session(engine) as session:
-        lattice = Lattices(session)
-        lattice_data = lattice.get_lattices_id_storage_file(dispatch_id)
->>>>>>> 0be66e1c
         if lattice_data is not None:
             handler = FileHandler(lattice_data["directory"])
             if name == "result":
@@ -179,7 +163,7 @@
     Returns:
         List of Sub Lattices details
     """
-    with Session(engine) as session:
+    with Session(db.engine) as session:
         lattice = Lattices(session)
         data = lattice.get_sub_lattice_details(
             dispatch_id=dispatch_id, sort_by=sort_by, sort_direction=sort_direction
