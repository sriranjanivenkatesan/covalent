--- conflicted
+++ resolved
@@ -108,11 +108,7 @@
         <Skeleton />
       ) :
         (
-<<<<<<< HEAD
-          <Runtime startTime={result.started_at} endTime={result.ended_at} />
-=======
           <Runtime startTime={result?.started_at} endTime={result?.ended_at} />
->>>>>>> 15b6e280
         )}
 
       {/* Directory */}
