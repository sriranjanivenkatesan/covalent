# Copyright 2021 Agnostiq Inc.
#
# This file is part of Covalent.
#
# Licensed under the GNU Affero General Public License 3.0 (the "License").
# A copy of the License may be obtained with this software package or at
#
#      https://www.gnu.org/licenses/agpl-3.0.en.html
#
# Use of this file is prohibited except in compliance with the License. Any
# modifications or derivative works of this file must retain this copyright
# notice, and modified files must contain a notice indicating that they have
# been altered from the originals.
#
# Covalent is distributed in the hope that it will be useful, but WITHOUT
# ANY WARRANTY; without even the implied warranty of MERCHANTABILITY or
# FITNESS FOR A PARTICULAR PURPOSE. See the License for more details.
#
# Relief from the License may be granted by purchasing a commercial license.

"""Lattices schema"""
from sqlalchemy import Boolean, Column, DateTime, Integer, String, Text, func

from covalent_ui.api.v1.database.config.db import Base


class Lattice(Base):
    """Lattice

    Attributes:
        id: primary key id
        dispatch_id: id of the dispatch
        electron_id: id of node if the lattice is actually a sublattice
        name: name of the lattice function
        status: workflow status
        electron_num: Total number of electron in a workflow
        completed_electron_num: Total number of completed electron in a workflow
        storage_type: Storage backend type for data files ("local", "s3")
        storage_path: Bucket name (dispatch_id)
        function_filename: Name of the file containing the serialized function
        function_string_filename: Name of the file containing the function string
        executor_filename: Name of the file containing the serialized executor
        error_filename: Name of the file containing an error message for the electron
        results_filename: Name of the file containing the serialized output
        inputs_filename: Name of the file containing the serialized input data
        transport_graph_filename: Name of the file containing generic transport graph data
        is_active: Status of the record, 1: active and 0: inactive
        created_at: created timestamp
        updated_at: updated timestamp
        started_at: started timestamp
        completed_at: completed timestamp
    """

    __tablename__ = "lattices"
    id = Column(Integer, primary_key=True)
    dispatch_id = Column(String(64), nullable=False)

    # id of node if the lattice is actually a sublattice
    electron_id = Column(Integer)

    # name of the lattice function
    name = Column(Text, nullable=False)

    # name of the file containing the lattice function's docstring
    docstring_filename = Column(Text)

    # Workflow status
    status = Column(String(24), nullable=False)

    # Number of nodes in the lattice
    electron_num = Column(Integer, nullable=False)

    # Number of completed nodes in the lattice
    completed_electron_num = Column(Integer, nullable=False)

    # Storage backend type for data files ("local", "s3")
    storage_type = Column(Text)

    # Bucket name (dispatch_id)
    storage_path = Column(Text)

    # Name of the file containing the serialized function
    function_filename = Column(Text)

    # Name of the file containing the function string
    function_string_filename = Column(Text)

    # Short name describing the executor ("local", "dask", etc)
    executor = Column(Text)

    # Name of the file containing the serialized executor data
    executor_data_filename = Column(Text)

    # Short name describing the workflow executor ("local", "dask", etc)
    workflow_executor = Column(Text)

    # Name of the file containing the serialized workflow executor data
    workflow_executor_data_filename = Column(Text)

    # Name of the file containing an error message for the workflow
    error_filename = Column(Text)

    # Name of the file containing the serialized input data
    inputs_filename = Column(Text)

    # Name of the file containing the serialized named args
    named_args_filename = Column(Text)

    # Name of the file containing the serialized named kwargs
    named_kwargs_filename = Column(Text)

    # name of the file containing the serialized output
    results_filename = Column(Text)

    # Name of the file containing the transport graph
    transport_graph_filename = Column(Text)

<<<<<<< HEAD
=======
    # Name of the file containing the default electron dependencies
    deps_filename = Column(Text)

    # Name of the file containing the default list of callables before electrons are executed
    call_before_filename = Column(Text)

    # Name of the file containing the default list of callables after electrons are executed
    call_after_filename = Column(Text)

    # Name of the file containing the set of cova imports
    cova_imports_filename = Column(Text)

    # Name of the file containing the set of lattice imports
    lattice_imports_filename = Column(Text)

    # Results directory (will be deprecated soon)
    results_dir = Column(Text)

>>>>>>> f7eae210
    # Dispatch id of the root lattice in a hierarchy of sublattices
    root_dispatch_id = Column(String(64), nullable=False)

    # Name of the column which signifies soft deletion of a lattice
    is_active = Column(Boolean, nullable=False, default=True)

    # Timestamps
    created_at = Column(DateTime, nullable=False, server_default=func.now())
    updated_at = Column(DateTime, nullable=False, onupdate=func.now(), server_default=func.now())
    started_at = Column(DateTime)
    completed_at = Column(DateTime)<|MERGE_RESOLUTION|>--- conflicted
+++ resolved
@@ -115,8 +115,6 @@
     # Name of the file containing the transport graph
     transport_graph_filename = Column(Text)
 
-<<<<<<< HEAD
-=======
     # Name of the file containing the default electron dependencies
     deps_filename = Column(Text)
 
@@ -135,7 +133,6 @@
     # Results directory (will be deprecated soon)
     results_dir = Column(Text)
 
->>>>>>> f7eae210
     # Dispatch id of the root lattice in a hierarchy of sublattices
     root_dispatch_id = Column(String(64), nullable=False)
 
