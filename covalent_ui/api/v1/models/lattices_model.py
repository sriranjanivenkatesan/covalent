# Copyright 2021 Agnostiq Inc.
#
# This file is part of Covalent.
#
# Licensed under the GNU Affero General Public License 3.0 (the "License").
# A copy of the License may be obtained with this software package or at
#
#      https://www.gnu.org/licenses/agpl-3.0.en.html
#
# Use of this file is prohibited except in compliance with the License. Any
# modifications or derivative works of this file must retain this copyright
# notice, and modified files must contain a notice indicating that they have
# been altered from the originals.
#
# Covalent is distributed in the hope that it will be useful, but WITHOUT
# ANY WARRANTY; without even the implied warranty of MERCHANTABILITY or
# FITNESS FOR A PARTICULAR PURPOSE. See the License for more details.
#
# Relief from the License may be granted by purchasing a commercial license.

"""Lattice request and response model"""

from datetime import datetime
from enum import Enum
<<<<<<< HEAD
from typing import Union,List
=======
from typing import List, Union
>>>>>>> b4f08062

from pydantic import BaseModel

from covalent_ui.api.v1.models.dispatch_model import DispatchModule
from covalent_ui.api.v1.utils.models_helper import CaseInsensitiveEnum


class SubLatticeSortBy(CaseInsensitiveEnum):
    """Values to filter data by"""

    RUNTIME = "runtime"
    TOTAL_ELECTRONS = "total_electrons"
    LATTICE_NAME = "lattice_name"


class SubLatticeDetailResponse(BaseModel):
    sub_lattices: List[DispatchModule] = None


class LatticeDetailResponse(BaseModel):
    """Lattices details model"""

    dispatch_id: Union[str, None] = None
    status: Union[str, None] = None
    total_electrons: Union[int, None] = None
    total_electrons_completed: Union[int, None] = None
    started_at: Union[datetime, None] = None
    ended_at: Union[datetime, None] = None
    directory: Union[str, None] = None
    description: Union[str, None] = None
    runtime: Union[int, None] = None
    updated_at: Union[datetime, None] = None


class LatticeFileResponse(BaseModel):
    """Lattices File Response Model"""

    data: Union[str, None] = None
    python_object: Union[str, None] = None


class LatticeFileInput(BaseModel):
    """Lattices File Response Model"""

    data: Union[str, None] = None
    python_object: Union[dict, None] = None


class LatticeExecutorResponse(BaseModel):
    """Lattices File Response Model"""

    executor_name: Union[str, None] = None
    executor_details: Union[dict, None] = None


class LatticeWorkflowExecutorResponse(BaseModel):
    """Lattices File Response Model"""

    workflow_executor_name: Union[str, None] = None
    workflow_executor_details: Union[dict, None] = None


class GraphNodes(BaseModel):

    id: int = None
    name: str = None
    node_id: int = None
    started_at: datetime = None
    completed_at: datetime = None
    status: str = None
    type: str = None
    executor: str = None

    # Immediate parent electron id
    parent_electron_id: int = None

    # Is_parent field introduced to for graph box
    is_parent: int = None

    # Immediate parent dispatch id, to get electrons details
    parent_dispatch_id: str = None

    # Allow users to copy dispatch id a sublattice
    sublattice_dispatch_id: str = None


class GraphResponseData(BaseModel):

    nodes: List[GraphNodes] = None
    links: List[dict] = None


class GraphResponse(BaseModel):
    """Graph Response Model"""


<<<<<<< HEAD
class GraphNodes(BaseModel):

    id: int = None
    name: str = None
    node_id: int = None
    started_at: datetime = None
    completed_at: datetime = None
    status: str = None
    type: str = None
    executor: str = None

    # Immediate parent electron id
    parent_electron_id: int = None

    # Is_parent field introduced to for graph box
    is_parent: int = None

    # Immediate parent dispatch id, to get electrons details
    parent_dispatch_id: str = None

    # Allow users to copy dispatch id a sublattice
    sublattice_dispatch_id: str = None


class GraphResponseData(BaseModel):

    nodes: List[GraphNodes] = None
    links: List[dict] = None


class GraphResponse(BaseModel):
    """Graph Response Model"""


=======
>>>>>>> b4f08062
class LatticeFileOutput(str, Enum):
    """Lattices file names"""

    RESULT = "result"
    FUNCTION_STRING = "function_string"
    INPUTS = "inputs"
    ERROR = "error"
    EXECUTOR = "executor"
    WORKFLOW_EXECUTOR = "workflow_executor"
    FUNCTION = "function"
    TRANSPORT_GRAPH = "transport_graph"<|MERGE_RESOLUTION|>--- conflicted
+++ resolved
@@ -22,11 +22,7 @@
 
 from datetime import datetime
 from enum import Enum
-<<<<<<< HEAD
-from typing import Union,List
-=======
 from typing import List, Union
->>>>>>> b4f08062
 
 from pydantic import BaseModel
 
@@ -123,7 +119,6 @@
     """Graph Response Model"""
 
 
-<<<<<<< HEAD
 class GraphNodes(BaseModel):
 
     id: int = None
@@ -158,8 +153,6 @@
     """Graph Response Model"""
 
 
-=======
->>>>>>> b4f08062
 class LatticeFileOutput(str, Enum):
     """Lattices file names"""
 
