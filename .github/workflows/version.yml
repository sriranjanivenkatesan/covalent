# Copyright 2021 Agnostiq Inc.
#
# This file is part of Covalent.
#
# Licensed under the GNU Affero General Public License 3.0 (the "License").
# A copy of the License may be obtained with this software package or at
#
#      https://www.gnu.org/licenses/agpl-3.0.en.html
#
# Use of this file is prohibited except in compliance with the License. Any
# modifications or derivative works of this file must retain this copyright
# notice, and modified files must contain a notice indicating that they have
# been altered from the originals.
#
# Covalent is distributed in the hope that it will be useful, but WITHOUT
# ANY WARRANTY; without even the implied warranty of MERCHANTABILITY or
# FITNESS FOR A PARTICULAR PURPOSE. See the License for more details.
#
# Relief from the License may be granted by purchasing a commercial license.

name: version

on: pull_request

jobs:
  version:
    runs-on: ubuntu-latest
    steps:
      - name: Check out head
<<<<<<< HEAD
        uses: actions/checkout@v1
        with:
          fetch-depth: 0
      - name: Check git history
        run: |
          if git merge-base --is-ancestor $GITHUB_SHA origin/develop; then
            echo "DEVELOP_COMMIT_HISTORY=$GITHUB_SHA" >> $GITHUB_ENV
          fi
      - name: Check for version change
        id: changed-version-file
        uses: tj-actions/changed-files@v18.4
        with:
          sha: ${{ github.event.pull_request.head.sha }}
          files: |
            VERSION
      - name: Fail if version changed
        if: ${{ steps.changed-version-file.outputs.any_changed == 'true' && github.sha != env.DEVELOP_COMMIT_HISTORY }}
        run: |
          echo "Version changes are prohibited in pull requests."
          exit 10
      - name: Read head version
        if: ${{ github.sha != env.DEVELOP_COMMIT_HISTORY }}
        run: |
          HEAD_VERSION="$(cat ./VERSION)"
          echo "HEAD_VERSION=$HEAD_VERSION" >> $GITHUB_ENV
      - name: Validate changelog entry
        if: ${{ github.sha != env.DEVELOP_COMMIT_HISTORY }}
        run: |
          git diff --name-only $GITHUB_BASE_REF | grep CHANGELOG
          unreleased_header_line=8
          if [[ $(sed "${unreleased_header_line}q;d" CHANGELOG.md) != "## [UNRELEASED]" ]] ; then
            echo 'Removing the [UNRELEASED] header is prohibited in pull requests.'
            exit 4
          fi
          latest_release=$(sed -n "/\[[0-9]\+\.[0-9]\+\.[0-9]\+\]/=" CHANGELOG.md | head -n 1)
          IFS='[]' read -ra changelog_version <<< $(sed "${latest_release}q;d" CHANGELOG.md)
          if [[ "${changelog_version[1]}" != $HEAD_VERSION ]] ; then
            echo 'The most recent CHANGELOG release does not match the VERSION'.
            exit 3
          fi
          #Check that the lines in the diff are between unreleased_header_line and latest_release
          IFS='@-+,' read -ra LINES <<< "$(git diff $GITHUB_BASE_REF -- CHANGELOG.md | sed '5q;d')"
          start_head="$(( LINES[5] + 3 ))"
          lines_head="$(( LINES[6] - 6 ))"
          if [[ $start_head -lt $unreleased_header_line ]] ||
             [[ $((start_head + lines_head)) -gt $latest_release ]] ; then
            echo 'Changes outside the UNRELEASED block are prohibited in pull requests.'
            exit 6
          fi
=======
        uses: actions/checkout@v3
      - name: Validate Version
        uses: ./.github/actions/version
>>>>>>> 15b6e280
<|MERGE_RESOLUTION|>--- conflicted
+++ resolved
@@ -27,58 +27,6 @@
     runs-on: ubuntu-latest
     steps:
       - name: Check out head
-<<<<<<< HEAD
-        uses: actions/checkout@v1
-        with:
-          fetch-depth: 0
-      - name: Check git history
-        run: |
-          if git merge-base --is-ancestor $GITHUB_SHA origin/develop; then
-            echo "DEVELOP_COMMIT_HISTORY=$GITHUB_SHA" >> $GITHUB_ENV
-          fi
-      - name: Check for version change
-        id: changed-version-file
-        uses: tj-actions/changed-files@v18.4
-        with:
-          sha: ${{ github.event.pull_request.head.sha }}
-          files: |
-            VERSION
-      - name: Fail if version changed
-        if: ${{ steps.changed-version-file.outputs.any_changed == 'true' && github.sha != env.DEVELOP_COMMIT_HISTORY }}
-        run: |
-          echo "Version changes are prohibited in pull requests."
-          exit 10
-      - name: Read head version
-        if: ${{ github.sha != env.DEVELOP_COMMIT_HISTORY }}
-        run: |
-          HEAD_VERSION="$(cat ./VERSION)"
-          echo "HEAD_VERSION=$HEAD_VERSION" >> $GITHUB_ENV
-      - name: Validate changelog entry
-        if: ${{ github.sha != env.DEVELOP_COMMIT_HISTORY }}
-        run: |
-          git diff --name-only $GITHUB_BASE_REF | grep CHANGELOG
-          unreleased_header_line=8
-          if [[ $(sed "${unreleased_header_line}q;d" CHANGELOG.md) != "## [UNRELEASED]" ]] ; then
-            echo 'Removing the [UNRELEASED] header is prohibited in pull requests.'
-            exit 4
-          fi
-          latest_release=$(sed -n "/\[[0-9]\+\.[0-9]\+\.[0-9]\+\]/=" CHANGELOG.md | head -n 1)
-          IFS='[]' read -ra changelog_version <<< $(sed "${latest_release}q;d" CHANGELOG.md)
-          if [[ "${changelog_version[1]}" != $HEAD_VERSION ]] ; then
-            echo 'The most recent CHANGELOG release does not match the VERSION'.
-            exit 3
-          fi
-          #Check that the lines in the diff are between unreleased_header_line and latest_release
-          IFS='@-+,' read -ra LINES <<< "$(git diff $GITHUB_BASE_REF -- CHANGELOG.md | sed '5q;d')"
-          start_head="$(( LINES[5] + 3 ))"
-          lines_head="$(( LINES[6] - 6 ))"
-          if [[ $start_head -lt $unreleased_header_line ]] ||
-             [[ $((start_head + lines_head)) -gt $latest_release ]] ; then
-            echo 'Changes outside the UNRELEASED block are prohibited in pull requests.'
-            exit 6
-          fi
-=======
         uses: actions/checkout@v3
       - name: Validate Version
-        uses: ./.github/actions/version
->>>>>>> 15b6e280
+        uses: ./.github/actions/version