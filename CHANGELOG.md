--- conflicted
+++ resolved
@@ -7,11 +7,10 @@
 
 ## [UNRELEASED]
 
-<<<<<<< HEAD
 ### Fixed
 
 - Make TransportGraph into a MultiDigraph to allow passing the same input to multiple arguments of an Electron.
-=======
+
 ## [0.99.1] - 2022-05-18
 
 ### Fixed
@@ -107,7 +106,6 @@
 ### Added
 
 - Automatic hotfix action
->>>>>>> e64e7ccf
 
 ## [0.92.0] - 2022-04-22
 
