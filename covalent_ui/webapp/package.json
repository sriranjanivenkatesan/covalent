{
  "name": "webapp",
  "version": "0.1.0",
  "private": true,
  "dependencies": {
    "@emotion/react": "^11.7.0",
    "@emotion/styled": "^11.6.0",
    "@mui/icons-material": "^5.2.0",
    "@mui/lab": "^5.0.0-alpha.62",
    "@mui/material": "^5.2.2",
    "@reduxjs/toolkit": "^1.6.2",
    "@testing-library/jest-dom": "^5.11.4",
    "@testing-library/react": "^11.1.0",
    "@testing-library/react-hooks": "^8.0.1",
    "@testing-library/user-event": "^12.1.10",
    "axios": "^0.24.0",
    "clsx": "^1.1.1",
    "copy-to-clipboard": "^3.3.1",
    "dagre": "^0.8.5",
    "date-fns": "^2.27.0",
    "elkjs": "^0.7.1",
    "fuse.js": "^6.4.6",
<<<<<<< HEAD
    "html-to-image": "^1.10.8",
=======
>>>>>>> 1ccd9b64
    "html2canvas": "^1.4.1",
    "humanize-duration": "^3.27.1",
    "lodash": "^4.17.21",
    "react": "^17.0.2",
    "react-dom": "^17.0.2",
    "react-flow-renderer": "^9.7.4",
    "react-helmet-async": "^1.2.1",
    "react-redux": "^7.2.6",
    "react-router-dom": "^6.0.2",
    "react-scripts": "4.0.3",
    "react-syntax-highlighter": "^15.4.5",
    "react-tooltip": "^4.2.21",
    "redux-localstorage": "^0.4.1",
    "socket.io-client": "^4.4.0",
    "use-debounce": "^8.0.1",
    "use-react-screenshot": "3.0.0",
    "xterm-addon-fit": "^0.5.0",
    "xterm-for-react": "^1.0.4"
  },
  "scripts": {
    "start": "react-scripts start",
    "build": "react-scripts build",
    "build-demo": "REACT_APP_DEMO=true BUILD_PATH=build-demo react-scripts build",
    "test": "react-scripts test",
    "eject": "react-scripts eject",
    "testcov": "CI=true react-scripts test --coverage --collectCoverageFrom=src/**/*js"
  },
  "eslintConfig": {
    "extends": [
      "react-app",
      "react-app/jest"
    ]
  },
  "jest": {
    "transformIgnorePatterns": [
      "/node_modules/(?!d3|d3-array|internmap|delaunator|xterm-for-react|xterm-addon-fit|xterm-addon-web-links|xterm-addon-search|robust-predicates)"
    ]
  },
  "browserslist": {
    "production": [
      ">0.2%",
      "not dead",
      "not op_mini all"
    ],
    "development": [
      "last 1 chrome version",
      "last 1 firefox version",
      "last 1 safari version"
    ]
  },
  "devDependencies": {
    "redux-mock-store": "^1.5.4"
  }
}<|MERGE_RESOLUTION|>--- conflicted
+++ resolved
@@ -20,10 +20,6 @@
     "date-fns": "^2.27.0",
     "elkjs": "^0.7.1",
     "fuse.js": "^6.4.6",
-<<<<<<< HEAD
-    "html-to-image": "^1.10.8",
-=======
->>>>>>> 1ccd9b64
     "html2canvas": "^1.4.1",
     "humanize-duration": "^3.27.1",
     "lodash": "^4.17.21",
