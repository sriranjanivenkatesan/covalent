# Copyright 2021 Agnostiq Inc.
#
# This file is part of Covalent.
#
# Licensed under the GNU Affero General Public License 3.0 (the "License").
# A copy of the License may be obtained with this software package or at
#
#      https://www.gnu.org/licenses/agpl-3.0.en.html
#
# Use of this file is prohibited except in compliance with the License. Any
# modifications or derivative works of this file must retain this copyright
# notice, and modified files must contain a notice indicating that they have
# been altered from the originals.
#
# Covalent is distributed in the hope that it will be useful, but WITHOUT
# ANY WARRANTY; without even the implied warranty of MERCHANTABILITY or
# FITNESS FOR A PARTICULAR PURPOSE. See the License for more details.
#
# Relief from the License may be granted by purchasing a commercial license.


import contextlib
import os
from typing import Dict, List, Optional, Union

import cloudpickle as pickle
import requests
from requests.adapters import HTTPAdapter
from urllib3.util import Retry

from .._shared_files import logger
from .._shared_files.config import get_config
from .._shared_files.exceptions import MissingLatticeRecordError
from .result import Result, import_result_object
from .wait import EXTREME

app_log = logger.app_log
log_stack_info = logger.log_stack_info


<<<<<<< HEAD
# def get_result(dispatch_id: str, wait: bool = False) -> Result:
#     """
#     Get the results of a dispatch from a file.

#     Args:
#         dispatch_id: The dispatch id of the result.
#         wait: Controls how long the method waits for the server to return a result. If False, the method will not wait and will return the current status of the workflow. If True, the method will wait for the result to finish and keep retrying for sys.maxsize.

#     Returns:
#         The result from the file.
=======
def get_result(
    dispatch_id: str, wait: bool = False, dispatcher_addr: str = None, status_only: bool = False
) -> Result:
    """
    Get the results of a dispatch from the Covalent server.

    Args:
        dispatch_id: The dispatch id of the result.
        wait: Controls how long the method waits for the server to return a result. If False, the method will not wait and will return the current status of the workflow. If True, the method will wait for the result to finish and keep retrying for sys.maxsize.
        dispatcher_addr: Dispatcher server address, if None then defaults to the address set in Covalent's config.
        status_only: If true, only returns result status, not the full result object, default is False.

    Returns:
        The Result object from the Covalent server
>>>>>>> 226fd915

#     """

<<<<<<< HEAD
#     try:
#         result = _get_result_from_dispatcher(
#             dispatch_id,
#             wait,
#         )
#         result_object = pickle.loads(codecs.decode(result["result"].encode(), "base64"))
=======
    try:
        result = _get_result_from_dispatcher(
            dispatch_id,
            wait,
            dispatcher_addr,
            status_only,
        )

        if not status_only:
            result = pickle.loads(codecs.decode(result["result"].encode(), "base64"))
>>>>>>> 226fd915

#     except MissingLatticeRecordError as ex:
#         app_log.warning(
#             f"Dispatch ID {dispatch_id} was not found in the database. Incorrect dispatch id."
#         )

#         raise ex

<<<<<<< HEAD
#     return result_object
=======
    return result
>>>>>>> 226fd915


def _get_result_from_dispatcher(
    dispatch_id: str,
    wait: bool = False,
    dispatcher_addr: str = None,
    status_only: bool = False,
) -> Dict:
    """
    Internal function to get the results of a dispatch from the server without checking if it is ready to read.

    Args:
        dispatch_id: The dispatch id of the result.
        wait: Controls how long the method waits for the server to return a result. If False, the method will not wait and will return the current status of the workflow. If True, the method will wait for the result to finish and keep retrying for sys.maxsize.
        dispatcher_addr: Dispatcher server address, if None then defaults to the address set in Covalent's config.
        status_only: If true, only returns result status, not the full result object, default is False.

    Returns:
        The result object from the server.

    Raises:
        MissingLatticeRecordError: If the result is not found.
    """

    if dispatcher_addr is None:
        dispatcher_addr = (
            "http://" + get_config("dispatcher.address") + ":" + str(get_config("dispatcher.port"))
        )

    retries = int(EXTREME) if wait else 5

    adapter = HTTPAdapter(max_retries=Retry(total=retries, backoff_factor=1))
    http = requests.Session()
    http.mount("http://", adapter)

    result_url = f"{dispatcher_addr}/api/result/{dispatch_id}"
    response = http.get(
        result_url,
        params={"wait": bool(int(wait)), "status_only": status_only},
    )

    if response.status_code == 404:
        raise MissingLatticeRecordError
    response.raise_for_status()

    return response.json()


def _delete_result(
    dispatch_id: str,
    results_dir: str = None,
    remove_parent_directory: bool = False,
) -> None:
    """
    Internal function to delete the result.

    Args:
        dispatch_id: The dispatch id of the result.
        results_dir: The directory where the results are stored in dispatch id named folders.
        remove_parent_directory: Status of whether to delete the parent directory when removing the result.

    Returns:
        None

    Raises:
        FileNotFoundError: If the result file is not found.
    """

    if results_dir is None:
        results_dir = os.environ.get("COVALENT_DATA_DIR") or get_config("dispatcher.results_dir")

    import shutil

    result_folder_path = os.path.join(results_dir, f"{dispatch_id}")

    if os.path.exists(result_folder_path):
        shutil.rmtree(result_folder_path, ignore_errors=True)

    with contextlib.suppress(OSError):
        os.rmdir(results_dir)

    if remove_parent_directory:
        shutil.rmtree(results_dir, ignore_errors=True)


def redispatch_result(result_object: Result, dispatcher: str = None) -> str:
    """
    Function to redispatch the result as a new dispatch.

    Args:
        result_object: The result object to be redispatched.
        dispatcher: The address to the dispatcher in the form of hostname:port, e.g. "localhost:8080".
    Returns:
        dispatch_id: The dispatch id of the new dispatch.
    """

    result_object._lattice.metadata["dispatcher"] = (
        dispatcher or result_object.lattice.metadata["dispatcher"]
    )

    return result_object.lattice._server_dispatch(result_object)


def sync(
    dispatch_id: Optional[Union[List[str], str]] = None,
) -> None:
    """
    Synchronization call. Returns when one or more dispatches have completed.

    Args:
        dispatch_id: One or more dispatch IDs to wait for before returning.

    Returns:
        None
    """

    if isinstance(dispatch_id, str):
        _get_result_from_dispatcher(dispatch_id, wait=True, status_only=True)
    elif isinstance(dispatch_id, list):
        for d in dispatch_id:
            _get_result_from_dispatcher(d, wait=True, status_only=True)
    else:
        raise RuntimeError(
            f"dispatch_id must be a string or a list. You passed a {type(dispatch_id)}."
        )


def cancel(dispatch_id: str, task_ids: List[int] = None, dispatcher_addr: str = None) -> str:
    """
    Cancel a running dispatch.

    Args:
        dispatch_id: The dispatch id of the dispatch to be cancelled.
        dispatcher_addr: Dispatcher server address, if None then defaults to the address set in Covalent's config.

    Returns:
        None
    """

    if dispatcher_addr is None:
        dispatcher_addr = (
            get_config("dispatcher.address") + ":" + str(get_config("dispatcher.port"))
        )

    if task_ids is None:
        task_ids = []

    url = f"http://{dispatcher_addr}/api/cancel"

    if isinstance(task_ids, int):
        task_ids = [task_ids]

    r = requests.post(url, json={"dispatch_id": dispatch_id, "task_ids": task_ids})
    r.raise_for_status()
    return r.content.decode("utf-8").strip().replace('"', "")


def get_result(
    dispatch_id: str,
    wait: bool = False,
    workflow_output: bool = True,
    intermediate_outputs: bool = True,
    sublattice_results: bool = True,
    dispatcher_addr: str = None,
) -> Result:
    """
    Get the results of a dispatch from a file.

    Args:
        dispatch_id: The dispatch id of the result.
        wait: Controls how long the method waits for the server to return a result. If False, the method will not wait and will return the current status of the workflow. If True, the method will wait for the result to finish and keep retrying for sys.maxsize.

    Returns:
        The result from the file.

    """

    try:
        result = _get_result_v2_from_dispatcher(
            dispatch_id,
            wait,
            dispatcher_addr,
        )
        result_export = result["result_export"]
        result_object = import_result_object(result_export)

        if workflow_output:
            _download_workflow_output(result_object, dispatcher_addr)

        if intermediate_outputs:
            _download_intermediate_outputs(result_object, dispatcher_addr)

        # Fetch sublattice result objects recursively
        tg = result_object.lattice.transport_graph
        for node_id in tg._graph.nodes:
            sub_dispatch_id = tg.get_node_value(node_id, "sub_dispatch_id")
            if sublattice_results and sub_dispatch_id:
                sub_result = get_result(
                    sub_dispatch_id,
                    wait,
                    workflow_output,
                    intermediate_outputs,
                    sublattice_results,
                    dispatcher_addr,
                )
                tg.set_node_value(node_id, "sublattice_result", sub_result)
            else:
                tg.set_node_value(node_id, "sublattice_result", None)

    except MissingLatticeRecordError as ex:
        app_log.warning(
            f"Dispatch ID {dispatch_id} was not found in the database. Incorrect dispatch id."
        )

        raise ex

    return result_object


def _get_result_v2_from_dispatcher(
    dispatch_id: str,
    wait: bool = False,
    status_only: bool = False,
    dispatcher_addr: str = None,
) -> Dict:
    """
    Internal function to get the results of a dispatch from the server without checking if it is ready to read.

    Args:
        dispatch_id: The dispatch id of the result.
        wait: Controls how long the method waits for the server to return a result. If False, the method will not wait and will return the current status of the workflow. If True, the method will wait for the result to finish and keep retrying for sys.maxsize.
        status_only: If true, only returns result status, not the full result object, default is False.
        dispatcher_addr: Dispatcher server address, defaults to the address set in covalent.config.

    Returns:
        The result object from the server.

    Raises:
        MissingLatticeRecordError: If the result is not found.
    """

    if dispatcher_addr is None:
        dispatcher_addr = (
            get_config("dispatcher.address") + ":" + str(get_config("dispatcher.port"))
        )

    retries = int(EXTREME) if wait else 5

    adapter = HTTPAdapter(max_retries=Retry(total=retries, backoff_factor=1))
    http = requests.Session()
    http.mount("http://", adapter)
    url = "http://" + dispatcher_addr + "/api/v1/resultv2/" + dispatch_id
    response = http.get(
        url,
        params={"wait": bool(int(wait)), "status_only": status_only},
    )
    if response.status_code == 404:
        raise MissingLatticeRecordError
    response.raise_for_status()
    result = response.json()
    return result


def get_node_output(
    dispatch_id: str,
    node_id: int,
    dispatcher_addr: str = None,
) -> Dict:
    return _get_node_output_from_dispatcher(
        dispatch_id,
        node_id,
        dispatcher_addr,
    )


def get_workflow_output(
    dispatch_id: str,
    dispatcher_addr: str = None,
) -> Dict:
    return _get_dispatch_result_from_dispatcher(
        dispatch_id,
        dispatcher_addr,
    )


def _get_node_output_from_dispatcher(
    dispatch_id: str,
    node_id: int,
    dispatcher_addr: str = None,
) -> Dict:
    """
    Internal function to get the results of a dispatch from the server without checking if it is ready to read.

    Args:
        dispatch_id: The dispatch id of the result.
        wait: Controls how long the method waits for the server to return a result. If False, the method will not wait and will return the current status of the workflow. If True, the method will wait for the result to finish and keep retrying for sys.maxsize.
        status_only: If true, only returns result status, not the full result object, default is False.
        dispatcher: Dispatcher server address, defaults to the address set in covalent.config.

    Returns:
        The result object from the server.

    Raises:
        MissingLatticeRecordError: If the result is not found.
    """

    if dispatcher_addr is None:
        dispatcher_addr = (
            get_config("dispatcher.address") + ":" + str(get_config("dispatcher.port"))
        )

    url = f"http://{dispatcher_addr}/api/v1/resultv2/{dispatch_id}/assets/node/{node_id}/output"

    response = requests.get(url, stream=True)

    if response.status_code == 404:
        raise MissingLatticeRecordError
    response.raise_for_status()

    return pickle.loads(response.content)


def _download_intermediate_outputs(result_object: Result, dispatcher_addr: str):
    tg = result_object.lattice.transport_graph
    for node_id in tg._graph.nodes:
        output = _get_node_output_from_dispatcher(
            result_object.dispatch_id, node_id, dispatcher_addr
        )
        tg.set_node_value(node_id, "output", output)
    return result_object


def _get_dispatch_result_from_dispatcher(
    dispatch_id: str,
    dispatcher_addr: str = None,
) -> Dict:
    if dispatcher_addr is None:
        dispatcher_addr = (
            get_config("dispatcher.address") + ":" + str(get_config("dispatcher.port"))
        )

    url = f"http://{dispatcher_addr}/api/v1/resultv2/{dispatch_id}/assets/dispatch/result"

    response = requests.get(url, stream=True)

    if response.status_code == 404:
        raise MissingLatticeRecordError
    response.raise_for_status()

    return pickle.loads(response.content)


def _download_workflow_output(result_object: Result, dispatcher_addr: str):
    result_object._result = _get_dispatch_result_from_dispatcher(
        result_object.dispatch_id,
        dispatcher_addr,
    )
    return result_object<|MERGE_RESOLUTION|>--- conflicted
+++ resolved
@@ -38,7 +38,6 @@
 log_stack_info = logger.log_stack_info
 
 
-<<<<<<< HEAD
 # def get_result(dispatch_id: str, wait: bool = False) -> Result:
 #     """
 #     Get the results of a dispatch from a file.
@@ -49,44 +48,15 @@
 
 #     Returns:
 #         The result from the file.
-=======
-def get_result(
-    dispatch_id: str, wait: bool = False, dispatcher_addr: str = None, status_only: bool = False
-) -> Result:
-    """
-    Get the results of a dispatch from the Covalent server.
-
-    Args:
-        dispatch_id: The dispatch id of the result.
-        wait: Controls how long the method waits for the server to return a result. If False, the method will not wait and will return the current status of the workflow. If True, the method will wait for the result to finish and keep retrying for sys.maxsize.
-        dispatcher_addr: Dispatcher server address, if None then defaults to the address set in Covalent's config.
-        status_only: If true, only returns result status, not the full result object, default is False.
-
-    Returns:
-        The Result object from the Covalent server
->>>>>>> 226fd915
 
 #     """
 
-<<<<<<< HEAD
 #     try:
 #         result = _get_result_from_dispatcher(
 #             dispatch_id,
 #             wait,
 #         )
 #         result_object = pickle.loads(codecs.decode(result["result"].encode(), "base64"))
-=======
-    try:
-        result = _get_result_from_dispatcher(
-            dispatch_id,
-            wait,
-            dispatcher_addr,
-            status_only,
-        )
-
-        if not status_only:
-            result = pickle.loads(codecs.decode(result["result"].encode(), "base64"))
->>>>>>> 226fd915
 
 #     except MissingLatticeRecordError as ex:
 #         app_log.warning(
@@ -95,57 +65,50 @@
 
 #         raise ex
 
-<<<<<<< HEAD
 #     return result_object
-=======
-    return result
->>>>>>> 226fd915
-
-
-def _get_result_from_dispatcher(
-    dispatch_id: str,
-    wait: bool = False,
-    dispatcher_addr: str = None,
-    status_only: bool = False,
-) -> Dict:
-    """
-    Internal function to get the results of a dispatch from the server without checking if it is ready to read.
-
-    Args:
-        dispatch_id: The dispatch id of the result.
-        wait: Controls how long the method waits for the server to return a result. If False, the method will not wait and will return the current status of the workflow. If True, the method will wait for the result to finish and keep retrying for sys.maxsize.
-        dispatcher_addr: Dispatcher server address, if None then defaults to the address set in Covalent's config.
-        status_only: If true, only returns result status, not the full result object, default is False.
-
-    Returns:
-        The result object from the server.
-
-    Raises:
-        MissingLatticeRecordError: If the result is not found.
-    """
-
-    if dispatcher_addr is None:
-        dispatcher_addr = (
-            "http://" + get_config("dispatcher.address") + ":" + str(get_config("dispatcher.port"))
-        )
-
-    retries = int(EXTREME) if wait else 5
-
-    adapter = HTTPAdapter(max_retries=Retry(total=retries, backoff_factor=1))
-    http = requests.Session()
-    http.mount("http://", adapter)
-
-    result_url = f"{dispatcher_addr}/api/result/{dispatch_id}"
-    response = http.get(
-        result_url,
-        params={"wait": bool(int(wait)), "status_only": status_only},
-    )
-
-    if response.status_code == 404:
-        raise MissingLatticeRecordError
-    response.raise_for_status()
-
-    return response.json()
+
+
+# def _get_result_from_dispatcher(
+#     dispatch_id: str,
+#     wait: bool = False,
+#     dispatcher_addr: str = None,
+#     status_only: bool = False,
+# ) -> Dict:
+#     """
+#     Internal function to get the results of a dispatch from the server without checking if it is ready to read.
+
+#     Args:
+#         dispatch_id: The dispatch id of the result.
+#         wait: Controls how long the method waits for the server to return a result. If False, the method will not wait and will return the current status of the workflow. If True, the method will wait for the result to finish and keep retrying for sys.maxsize.
+#         status_only: If true, only returns result status, not the full result object, default is False.
+#         dispatcher_addr: Dispatcher server address, if None then defaults to the address set in Covalent's config.
+
+#     Returns:
+#         The result object from the server.
+
+#     Raises:
+#         MissingLatticeRecordError: If the result is not found.
+#     """
+
+#     if dispatcher_addr is None:
+#         dispatcher_addr = (
+#             get_config("dispatcher.address") + ":" + str(get_config("dispatcher.port"))
+#         )
+
+#     retries = int(EXTREME) if wait else 5
+
+#     adapter = HTTPAdapter(max_retries=Retry(total=retries, backoff_factor=1))
+#     http = requests.Session()
+#     http.mount("http://", adapter)
+#     url = f"http://{dispatcher_addr}/api/result/{dispatch_id}"
+#     response = http.get(
+#         url,
+#         params={"wait": bool(int(wait)), "status_only": status_only},
+#     )
+#     if response.status_code == 404:
+#         raise MissingLatticeRecordError
+#     response.raise_for_status()
+#     return response.json()
 
 
 def _delete_result(
@@ -216,15 +179,17 @@
         None
     """
 
-    if isinstance(dispatch_id, str):
-        _get_result_from_dispatcher(dispatch_id, wait=True, status_only=True)
-    elif isinstance(dispatch_id, list):
-        for d in dispatch_id:
-            _get_result_from_dispatcher(d, wait=True, status_only=True)
-    else:
-        raise RuntimeError(
-            f"dispatch_id must be a string or a list. You passed a {type(dispatch_id)}."
-        )
+    # if isinstance(dispatch_id, str):
+    #     _get_result_from_dispatcher(dispatch_id, wait=True, status_only=True)
+    # elif isinstance(dispatch_id, list):
+    #     for d in dispatch_id:
+    #         _get_result_from_dispatcher(d, wait=True, status_only=True)
+    # else:
+    #     raise Exception(
+    #         f"dispatch_id must be a string or a list. You passed a {type(dispatch_id)}."
+    #     )
+
+    pass
 
 
 def cancel(dispatch_id: str, task_ids: List[int] = None, dispatcher_addr: str = None) -> str:
