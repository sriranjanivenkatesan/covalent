--- conflicted
+++ resolved
@@ -151,14 +151,7 @@
               switch (data.status) {
                 case 'NEW_OBJECT':
                   return (
-<<<<<<< HEAD
-                    <SvgIcon
-                    data-testid="atom"
-                      sx={{ mt: 0.5, mr: 0.5, fontSize: 14, fill: color }}
-                    >
-=======
                     <SvgIcon data-testid="atom" sx={{ mr: 0.1, fontSize: 14, fill: color, position: 'relative', top: '1.7px' }}>
->>>>>>> 15b6e280
                       <AtomSvg />
                     </SvgIcon>
                   )
@@ -173,34 +166,19 @@
                   )
                 case 'COMPLETED':
                   return (
-<<<<<<< HEAD
-                    <SvgIcon
-                    data-testid="check"
-                      sx={{ fill: color, mt: 1 }}
-                    >
-=======
                     <SvgIcon  data-testid="check" sx={{ mr: 0.1, fontSize: 14, fill: color, position: 'relative', top: '1.7px' }}>
->>>>>>> 15b6e280
                       <CheckSvg />
                     </SvgIcon>
                   )
                 case 'FAILED':
                   return (
-<<<<<<< HEAD
-                    <SvgIcon data-testid="error" sx={{ mt: 1, fill: color }}>
-=======
                     <SvgIcon data-testid="error" sx={{ mr: 0.1, fontSize: 14, fill: color, position: 'relative', top: '1.7px' }}>
->>>>>>> 15b6e280
                       <ErrorSvg />
                     </SvgIcon>
                   )
                 case 'CANCELLED':
                   return (
-<<<<<<< HEAD
-                    <SvgIcon data-testid="cancel" sx={{ mt: 0.8, fill: color }}>
-=======
                     <SvgIcon data-testid="cancel" sx={{ mr: 0.1, fontSize: 14, fill: color, position: 'relative', top: '1.7px' }}>
->>>>>>> 15b6e280
                       <CancelSvg />
                     </SvgIcon>
                   )
