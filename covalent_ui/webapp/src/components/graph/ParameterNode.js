/**
 * Copyright 2021 Agnostiq Inc.
 *
 * This file is part of Covalent.
 *
 * Licensed under the GNU Affero General Public License 3.0 (the "License").
 * A copy of the License may be obtained with this software package or at
 *
 *      https://www.gnu.org/licenses/agpl-3.0.en.html
 *
 * Use of this file is prohibited except in compliance with the License. Any
 * modifications or derivative works of this file must retain this copyright
 * notice, and modified files must contain a notice indicating that they have
 * been altered from the originals.
 *
 * Covalent is distributed in the hope that it will be useful, but WITHOUT
 * ANY WARRANTY; without even the implied warranty of MERCHANTABILITY or
 * FITNESS FOR A PARTICULAR PURPOSE. See the License for more details.
 *
 * Relief from the License may be granted by purchasing a commercial license.
 */

 import _ from 'lodash'
import { Typography,Tooltip,  tooltipClasses} from '@mui/material'
import { Handle } from 'react-flow-renderer'
import { styled } from '@mui/material/styles'

const ParameterTooltip = styled(({ className, ...props }) => (
  <Tooltip {...props} classes={{ popper: className }} />
))(() => ({
  [`& .${tooltipClasses.tooltip}`]: {
    // customize tooltip
  },
}))

const ParameterNode = ({
  data,
  sourcePosition,
<<<<<<< HEAD
  isConnectable,
=======
  targetPosition,
  isConnectable
>>>>>>> f117bd8e
}) => {
  return (
    <ParameterTooltip title={_.truncate(data.fullName, { length: 70 })} arrow placement="bottom-end">
     <Typography
      component="div"
      sx={(theme) => ({
        px: 2,
        py: 0.5,
        borderRadius: 3,
        color: 'text.disabled',
        bgcolor: theme.palette.background.paper,
        fontSize: 12,
      })}
    >
      {data.label}
      <Handle
        type="source"
        position={sourcePosition}
        isConnectable={isConnectable}
      />
    </Typography>
    </ParameterTooltip>

  )
}

export default ParameterNode<|MERGE_RESOLUTION|>--- conflicted
+++ resolved
@@ -36,12 +36,8 @@
 const ParameterNode = ({
   data,
   sourcePosition,
-<<<<<<< HEAD
-  isConnectable,
-=======
   targetPosition,
   isConnectable
->>>>>>> f117bd8e
 }) => {
   return (
     <ParameterTooltip title={_.truncate(data.fullName, { length: 70 })} arrow placement="bottom-end">
