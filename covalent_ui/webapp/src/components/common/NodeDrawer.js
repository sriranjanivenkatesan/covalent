--- conflicted
+++ resolved
@@ -180,11 +180,7 @@
               <Skeleton data-testid="node__box_skl" width={150} />
             ) : (
               <Typography sx={{ color: '#A5A6F6', overflowWrap: 'anywhere' }}>
-<<<<<<< HEAD
-                {electronDetail?.name}
-=======
                 {nodeLabel(electronDetail?.type, electronDetail?.name)}
->>>>>>> 71095b54
               </Typography>
             )}
 
