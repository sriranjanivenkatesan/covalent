--- conflicted
+++ resolved
@@ -54,12 +54,8 @@
 
 
 def generate_node_result(
-<<<<<<< HEAD
     node_id,
     node_name=None,
-=======
-    node_id: int,
->>>>>>> 2567d392
     start_time=None,
     end_time=None,
     status=None,
@@ -71,24 +67,6 @@
     stdout_uri=None,
     stderr_uri=None,
 ):
-    """
-    Helper routine to prepare the node result
-
-    Arg(s)
-        node_id: ID of the node in the trasport graph
-        start_time: Start time of the node
-        end_time: Time at which the node finished executing
-        status: Status of the node's execution
-        output: Output of the node
-        error: Error from the node
-        stdout: STDOUT of a node
-        stderr: STDERR generated during node execution
-        sub_dispatch_id: Dispatch ID of the sublattice
-        sublattice_result: Result of the sublattice
-
-    Return(s)
-        Dictionary of the inputs
-    """
     return {
         "node_id": node_id,
         "node_name": node_name,
@@ -106,25 +84,10 @@
 
 
 # Domain: result
-<<<<<<< HEAD
 async def update_node_result(dispatch_id, node_result):
     app_log.debug("Updating node result (run_planned_workflow).")
     old_status = RESULT_STATUS.NEW_OBJECT
     valid_update = True
-=======
-async def update_node_result(result_object, node_result) -> None:
-    """
-    Updates the result object with the current node_result
-
-    Arg(s)
-        result_object: Result object the current dispatch
-        node_result: Result of the node to be updated in the result object
-
-    Return(s)
-        None
-    """
-    app_log.warning("Updating node result (run_planned_workflow).")
->>>>>>> 2567d392
     try:
         node_id = node_result["node_id"]
         node_status = node_result["status"]
@@ -170,10 +133,7 @@
 
     except Exception as ex:
         app_log.exception(f"Error persisting node update: {ex}")
-<<<<<<< HEAD
         sub_dispatch_id = None
-=======
->>>>>>> 2567d392
         node_result["status"] = Result.FAILED
 
     finally:
@@ -373,7 +333,9 @@
         await update_node_result(parent_result_obj.dispatch_id, node_result)
 
 
-def _get_attrs_for_electrons_sync(dispatch_id: str, node_ids: List[int], keys: str) -> Any:
+def _get_attrs_for_electrons_sync(
+    dispatch_id: str, node_ids: List[int], keys: List[str]
+) -> List[Dict]:
     result_object = get_result_object(dispatch_id)
     refresh = False if STATELESS else True
     attrs = result_object.lattice.transport_graph.get_values_for_nodes(
@@ -384,7 +346,9 @@
     return attrs
 
 
-async def get_attrs_for_electrons(dispatch_id: str, node_ids: List[int], keys: str) -> List[Dict]:
+async def get_attrs_for_electrons(
+    dispatch_id: str, node_ids: List[int], keys: List[str]
+) -> List[Dict]:
     return await run_in_executor(
         _get_attrs_for_electrons_sync,
         dispatch_id,
@@ -482,7 +446,6 @@
 
 async def get_incoming_edges(dispatch_id: str, node_id: int):
     result_object = get_result_object(dispatch_id)
-<<<<<<< HEAD
     return result_object.lattice.transport_graph.get_incoming_edges(node_id)
 
 
@@ -500,6 +463,10 @@
     result_object = get_result_object(dispatch_id, False)
     g = result_object.lattice.transport_graph.get_internal_graph_copy()
     return nx.readwrite.node_link_data(g)
-=======
-    upsert.lattice_data(result_object)
->>>>>>> 2567d392
+
+
+async def get_nodes(dispatch_id: str) -> List[int]:
+    # Read the whole NX graph
+    result_object = get_result_object(dispatch_id, False)
+    g = result_object.lattice.transport_graph.get_internal_graph_copy()
+    return list(g.nodes)