--- conflicted
+++ resolved
@@ -431,13 +431,9 @@
                     logListView.map((result, index) => (
                       <>
                         <TableRow
-<<<<<<< HEAD
-                          data-tip data-for="logRow"
-=======
                           data-testid="copyMessage"
                           data-tip
                           data-for="logRow"
->>>>>>> 1ccd9b64
                           onClick={() => {
                             copy(result.message)
                             setCopied(true)
