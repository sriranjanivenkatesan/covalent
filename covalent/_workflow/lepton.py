# Copyright 2021 Agnostiq Inc.
#
# This file is part of Covalent.
#
# Licensed under the GNU Affero General Public License 3.0 (the "License").
# A copy of the License may be obtained with this software package or at
#
#      https://www.gnu.org/licenses/agpl-3.0.en.html
#
# Use of this file is prohibited except in compliance with the License. Any
# modifications or derivative works of this file must retain this copyright
# notice, and modified files must contain a notice indicating that they have
# been altered from the originals.
#
# Covalent is distributed in the hope that it will be useful, but WITHOUT
# ANY WARRANTY; without even the implied warranty of MERCHANTABILITY or
# FITNESS FOR A PARTICULAR PURPOSE. See the License for more details.
#
# Relief from the License may be granted by purchasing a commercial license.

"""Language translation module for Electron objects."""

from typing import TYPE_CHECKING, Any, Callable, List, Optional, Union

from .._file_transfer.enums import Order
from .._file_transfer.file_transfer import FileTransfer
from .._shared_files import logger
from .._shared_files.defaults import _DEFAULT_CONSTRAINT_VALUES
from .depsbash import DepsBash
from .depscall import DepsCall
from .depspip import DepsPip
from .electron import Electron

if TYPE_CHECKING:
    from ..executor import BaseExecutor

app_log = logger.app_log
log_stack_info = logger.log_stack_info


class Lepton(Electron):
    """
    A generalization of an Electron to languages other than Python.

    Leptons inherit from Electrons, overloading the `function` attribute
    with a wrapper function. Users specify the foreign function's signature
    as well as its location by providing a library and entrypoint. When one
    of the executors invokes the task's `function`, the foreign function
    is called by way of the wrapper function defined here. If compilation
    scripts are required, these must be separately copied to the backend.

    Attributes:
        language: Language in which the task specification is written.
        library_name: Name of the library or module which specifies the function.
        function_name: Name of the foreign function.
        argtypes: List of tuples specifying data types and input/output properties.
        executor: Alternative executor object to be used for lepton execution. If not passed, the dask
        executor is used by default
        files: An optional list of FileTransfer objects which copy files to/from remote or local filesystems.
    """

    INPUT = 0
    OUTPUT = 1
    INPUT_OUTPUT = 2

    _LANG_PY = ["Python", "python"]
    _LANG_C = ["C", "c"]
    _LANG_SHELL = ["bash", "shell"]

    def __init__(
        self,
        language: str = "python",
        library_name: str = "",
        function_name: str = "",
        argtypes: Optional[List] = [],
        display_name: Optional[str] = "",
        *,
        executor: Union[
            List[Union[str, "BaseExecutor"]], Union[str, "BaseExecutor"]
        ] = _DEFAULT_CONSTRAINT_VALUES["executor"],
        files: List[FileTransfer] = [],
        deps_bash: Union[DepsBash, List, str] = _DEFAULT_CONSTRAINT_VALUES["deps"].get("bash", []),
        deps_pip: Union[DepsPip, list] = _DEFAULT_CONSTRAINT_VALUES["deps"].get("pip", None),
        call_before: Union[List[DepsCall], DepsCall] = _DEFAULT_CONSTRAINT_VALUES["call_before"],
        call_after: Union[List[DepsCall], DepsCall] = _DEFAULT_CONSTRAINT_VALUES["call_after"],
    ) -> None:
        self.language = language
        self.library_name = library_name
        self.function_name = function_name
        # Types must be stored as strings, since not all type objects can be pickled
        self.argtypes = [(arg[0].__name__, arg[1]) for arg in argtypes]
        self.display_name = display_name

        # Syncing behavior of file transfer with an electron
        internal_call_before_deps = []
        internal_call_after_deps = []
        for file_transfer in files:
            _callback_ = file_transfer.cp()
            if file_transfer.order == Order.AFTER:
                internal_call_after_deps.append(DepsCall(_callback_))
            else:
                internal_call_before_deps.append(DepsCall(_callback_))

        # Copied from electron.py
        deps = {}

        if isinstance(deps_bash, DepsBash):
            deps["bash"] = deps_bash
        if isinstance(deps_bash, list) or isinstance(deps_bash, str):
            deps["bash"] = DepsBash(commands=deps_bash)

        if isinstance(deps_pip, DepsPip):
            deps["pip"] = deps_pip
        if isinstance(deps_pip, list):
            deps["pip"] = DepsPip(packages=deps_pip)

        if isinstance(call_before, DepsCall):
            call_before = [call_before]

        if isinstance(call_after, DepsCall):
            call_after = [call_after]

        call_before = internal_call_before_deps + call_before
        call_after = internal_call_after_deps + call_after

        # Should be synced with electron
        constraints = {
            "executor": executor,
            "deps": deps,
            "call_before": call_before,
            "call_after": call_after,
        }

        # Assign the wrapper below as the task's callable function
        super().__init__(self.wrap_task())

<<<<<<< HEAD
        # Assign metadata defaults
        super().set_metadata("executor", executor)
        super().set_metadata("deps", [])
        super().set_metadata("call_before", [])
        super().set_metadata("call_after", [])
=======
        # Assign metadata
        for k, v in constraints.items():
            super().set_metadata(k, v)
>>>>>>> 50224a65

    def wrap_task(self) -> Callable:
        """Return a lepton wrapper function."""

        def python_wrapper(*args, **kwargs) -> Any:
            """Call a Python function specified in some other module."""

            import importlib

            try:
                module = importlib.import_module(self.library_name)
            except ModuleNotFoundError:
                app_log.warning(f"Could not import the module '{self.library_name}'.")
                raise

            try:
                func = getattr(module, self.function_name)
            except AttributeError:
                app_log.warning(
                    f"Could not find the function '{self.function_name}' in '{self.library_name}'."
                )
                raise

            # Foreign function invoked
            return func(*args, **kwargs)

        def c_wrapper(*args, **kwargs) -> Any:
            """Call a C function specified in a shared library."""

            import ctypes

            if kwargs:
                raise ValueError(
                    f"Keyword arguments {kwargs} are not supported when calling {self.function}."
                )

            try:
                handle = ctypes.CDLL(self.library_name)
            except OSError:
                app_log.warning(f"Could not open '{self.library_name}'.")
                raise

            # Format the variable type translation
            entrypoint = self.function_name
            types = []
            for t in self.argtypes:
                if t[0].startswith("LP_"):  # This is a pointer
                    types.append(ctypes.POINTER(getattr(ctypes, t[0][3:])))
                else:
                    types.append(getattr(ctypes, t[0]))
            attrs = [a[1] for a in self.argtypes]
            handle[entrypoint].argtypes = types
            handle[entrypoint].restype = None

            # Translate the variables
            c_func_args = []
            for idx, t in enumerate(types):
                arg = args[idx] if attrs[idx] != Lepton.OUTPUT else None

                # 1. The user specifies a scalar (non-subscriptable)
                #    and this variable returns data. It is transformed
                #    to a pointer and passed by address.
                if (
                    attrs[idx] != Lepton.INPUT
                    and not hasattr(arg, "__getitem__")
                    and types[idx].__name__.startswith("LP_")
                ):
                    if arg:
                        # The variable is used for input and output
                        c_func_args.append(ctypes.pointer(types[idx]._type_(arg)))
                    else:
                        # The variable is used for output only
                        c_func_args.append(ctypes.pointer(types[idx]._type_()))

                # 2. The user specifies an array (subscriptable)
                elif hasattr(arg, "__getitem__") and types[idx].__name__.startswith("LP_"):
                    c_func_args.append((types[idx]._type_ * len(arg))(*arg))

                # 3. Arg passed by value
                elif attrs[idx] == self.INPUT:
                    c_func_args.append(types[idx](arg))

                else:
                    raise ValueError("An invalid type was specified.")

            # Foreign function invoked
            handle[entrypoint](*c_func_args)

            # Format the return values
            return_vals = []
            for idx, arg in enumerate(c_func_args):
                if attrs[idx] == self.INPUT:
                    continue

                # 1. Convert pointers to scalars
                if hasattr(arg, "contents"):
                    return_vals.append(arg.contents.value)

                # 2. This is a subscriptable object
                elif hasattr(arg, "__getitem__"):
                    return_vals.append([x.value for x in arg])

                # If we end up here, the previous if/else block needs improving
                else:
                    raise ValueError("An invalid return type was encountered.")

            if not return_vals:
                return None
            elif len(return_vals) == 1:
                return return_vals[0]
            else:
                return tuple(return_vals)

        def shell_wrapper(*args, **kwargs) -> Any:
            """Invoke a shell script."""

            import subprocess

            # Call a bash function in a script using library_name and function_name
            # or
            # Invoke a generic bash command using only function_name

            if self.function_name == "":
                raise ValueError(
                    "A function name or bash command must be provided for a Lepton.function_name."
                )

            run_lib = f"source {self.library_name} && " if self.library_name != "" else ""

            output_string = ""
            named_outputs = None
            if kwargs:
                if "named_outputs" in kwargs:
                    named_outputs = kwargs["named_outputs"]
                    del kwargs["named_outputs"]

                    if not isinstance(named_outputs, list):
                        raise ValueError("Expected a list for Lepton.named_outputs.")

                    for output in named_outputs:
                        output_string += f" && echo COVALENT-LEPTON-OUTPUT-{output}: ${output}"

                    # Check that each output has a corresponding type specifier
                    if len(named_outputs) != list(zip(*self.argtypes))[1].count(Lepton.OUTPUT):
                        raise ValueError(
                            "Expected {} outputs but given {} type specifiers.".format(
                                len(named_outputs), len(self.argtypes)
                            )
                        )

                self.function_name = self.function_name.format(**kwargs)

            mutated_args = ""
            for arg in args:
                mutated_args += f'"{arg}" '

            if run_lib:
                shell_cmd = f"{run_lib} {self.function_name} {mutated_args} {output_string}"
                proc = subprocess.run(
                    ["/bin/bash", "-c", shell_cmd],
                    capture_output=True,
                )
            else:
                shell_cmd = ["/bin/bash", "-c", f"{self.function_name} {output_string}", "_"]
                shell_cmd += args
                proc = subprocess.run(
                    shell_cmd,
                    capture_output=True,
                )

            with open("/tmp/debug.txt", "w") as f:
                f.write(str(proc.returncode))
                f.write(str(proc.stderr.decode("utf-8").strip()))
            if proc.returncode != 0:
                raise Exception(proc.stderr.decode("utf-8").strip())

            return_vals = []
            if named_outputs:
                output_lines = proc.stdout.decode("utf-8").strip().split("\n")
                for idx, output in enumerate(named_outputs):
                    output_marker = f"COVALENT-LEPTON-OUTPUT-{output}: "
                    for line in output_lines:
                        if output_marker in line:
                            # TODO: For some reason cannot pickle this line
                            # return_vals += [getattr(__builtins__, self.argtypes[idx][0])(line.split(output_marker)[1])]
                            return_vals += [str(line.split(output_marker)[1])]
                            break

            if return_vals:
                return tuple(return_vals) if len(return_vals) > 1 else return_vals[0]
            else:
                return None

        if self.language in Lepton._LANG_PY:
            wrapper = python_wrapper
        elif self.language in Lepton._LANG_C:
            wrapper = c_wrapper
        elif self.language in Lepton._LANG_SHELL:
            wrapper = shell_wrapper
        else:
            raise ValueError(f"Language '{self.language}' is not supported.")

        # Attribute translation
        if self.language in Lepton._LANG_SHELL and self.library_name == "":
            wrapper.__name__ = self.display_name or "bash_cmd"
            wrapper.__qualname__ = "Lepton.bash_cmd"
            wrapper.__module__ += ".bash_cmd"
            wrapper.__doc__ = """Lepton interface for Bash command."""
        else:
            wrapper.__name__ = self.function_name
            wrapper.__qualname__ = f"Lepton.{self.library_name.split('.')[0]}.{self.function_name}"
            wrapper.__module__ += f".{self.library_name.split('.')[0]}"
            wrapper.__doc__ = (
                f"""Lepton interface for {self.language} function '{self.function_name}'."""
            )

        return wrapper<|MERGE_RESOLUTION|>--- conflicted
+++ resolved
@@ -134,17 +134,9 @@
         # Assign the wrapper below as the task's callable function
         super().__init__(self.wrap_task())
 
-<<<<<<< HEAD
-        # Assign metadata defaults
-        super().set_metadata("executor", executor)
-        super().set_metadata("deps", [])
-        super().set_metadata("call_before", [])
-        super().set_metadata("call_after", [])
-=======
         # Assign metadata
         for k, v in constraints.items():
             super().set_metadata(k, v)
->>>>>>> 50224a65
 
     def wrap_task(self) -> Callable:
         """Return a lepton wrapper function."""
