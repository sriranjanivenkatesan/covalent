--- conflicted
+++ resolved
@@ -7,16 +7,14 @@
 
 ## [UNRELEASED]
 
-<<<<<<< HEAD
 ### Operations
 
 - Added azure batch docker base image deployment workflow
-=======
+
 ### Fixed
 
 - Respecting specified AWS profile & region in remote executed S3 file transfers, defaulting to env vars of execution backend
 - Fixed local executor tests on MacOS
->>>>>>> 04d2c174
 
 ### Added
 
