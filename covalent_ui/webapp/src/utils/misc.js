--- conflicted
+++ resolved
@@ -20,7 +20,6 @@
  * Relief from the License may be granted by purchasing a commercial license.
  */
 
-<<<<<<< HEAD
 import _ from 'lodash'
 import { isValid, format, parseISO } from 'date-fns'
 import theme from './theme'
@@ -60,24 +59,6 @@
   }
   return isValid(date) ? format(date, 'MMM dd, HH:mm:ss') : '-'
 }
-=======
- import _ from 'lodash'
- import { isValid, format, parseISO } from 'date-fns'
- import theme from './theme'
- import { SvgIcon} from '@mui/material'
- import { ReactComponent as ActivitySvg } from '../assets/status/activity.svg'
- import { ReactComponent as CheckSvg } from '../assets/status/checkmark.svg'
- import { ReactComponent as ErrorSvg } from '../assets/status/error.svg'
- import { ReactComponent as CancelSvg } from '../assets/status/stop.svg'
- import { ReactComponent as LoaderSvg } from '../assets/loader.svg'
-
- export const formatDate = (date) => {
-   if (_.isString(date)) {
-     date = parseISO(date)
-   }
-   return isValid(date) ? format(date, 'MMM dd, HH:mm:ss') : '-'
- }
->>>>>>> f117bd8e
 
  export const truncateMiddle = (s, start, end, omission = '…') => {
    if (!s) {
