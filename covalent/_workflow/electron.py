# Copyright 2021 Agnostiq Inc.
#
# This file is part of Covalent.
#
# Licensed under the GNU Affero General Public License 3.0 (the "License").
# A copy of the License may be obtained with this software package or at
#
#      https://www.gnu.org/licenses/agpl-3.0.en.html
#
# Use of this file is prohibited except in compliance with the License. Any
# modifications or derivative works of this file must retain this copyright
# notice, and modified files must contain a notice indicating that they have
# been altered from the originals.
#
# Covalent is distributed in the hope that it will be useful, but WITHOUT
# ANY WARRANTY; without even the implied warranty of MERCHANTABILITY or
# FITNESS FOR A PARTICULAR PURPOSE. See the License for more details.
#
# Relief from the License may be granted by purchasing a commercial license.

"""Class corresponding to computation nodes."""

import inspect
import json
import operator
from builtins import list
from dataclasses import asdict
from functools import wraps
from typing import TYPE_CHECKING, Any, Callable, Dict, Iterable, List, Optional, Union

from .._file_transfer.enums import Order
from .._file_transfer.file_transfer import FileTransfer
from .._shared_files import logger
from .._shared_files.context_managers import active_lattice_manager
from .._shared_files.defaults import (
    WAIT_EDGE_NAME,
    DefaultMetadataValues,
    electron_dict_prefix,
    electron_list_prefix,
    parameter_prefix,
    prefix_separator,
    sublattice_prefix,
)
from .._shared_files.utils import (
    filter_null_metadata,
    get_named_params,
    get_serialized_function_str,
)
from .depsbash import DepsBash
from .depscall import RESERVED_RETVAL_KEY__FILES, DepsCall
from .depspip import DepsPip
from .lattice import Lattice
from .transport import TransportableObject, encode_metadata

consumable_constraints = ["budget", "time_limit"]

DEFAULT_METADATA_VALUES = asdict(DefaultMetadataValues())

if TYPE_CHECKING:
    from ..executor import BaseExecutor
    from .transport import _TransportGraph

app_log = logger.app_log
log_stack_info = logger.log_stack_info


class Electron:
    """
    An electron (or task) object that is a modular component of a
    work flow and is returned by :obj:`electron <covalent.electron>`.

    Attributes:
        function: Function to be executed.
        node_id: Node id of the electron.
        metadata: Metadata to be used for the function execution.
        kwargs: Keyword arguments if any.
        task_group_id: the group to which the task be assigned when
            it is bound to a graph node. If unset, the group id will
            default to node id.

    """

    def __init__(
        self,
        function: Callable,
        node_id: int = None,
        metadata: dict = None,
        task_group_id: int = None,
        packing_tasks: bool = False,
    ) -> None:
        if metadata is None:
            metadata = {}
        self.function = function
        self.node_id = node_id
        self.metadata = metadata
        self.task_group_id = task_group_id
        self.packing_tasks = packing_tasks

    def set_metadata(self, name: str, value: Any) -> None:
        """
        Function to add/edit metadata of given name and value
        to electron's metadata.

        Args:
            name: Name of the metadata to be added/edited.
            value: Value of the metadata to be added/edited.

        Returns:
            None
        """

        self.metadata[name] = value

    def get_metadata(self, name: str) -> Any:
        """
        Get value of the metadata of given name.

        Args:
            name: Name of the metadata whose value is needed.

        Returns:
            value: Value of the metadata of given name.

        Raises:
            KeyError: If metadata of given name is not present.
        """

        return self.metadata[name]

    def get_op_function(
        self, operand_1: Union[Any, "Electron"], operand_2: Union[Any, "Electron"], op: str
    ) -> "Electron":
        """
        Function to handle binary operations with electrons as operands.
        This will not execute the operation but rather create another electron
        which will be postponed to be executed according to the default electron
        configuration/metadata.

        This also makes sure that if these operations are being performed outside
        of a lattice, then they are performed as is.

        Args:
            operand_1: First operand of the binary operation.
            operand_2: Second operand of the binary operation.
            op: Operator to be used in the binary operation.

        Returns:
            electron: Electron object corresponding to the operation execution.
                      Behaves as a normal function call if outside a lattice.
        """
        op_table = {
            "+": operator.add,
            "-": operator.sub,
            "*": operator.mul,
            "/": operator.truediv,
        }

        def rename(op1: Any, op: str, op2: Any) -> Callable:
            """
            Decorator to rename a function according
            to the operation being performed.

            Args:
                op1: First operand
                op: Operator
                op2: Second operand

            Returns:
                function: Renamed decorated function.
            """

            def decorator(f):
                op1_name = op1
                if hasattr(op1, "function") and op1.function:
                    op1_name = op1.function.__name__
                op2_name = op2
                if hasattr(op2, "function") and op2.function:
                    op2_name = op2.function.__name__

                f.__name__ = f"{op1_name}_{op}_{op2_name}"
                return f

            return decorator

        @electron
        @rename(operand_1, op, operand_2)
        def func_for_op(arg_1: Union[Any, "Electron"], arg_2: Union[Any, "Electron"]) -> Any:
            """
            Intermediate function for the binary operation.

            Args:
                arg_1: First operand
                arg_2: Second operand

            Returns:
                result: Result of the binary operation.
            """

            return op_table[op](arg_1, arg_2)

        return func_for_op(arg_1=operand_1, arg_2=operand_2)

    def __add__(self, other):
        return self.get_op_function(self, other, "+")

    def __radd__(self, other):
        return self.__add__(other)

    def __sub__(self, other):
        return self.get_op_function(self, other, "-")

    def __rsub__(self, other):
        return self.get_op_function(other, self, "-")

    def __mul__(self, other):
        return self.get_op_function(self, other, "*")

    def __rmul__(self, other):
        return self.__mul__(other)

    def __truediv__(self, other):
        return self.get_op_function(self, other, "/")

    def __rtruediv__(self, other):
        return self.get_op_function(other, self, "/")

    def __int__(self):
        return int()

    def __float__(self):
        return float()

    def __complex__(self):
        return complex()

    def __iter__(self):
        last_frame = inspect.currentframe().f_back
        bytecode = last_frame.f_code.co_code
        expected_unpack_values = bytecode[last_frame.f_lasti + 1]

        if expected_unpack_values < 2:
            return

        for i in range(expected_unpack_values):
            if active_lattice := active_lattice_manager.get_active_lattice():
                try:
                    node_name = prefix_separator + self.function.__name__ + "()" + f"[{i}]"

                except AttributeError:
                    # The case when nested iter calls are made on the same electron
                    node_name = prefix_separator + active_lattice.transport_graph.get_node_value(
                        self.node_id, "name"
                    )
                    node_name += f"[{i}]"

                def get_item(e, key):
                    return e[key]

                get_item.__name__ = node_name

                iterable_metadata = self.metadata.copy()

                filtered_call_before = []
                for elem in iterable_metadata["call_before"]:
                    if elem["attributes"]["retval_keyword"] != "files":
                        filtered_call_before.append(elem)
                iterable_metadata["call_before"] = filtered_call_before

                get_item_electron = Electron(function=get_item, metadata=iterable_metadata)

                # Pack with main electron except for sublattices
                name = active_lattice.transport_graph.get_node_value(self.node_id, "name")
                if not name.startswith(sublattice_prefix):
                    get_item_electron = Electron(
                        function=get_item,
                        metadata=iterable_metadata,
                        task_group_id=self.task_group_id,
                    )
                else:
                    get_item_electron = Electron(function=get_item, metadata=iterable_metadata)

                bound_electron = get_item_electron(self, i)

                yield bound_electron

    def __getattr__(self, attr: str) -> "Electron":
        # This is to handle the cases where magic functions are attempted
        # to be accessed. For example, in the case of pickling, sometimes
        # __getstate__ is called and we don't want to return an electron
        # object in that case.
        if attr.startswith("__") and attr.endswith("__"):
            return super().__getattr__(attr)

        if attr == "keys":
            raise AttributeError(
                "`keys` attribute should not be used in Electron objects due to conflict with `dict.keys`",
                "Please change the name of the attribute you want to use.",
            )

        if active_lattice := active_lattice_manager.get_active_lattice():

            def get_attr(e, attr):
                return getattr(e, attr)

            get_attr.__name__ = prefix_separator + self.function.__name__ + ".__getattr__"

            # Pack with main electron except for sublattices
            name = active_lattice.transport_graph.get_node_value(self.node_id, "name")
            if not name.startswith(sublattice_prefix):
                get_attr_electron = Electron(
                    function=get_attr,
                    metadata=self.metadata.copy(),
                    task_group_id=self.task_group_id,
                    packing_tasks=True,
                )
            else:
                get_attr_electron = Electron(function=get_attr, metadata=self.metadata.copy())
            bound_electron = get_attr_electron(self, attr)
            return bound_electron

        return super().__getattr__(attr)

    def __getitem__(self, key: Union[int, str]) -> "Electron":
        if active_lattice := active_lattice_manager.get_active_lattice():

            def get_item(e, key):
                return e[key]

            get_item.__name__ = prefix_separator + self.function.__name__ + ".__getitem__"

            name = active_lattice.transport_graph.get_node_value(self.node_id, "name")
            # Pack with main electron except for sublattices
            if not name.startswith(sublattice_prefix):
                get_item_electron = Electron(
                    function=get_item,
                    metadata=self.metadata.copy(),
                    task_group_id=self.task_group_id,
                    packing_tasks=True,
                )
            else:
                get_item_electron = Electron(function=get_item, metadata=self.metadata.copy())

            bound_electron = get_item_electron(self, key)
            return bound_electron

        raise StopIteration

    def __call__(self, *args, **kwargs) -> Union[Any, "Electron"]:
        """
        Function to execute the electron.

        This behaves differently if the execution call is made inside a lattice
        and just adds the electron as a node to the lattice's transport graph.

        If the execution call is made outside of a lattice, then it executes the
        electron as a normal function call.

        Also contains a postprocessing part where the lattice's function is executed
        after all the nodes in the lattice's transport graph are executed. Then the
        execution call to the electron is replaced by its corresponding result.
        """

        # Check if inside a lattice and if not, perform a direct invocation of the function
        active_lattice = active_lattice_manager.get_active_lattice()
        if active_lattice is None:
            return self.function(*args, **kwargs)

        if active_lattice.post_processing:
<<<<<<< HEAD

            output = active_lattice.electron_outputs[0]
=======
            id, output = active_lattice.electron_outputs[0]
>>>>>>> 2a66ee50

            active_lattice.electron_outputs.pop(0)

            return output

        # Setting metadata for default values according to lattice's metadata.
        for k in self.metadata:
            if (
                k not in consumable_constraints
                and k in DEFAULT_METADATA_VALUES
                and not self.get_metadata(k)
            ):
                meta = active_lattice.get_metadata(k)
                if not meta:
                    meta = DEFAULT_METADATA_VALUES[k]
                self.set_metadata(k, meta)

        # Handle sublattices by injecting _build_sublattice_graph:
        if isinstance(self.function, Lattice):
            parent_metadata = active_lattice.metadata.copy()
            print("DEBUG: parent lattice metadata", parent_metadata)
            e_meta = parent_metadata.copy()
            e_meta.pop("workflow_executor")
            e_meta.pop("workflow_executor_data")

            sub_electron = Electron(
                function=_build_sublattice_graph,
                metadata=e_meta,
            )

            name = sublattice_prefix + self.function.__name__
            function_string = get_serialized_function_str(self.function)
            bound_electron = sub_electron(
                self.function, json.dumps(parent_metadata), *args, **kwargs
            )

            active_lattice.transport_graph.set_node_value(bound_electron.node_id, "name", name)
            active_lattice.transport_graph.set_node_value(
                bound_electron.node_id,
                "function_string",
                function_string,
            )

            return bound_electron

        # Add a node to the transport graph of the active lattice.
        # Electrons bound to nodes will never be packed with the
        # "master" Electron.
        if self.packing_tasks:
            self.node_id = active_lattice.transport_graph.add_node(
                name=sublattice_prefix + self.function.__name__
                if isinstance(self.function, Lattice)
                else self.function.__name__,
                function=self.function,
                metadata=self.metadata.copy(),
                function_string=get_serialized_function_str(self.function),
                task_group_id=self.task_group_id,
            )

        else:
            # default to task_group_id=node_id
            self.node_id = active_lattice.transport_graph.add_node(
                name=sublattice_prefix + self.function.__name__
                if isinstance(self.function, Lattice)
                else self.function.__name__,
                function=self.function,
                metadata=self.metadata.copy(),
                function_string=get_serialized_function_str(self.function),
            )
            self.task_group_id = self.node_id

        if self.function:
            named_args, named_kwargs = get_named_params(self.function, args, kwargs)

            # For positional arguments
            # We use the fact that as of Python 3.6, dict order == insertion order
            for arg_index, item in enumerate(named_args.items()):
                key, value = item
                self.connect_node_with_others(
                    self.node_id, key, value, "arg", arg_index, active_lattice.transport_graph
                )

            # For keyword arguments
            # Filter out kwargs to be injected by call_before calldeps at execution
            call_before = self.metadata["call_before"]
            retval_keywords = {item["attributes"]["retval_keyword"]: None for item in call_before}
            for key, value in named_kwargs.items():
                if key in retval_keywords:
                    app_log.debug(
                        f"kwarg {key} for function {self.function.__name__} to be injected at runtime"
                    )
                    continue

                self.connect_node_with_others(
                    self.node_id, key, value, "kwarg", None, active_lattice.transport_graph
                )

        bound_electron = Electron(
            self.function,
            metadata=self.metadata,
            node_id=self.node_id,
            task_group_id=self.task_group_id,
            packing_tasks=self.packing_tasks,
        )
        active_lattice._bound_electrons[self.node_id] = bound_electron

        return bound_electron

    def connect_node_with_others(
        self,
        node_id: int,
        param_name: str,
        param_value: Union[Any, "Electron"],
        param_type: str,
        arg_index: int,
        transport_graph: "_TransportGraph",
    ):
        """
        Adds a node along with connecting edges for all the arguments to the electron.

        Args:
            node_id: Node number of the electron
            param_name: Name of the parameter
            param_value: Value of the parameter
            param_type: Type of parameter, positional or keyword
            transport_graph: Transport graph of the lattice

        Returns:
            None
        """

        collection_metadata = encode_metadata(DEFAULT_METADATA_VALUES.copy())
        if "executor" in self.metadata:
            collection_metadata["executor"] = self.metadata["executor"]
            collection_metadata["executor_data"] = self.metadata["executor_data"]

        if isinstance(param_value, Electron):
            transport_graph.add_edge(
                param_value.node_id,
                node_id,
                edge_name=param_name,
                param_type=param_type,
                arg_index=arg_index,
            )

        elif isinstance(param_value, list):

            def _auto_list_node(*args, **kwargs):
                return list(args)

            # Group the auto-generated node with the main node

            list_electron = Electron(
                function=_auto_list_node,
                metadata=collection_metadata,
                task_group_id=self.task_group_id,
                packing_tasks=True,
            )
            bound_electron = list_electron(*param_value)
            transport_graph.set_node_value(bound_electron.node_id, "name", electron_list_prefix)

            transport_graph.add_edge(
                list_electron.node_id,
                node_id,
                edge_name=param_name,
                param_type=param_type,
                arg_index=arg_index,
            )

        elif isinstance(param_value, dict):

            def _auto_dict_node(*args, **kwargs):
                return dict(kwargs)

            # Group the auto-generated node with the main node

            dict_electron = Electron(
                function=_auto_dict_node,
                metadata=collection_metadata,
                task_group_id=self.task_group_id,
                packing_tasks=True,
            )
            bound_electron = dict_electron(**param_value)
            transport_graph.set_node_value(bound_electron.node_id, "name", electron_dict_prefix)

            transport_graph.add_edge(
                dict_electron.node_id,
                node_id,
                edge_name=param_name,
                param_type=param_type,
                arg_index=arg_index,
            )

        else:
            encoded_param_value = TransportableObject.make_transportable(param_value)
            parameter_node = transport_graph.add_node(
                name=parameter_prefix + str(param_value),
                function=None,
                metadata=encode_metadata(DEFAULT_METADATA_VALUES.copy()),
                value=encoded_param_value,
                output=encoded_param_value,
            )
            transport_graph.add_edge(
                parameter_node,
                node_id,
                edge_name=param_name,
                param_type=param_type,
                arg_index=arg_index,
            )

    def add_collection_node_to_graph(self, graph: "_TransportGraph", prefix: str) -> int:
        """
        Adds the node to lattice's transport graph in the case
        where a collection of electrons is passed as an argument
        to another electron.

        Args:
            graph: Transport graph of the lattice
            prefix: Prefix of the node

        Returns:
            node_id: Node id of the added node
        """

        new_metadata = encode_metadata(DEFAULT_METADATA_VALUES.copy())
        if "executor" in self.metadata:
            new_metadata["executor"] = self.metadata["executor"]
            new_metadata["executor_data"] = self.metadata["executor_data"]

        node_id = graph.add_node(
            name=prefix,
            function=to_decoded_electron_collection,
            metadata=new_metadata,
            function_string=get_serialized_function_str(to_decoded_electron_collection),
        )

        return node_id

    def wait_for(self, electrons: Union["Electron", Iterable["Electron"]]):
        """
        Waits for the given electrons to complete before executing this one.
        Adds the necessary edges between this and those electrons without explicitly
        connecting their inputs/outputs.

        Useful when execution of this electron relies on a side-effect from the another one.

        Args:
            electrons: Electron(s) which will be waited for to complete execution
                       before starting execution for this one

        Returns:
            Electron
        """

        active_lattice = active_lattice_manager.get_active_lattice()

        # Just using list(electrons) will not work since we are overriding the __iter__
        # method for an Electron which results in it essentially disappearing, thus using
        # [electrons] to create the list if there's a single electron
        electrons = [electrons] if isinstance(electrons, Electron) else list(electrons)

        for el in electrons:
            active_lattice.transport_graph.add_edge(
                el.node_id,
                self.node_id,
                edge_name=WAIT_EDGE_NAME,
            )

        return Electron(
            self.function,
            metadata=self.metadata,
            node_id=self.node_id,
        )

    @property
    def as_transportable_dict(self) -> Dict:
        """Get transportable electron object and metadata."""
        return {
            "name": self.function.__name__,
            "function": TransportableObject(self.function).to_dict(),
            "function_string": get_serialized_function_str(self.function),
            "metadata": filter_null_metadata(self.metadata),
        }


def electron(
    _func: Optional[Callable] = None,
    *,
    backend: Optional[str] = None,
    executor: Optional[Union[List[Union[str, "BaseExecutor"]], Union[str, "BaseExecutor"]]] = None,
    # Add custom metadata fields here
    files: List[FileTransfer] = [],
    deps_bash: Union[DepsBash, List, str] = None,
    deps_pip: Union[DepsPip, list] = None,
    call_before: Union[List[DepsCall], DepsCall] = [],
    call_after: Union[List[DepsCall], DepsCall] = [],
) -> Callable:
    """Electron decorator to be called upon a function. Returns the wrapper function with the same functionality as `_func`.

    Args:
        _func: function to be decorated

    Keyword Args:
        backend: DEPRECATED: Same as `executor`.
        executor: Alternative executor object to be used by the electron execution. If not passed, the dask
            executor is used by default.
        deps_bash: An optional DepsBash object specifying a list of shell commands to run before `_func`
        deps_pip: An optional DepsPip object specifying a list of PyPI packages to install before running `_func`
        call_before: An optional list of DepsCall objects specifying python functions to invoke before the electron
        call_after: An optional list of DepsCall objects specifying python functions to invoke after the electron
        files: An optional list of FileTransfer objects which copy files to/from remote or local filesystems.

    Returns:
        :obj:`Electron <covalent._workflow.electron.Electron>` : Electron object inside which the decorated function exists.
    """

    if backend:
        app_log.warning(
            "backend is deprecated and will be removed in a future release. Please use executor keyword instead.",
            exc_info=DeprecationWarning,
        )
        executor = backend

    deps = {}

    if isinstance(deps_bash, DepsBash):
        deps["bash"] = deps_bash
    if isinstance(deps_bash, (list, str)):
        deps["bash"] = DepsBash(commands=deps_bash)

    internal_call_before_deps = []
    internal_call_after_deps = []

    if files:
        for file_transfer in files:
            _file_transfer_pre_hook_, _file_transfer_call_dep_ = file_transfer.cp()

            # pre-file transfer hook to create any necessary temporary files
            internal_call_before_deps.append(
                DepsCall(
                    _file_transfer_pre_hook_,
                    retval_keyword=RESERVED_RETVAL_KEY__FILES,
                    override_reserved_retval_keys=True,
                )
            )

            if file_transfer.order == Order.AFTER:
                internal_call_after_deps.append(DepsCall(_file_transfer_call_dep_))
            else:
                internal_call_before_deps.append(DepsCall(_file_transfer_call_dep_))

    if isinstance(deps_pip, DepsPip):
        deps["pip"] = deps_pip
    if isinstance(deps_pip, list):
        deps["pip"] = DepsPip(packages=deps_pip)

    if isinstance(call_before, DepsCall):
        call_before = [call_before]

    if isinstance(call_after, DepsCall):
        call_after = [call_after]

    call_before = internal_call_before_deps + call_before
    call_after = internal_call_after_deps + call_after

    constraints = {
        "executor": executor,
        "deps": deps,
        "call_before": call_before,
        "call_after": call_after,
    }

    constraints = encode_metadata(constraints)

    def decorator_electron(func=None):
        """Electron decorator function"""
        electron_object = Electron(func)
        for k, v in constraints.items():
            electron_object.set_metadata(k, v)
        electron_object.__doc__ = func.__doc__

        @wraps(func)
        def wrapper(*args, **kwargs):
            return electron_object(*args, **kwargs)

        wrapper.electron_object = electron_object

        return wrapper

    if _func is None:  # decorator is called with arguments
        return decorator_electron
    else:  # decorator is called without arguments
        return decorator_electron(_func)


def wait(child, parents):
    """Instructs Covalent that an electron should wait for some other
    tasks to complete before it is dispatched.

    Args:
        child: the dependent electron
        parents: Electron(s) which must complete before `waiting_electron` starts

    Returns:
        waiting_electron

    Useful when execution of an electron relies on a side-effect
    from another one.

    """
    active_lattice = active_lattice_manager.get_active_lattice()

    if active_lattice and not active_lattice.post_processing:
        return child.wait_for(parents)
    else:
        return child


@electron
def to_decoded_electron_collection(**x):
    """Interchanges order of serialize -> collection"""
    collection = list(x.values())[0]
    if isinstance(collection, list):
        return TransportableObject.deserialize_list(collection)
    elif isinstance(collection, dict):
        return TransportableObject.deserialize_dict(collection)


# Copied from runner.py
def _build_sublattice_graph(sub: Lattice, json_parent_metadata: str, *args, **kwargs):
    parent_metadata = json.loads(json_parent_metadata)
    for k in sub.metadata.keys():
        if not sub.metadata[k]:
            sub.metadata[k] = parent_metadata[k]

    sub.build_graph(*args, **kwargs)
    return sub.serialize_to_json()<|MERGE_RESOLUTION|>--- conflicted
+++ resolved
@@ -366,12 +366,7 @@
             return self.function(*args, **kwargs)
 
         if active_lattice.post_processing:
-<<<<<<< HEAD
-
             output = active_lattice.electron_outputs[0]
-=======
-            id, output = active_lattice.electron_outputs[0]
->>>>>>> 2a66ee50
 
             active_lattice.electron_outputs.pop(0)
 
