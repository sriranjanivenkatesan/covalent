# Changelog

All notable changes to this project will be documented in this file.

The format is based on [Keep a Changelog](https://keepachangelog.com/en/1.0.0/),
and this project adheres to [Semantic Versioning](https://semver.org/spec/v2.0.0.html).

## [UNRELEASED]

<<<<<<< HEAD
### Added

- Checks in setup.py to confirm node version compatibility.
- Instructions in CONTRIBUTING to address some common Debian setup issues.
=======
## [0.36.0] - 2022-03-29

### Added
- Picking up dispatch jobs from the queue and ensuring that only one workflow is processed (locally) at any given time.

### Changed
- Dispatcher implementation in order to integrate with Queuer microservice.

>>>>>>> 21f5193e

## [0.35.0] - 2022-03-29


### Added

- Automated changelog and version management
- Added a Dockerfile to build an image for OS Queuer.
- Added the required packages to run a container instance of the Queuer.

### Fixed

- Single quotes in github env
- Don't use for loops to iterate over a variable in bash
- Issue with checkout actions
- Run tests on changelog workflow completion instead of push to develop to avoid race condition
- Use covalent ops bot token for automated pushes to develop
- sed command syntax in changelog.yml

## [0.34.5] - 2022-03-28

### Fixed

- Moved `example_dispatch.py` into `tests/` directory.

## [0.34.4] - 2022-03-28

### Added

- Unit tests for utils, leptons, and base executor

## [0.34.3] - 2022-03-27

### Added

- Tests for lattice.py

## [0.34.2] - 2022-03-27

### Added

- Unit tests for the base executor, the results manager, the logger, and leptons

## [0.34.1] - 2022-03-24

### Fixed

- Pinned jinja2 to less than 3.1.0 so that nbconvert remains stable in the docs build.

## [0.34.0] - 2022-03-24

### Added

- API endpoints to upload and download files

## [0.33.1] - 2022-03-24

### Fixed

- Retrieving results from running container via HTTP
- Adding tests for Docker image in workflows

## [0.33.0] - 2022-03-24

### Added

- Slack and webhook notifications

## [0.32.9] - 2022-03-23

### Fixed

- Updated OS Queuer imports to remove top level modules `refactor.queuer`

## [0.32.8] - 2022-03-22

### Added

- Websocket notify endpoint with leaky bucket algo implementation to rate limit messages to frontend

## [0.32.7] - 2022-03-22

### Added

- Queuer API submit endpoint to publish dispatch message to MQ & send result file to Data Service
- API Service class for interfacing with local services
- Tests covering submit endpoint and API Service

## [0.32.6] - 2022-03-22

### Fixed

- Input path for external libraries in the Lepton wrapper can (and should) now be a full path to the file.

## [0.32.5] - 2022-03-21

### Fixed

- Fix HTTP status code for blank POST requests.

## [0.32.4] - 2022-03-17

### Fixed

- Docker commands in docs

## [0.32.3] - 2022-03-16

### Fixed

- Fix missing UI graph edges between parameters and electrons in certain cases.
- Fix UI crashes in cases where legacy localStorage state was being loaded.

## [0.32.2] - 2022-03-16

### Added

- Images for graphs generated in tutorials and how-tos.
- Note for quantum gravity tutorial to tell users that `tensorflow` doesn't work on M1 Macs.
- `Known Issues` added to `README.md`

### Fixed

- `draw` function usage in tutorials and how-tos now reflects the UI images generated instead of using graphviz.
- Images now render properly in RTD of how-tos.

### Changed

- Reran all the tutorials that could run, generating the outputs again.

## [0.32.1] - 2022-03-15

### Fixed

- CLI now starts server directly in the subprocess instead of as a daemon
- Logs are provided as pipes to Popen instead of using a shell redirect
- Restart behavior fixed
- Default port in `covalent_ui/app.py` uses the config manager

### Removed

- `_graceful_restart` function no longer needed without gunicorn

## [0.32.0] - 2022-03-11

### Added

- Dispatcher microservice API endpoint to dispatch and update workflow.
- Added get runnable task endpoint.

## [0.31.0] - 2022-03-11

### Added

- Runner component's main functionality to run a set of tasks, cancel a task, and get a task's status added to its api.

## [0.30.5] - 2022-03-11

### Updated

- Updated Workflow endpoints & API spec to support upload & download of result objects as pickle files

## [0.30.4] - 2022-03-11

### Fixed

- When executing a task on an alternate Conda environment, Covalent no longer has to be installed on that environment. Previously, a Covalent object (the execution function as a TransportableObject) was passed to the environment. Now it is deserialized to a "normal" Python function, which is passed to the alternate Conda environment.

## [0.30.3] - 2022-03-11

### Fixed

- Fixed the order of output storage in `post_process` which should have been the order in which the electron functions are called instead of being the order in which they are executed. This fixes the order in which the replacement of function calls with their output happens, which further fixes any discrepencies in the results obtained by the user.

- Fixed the `post_process` test to check the order as well.

## [0.30.2] - 2022-03-11

### Changed

- Updated eventlet to 0.31.0

## [0.30.1] - 2022-03-10

### Fixed

- Eliminate unhandled exception in Covalent UI backend when calling fetch_result.

## [0.30.0] - 2022-03-09

### Added

- Skeleton code for writing the different services corresponding to each component in the open source refactor.
- OpenAPI specifications for each of the services.

## [0.29.3] - 2022-03-09

### Fixed

- Covalent UI is built in the Dockerfile, the setup file, the pypi workflow, the tests workflow, and the conda build script.

## [0.29.2] - 2022-03-09

### Added

- Defaults defined in executor plugins are read and used to update the in-memory config, as well as the user config file. But only if the parameter in question wasn't already defined.

### Changed

- Input parameter names and docstrings in _shared_files.config.update_config were changed for clarity.

## [0.29.1] - 2022-03-07

### Changed

- Updated fail-fast strategy to run all tests.

## [0.29.0] - 2022-03-07

### Added

- DispatchDB for storing dispatched results

### Changed

- UI loads dispatches from DispatchDB instead of browser local storage

## [0.28.3] - 2022-03-03

### Fixed

Installed executor plugins don't have to be referred to by their full module name. Eg, use "custom_executor", instead of "covalent_custom_plugin.custom_executor".

## [0.28.2] - 2022-03-03

### Added

- A brief overview of the tutorial structure in the MNIST classification tutorial.

## [0.28.1] - 2022-03-02

### Added

- Conda installation is only supported for Linux in the `Getting Started` guide.
- MNIST classifier tutorial.

### Removed

- Removed handling of default values of function parameters in `get_named_params` in `covalent/_shared_files/utils.py`. So, it is actually being handled by not being handled since now `named_args` and `named_kwargs` will only contain parameters that were passed during the function call and not all of them.

## [0.28.0] - 2022-03-02

### Added

- Lepton support, including for Python modules and C libraries
- How-to guides showing how to use leptons for each of these

## [0.27.6] - 2022-03-01

### Added

- Added feature development basic steps in CONTRIBUTING.md.
- Added section on locally building RTD (read the docs) in the contributing guide.

## [0.27.5] - 2022-03-01

### Fixed

- Missing UI input data after backend change - needed to be derived from graph for electrons, lattice inputs fixed on server-side, combining name and positional args
- Broken UI graph due to variable->edge_name renaming
- Missing UI executor data after server-side renaming

## [0.27.4] - 2022-02-28

### Fixed

- Path used in `covalent/executor/__init__.py` for executor plugin modules needed updating to `covalent/executor/executor_plugins`

### Removed

- Disabled workflow cancellation test due to inconsistent outcomes. Test will be re-enabled after cancellation mechanisms are investigated further.

## [0.27.3] - 2022-02-25

### Added

- Added `USING_DOCKER.md` guide for running docker container.
- Added cli args to covalent UI flask server `covalent_ui/app.py` to modify port and log file path.

### Removed

- Removed gunicorn from cli and Dockerfile.

### Changed

- Updated cli `covalent_dispatcher/_cli/service.py` to run flask server directly, and removed dispatcher and UI flags.
- Using Flask blueprints to merge Dispatcher and UI servers.
- Updated Dockerfile to run flask server directly.
- Creating server PID file manually in `covalent_dispatcher/_cli/service.py`.
- Updated tests and docs to reflect merged servers.
- Changed all mentions of port 47007 (for old UI server) to 48008.

## [0.27.2] - 2022-02-24

### Changed

- Removed unnecessary blockquotes from the How-To guide for creating custom executors
- Changed "Covalent Cloud" to "Covalent" in the main code text

## [0.27.1] - 2022-02-24

### Removed

- Removed AQ-Engineers from CODEOWNERS in order to fix PR review notifications

## [0.27.0] - 2022-02-24

### Added

- Support for positional only, positional or keyword, variable positional, keyword only, variable keyword types of parameters is now added, e.g an electron can now use variable args and variable kwargs if the number/names of parameters are unknown during definition as `def task(*args, **kwargs)` which wasn't possible before.

- `Lattice.args` added to store positional arguments passed to the lattice's workflow function.

- `get_named_params` function added in `_shared_files/utils.py` which will return a tuple containing named positional arguments and named keyword arguments. The names help in showing and storing these parameters in the transport graph.

- Tests to verify whether all kinds of input paramaters are supported by electron or a lattice.

### Changed

- No longer merging positional arguments with keyword arguments, instead they are separately stored in respective nodes in the transport graph.

- `inputs` returned from `_get_inputs` function in `covalent_dispatcher/_core/execution.py` now contains positional as well as keyword arguments which further get passed to the executor.

- Executors now support positional and keyword arguments as inputs to their executable functions.

- Result object's `_inputs` attribute now contains both `args` and `kwargs`.

- `add_node_for_nested_iterables` is renamed to `connect_node_with_others` and `add_node_to_graph` also renamed to `add_collection_node_to_graph` in `electron.py`. Some more variable renames to have appropriate self-explanatory names.

- Nodes and edges in the transport graph now have a better interface to assign attributes to them.

- Edge attribute `variable` renamed to `edge_name`.

- In `serialize` function of the transport graph, if `metadata_only` is True, then only `metadata` attribute of node and `source` and `target` attributes of edge are kept in the then return serialized `data`.

- Updated the tests wherever necessary to reflect the above changes

### Removed

- Deprecated `required_params_passed` since an error will automatically be thrown by the `build_graph` function if any of the required parameters are not passed.

- Removed duplicate attributes from nodes in the transport graph.

## [0.26.1] - 2022-02-23

### Added

- Added Local Executor section to the API read the docs.

## [0.26.0] - 2022-02-23

### Added

- Automated reminders to update the changelog

## [0.25.3] - 2022-02-23

## Added

- Listed common mocking commands in the CONTRIBUTING.md guide.
- Additional guidelines on testing.

## [0.25.2] - 2022-02-21

### Changed

- `backend` metadata name changed to `executor`.
- `_plan_workflow` usage updated to reflect how that executor related information is now stored in the specific executor object.
- Updated tests to reflect the above changes.
- Improved the dispatch cancellation test to provide a robust solution which earlier took 10 minutes to run with uncertainty of failing every now and then.

### Removed

- Removed `TaskExecutionMetadata` as a consequence of removing `execution_args`.

## [0.25.1] - 2022-02-18

### Fixed

- Tracking imports that have been used in the workflow takes less time.

### Added

- User-imports are included in the dispatch_source.py script. Covalent-related imports are commented out.

## [0.25.0] - 2022-02-18

### Added

- UI: Lattice draw() method displays in web UI
- UI: New navigation panel

### Changed

- UI: Animated graph changes, panel opacity

### Fixed

- UI: Fixed "Not Found" pages

## [0.24.21] - 2022-02-18

### Added

- RST document describing the expectations from a tutorial.

## [0.24.20] - 2022-02-17

### Added

- Added how to create custom executors

### Changed

- Changed the description of the hyperlink for choosing executors
- Fixed typos in doc/source/api/getting_started/how_to/execution/creating_custom_executors.ipynb

## [0.24.19] - 2022-02-16

### Added

- CODEOWNERS for certain files.

## [0.24.18] - 2022-02-15

### Added

- The user configuration file can now specify an executor plugin directory.

## [0.24.17] - 2022-02-15

### Added

- Added a how-to for making custom executors.

## [0.24.16] - 2022-02-12

### Added

- Errors now contain the traceback as well as the error message in the result object.
- Added test for `_post_process` in `tests/covalent_dispatcher_tests/_core/execution_test.py`.

### Changed

- Post processing logic in `electron` and dispatcher now relies on the order of execution in the transport graph rather than node's function names to allow for a more reliable pairing of nodes and their outputs.

- Renamed `init_test.py` in `tests/covalent_dispatcher_tests/_core/` to `execution_test.py`.

### Removed

- `exclude_from_postprocess` list which contained some non executable node types removed since only executable nodes are post processed now.

## [0.24.15] - 2022-02-11

### Fixed

- If a user's configuration file does not have a needed exeutor parameter, the default parameter (defined in _shared_files/defaults.py) is used.
- Each executor plugin is no longer initialized upon the import of Covalent. This allows required parameters in executor plugins.

## Changed

- Upon updating the configuration data with a user's configuration file, the complete set is written back to file.

## Added

- Tests for the local and base executors.

## [0.24.14] - 2022-02-11

### Added

- UI: add dashboard cards
- UI: add scaling dots background

### Changed

- UI: reduce sidebar font sizes, refine color theme
- UI: refine scrollbar styling, show on container hover
- UI: format executor parameters as YAML code
- UI: update syntax highlighting scheme
- UI: update index.html description meta tag

## [0.24.13] - 2022-02-11

### Added

- Tests for covalent/_shared_files/config.py

## [0.24.12] - 2022-02-10

### Added

- CodeQL code analyzer

## [0.24.11] - 2022-02-10

### Added

- A new dictionary `_DEFAULT_CONSTRAINTS_DEPRECATED` in defaults.py

### Changed

- The `_DEFAULT_CONSTRAINT_VALUES` dictionary now only contains the `backend` argument

## [0.24.10] - 2022-02-09

### Fixed

- Sporadically failing workflow cancellation test in tests/workflow_stack_test.py

## [0.24.9] - 2022-02-09

## Changed

- Implementation of `_port_from_pid` in covalent_dispatcher/_cli/service.py.

## Added

- Unit tests for command line interface (CLI) functionalities in covalent_dispatcher/_cli/service.py and covalent_dispatcher/_cli/cli.py.

## [0.24.8] - 2022-02-07

### Fixed

- If a user's configuration file does not have a needed parameter, the default parameter (defined in _shared_files/defaults.py) is used.

## [0.24.7] - 2022-02-07

### Added

- Typing: Add Type hint `dispatch_info` parameter.
- Documentation: Updated the return_type description in docstring.

### Changed

- Typing: Change return type annotation to `Generator`.

## [0.24.6] - 2022-02-06

### Added

- Type hint to `deserialize` method of `TransportableObject` of `covalent/_workflow/transport.py`.

### Changed

- Description of `data` in `deserialize` method of `TransportableObject` of `covalent/_workflow/transport.py` from `The serialized transportable object` to `Cloudpickled function`.

## [0.24.5] - 2022-02-05

### Fixed

- Removed dependence on Sentinel module

## [0.24.4] - 2022-02-04

### Added

- Tests across multiple versions of Python and multiple operating systems
- Documentation reflecting supported configurations

## [0.24.3] - 2022-02-04

### Changed

- Typing: Use `bool` in place of `Optional[bool]` as type annotation for `develop` parameter in `covalent_dispatcher.service._graceful_start`
- Typing: Use `Any` in place of `Optional[Any]` as type annotation for `new_value` parameter in `covalent._shared_files.config.get_config`

## [0.24.2] - 2022-02-04

### Fixed

- Updated hyperlink of "How to get the results" from "./collection/query_electron_execution_result" to "./collection/query_multiple_lattice_execution_results" in "doc/source/how_to/index.rst".
- Updated hyperlink of "How to get the result of a particular electron" from "./collection/query_multiple_lattice_execution_results" to "./collection/query_electron_execution_result" in "doc/source/how_to/index.rst".

## [0.24.1] - 2022-02-04

### Changed

- Changelog entries are now required to have the current date to enforce ordering.

## [0.24.0] - 2022-02-03

### Added

- UI: log file output - display in Output tab of all available log file output
- UI: show lattice and electron inputs
- UI: display executor attributes
- UI: display error message on failed status for lattice and electron

### Changed

- UI: re-order sidebar sections according to latest figma designs
- UI: update favicon
- UI: remove dispatch id from tab title
- UI: fit new uuids
- UI: adjust theme text primary and secondary colors

### Fixed

- UI: auto-refresh result state on initial render of listing and graph pages
- UI: graph layout issues: truncate long electron/param names

## [0.23.0] - 2022-02-03

### Added

- Added `BaseDispatcher` class to be used for creating custom dispatchers which allow connection to a dispatcher server.
- `LocalDispatcher` inheriting from `BaseDispatcher` allows connection to a local dispatcher server running on the user's machine.
- Covalent only gives interface to the `LocalDispatcher`'s `dispatch` and `dispatch_sync` methods.
- Tests for both `LocalDispatcher` and `BaseDispatcher` added.

### Changed

- Switched from using `lattice.dispatch` and `lattice.dispatch_sync` to `covalent.dispatch` and `covalent.dispatch_sync`.
- Dispatcher address now is passed as a parameter (`dispatcher_addr`) to `covalent.dispatch` and `covalent.dispatch_sync` instead of a metadata field to lattice.
- Updated tests, how tos, and tutorials to use `covalent.dispatch` and `covalent.dispatch_sync`.
- All the contents of `covalent_dispatcher/_core/__init__.py` are moved to `covalent_dispatcher/_core/execution.py` for better organization. `__init__.py` only contains function imports which are needed by external modules.
- `dispatch`, `dispatch_sync` methods deprecated from `Lattice`.

### Removed

- `_server_dispatch` method removed from `Lattice`.
- `dispatcher` metadata field removed from `lattice`.

## [0.22.19] - 2022-02-03

### Fixed

- `_write_dispatch_to_python_file` isn't called each time a task is saved. It is now only called in the final save in `_run_planned_workflow` (in covalent_dispatcher/_core/__init__.py).

## [0.22.18] - 2022-02-03

### Fixed

- Added type information to result.py

## [0.22.17] - 2022-02-02

### Added

- Replaced `"typing.Optional"` with `"str"` in covalent/executor/base.py
- Added missing type hints to `get_dispatch_context` and `write_streams_to_file` in covalent/executor/base.py, BaseExecutor

## [0.22.16] - 2022-02-02

### Added

- Functions to check if UI and dispatcher servers are running.
- Tests for the `is_ui_running` and `is_server_running` in covalent_dispatcher/_cli/service.py.

## [0.22.15] - 2022-02-01

### Fixed

- Covalent CLI command `covalent purge` will now stop the servers before deleting all the pid files.

### Added

- Test for `purge` method in covalent_dispatcher/_cli/service.py.

### Removed

- Unused `covalent_dispatcher` import from covalent_dispatcher/_cli/service.py.

### Changed

- Moved `_config_manager` import from within the `purge` method to the covalent_dispatcher/_cli/service.py for the purpose of mocking in tests.

## [0.22.14] - 2022-02-01

### Added

- Type hint to `_server_dispatch` method in `covalent/_workflow/lattice.py`.

## [0.22.13] - 2022-01-26

### Fixed

- When the local executor's `log_stdout` and `log_stderr` config variables are relative paths, they should go inside the results directory. Previously that was queried from the config, but now it's queried from the lattice metadata.

### Added

- Tests for the corresponding functions in (`covalent_dispatcher/_core/__init__.py`, `covalent/executor/base.py`, `covalent/executor/executor_plugins/local.py` and `covalent/executor/__init__.py`) affected by the bug fix.

### Changed

- Refactored `_delete_result` in result manager to give the option of deleting the result parent directory.

## [0.22.12] - 2022-01-31

### Added

- Diff check in pypi.yml ensures correct files are packaged

## [0.22.11] - 2022-01-31

### Changed

- Removed codecov token
- Removed Slack notifications from feature branches

## [0.22.10] - 2022-01-29

### Changed

- Running tests, conda, and version workflows on pull requests, not just pushes

## [0.22.9] - 2022-01-27

### Fixed

- Fixing version check action so that it doesn't run on commits that are in develop
- Edited PR template so that markdown checklist appears properly

## [0.22.8] - 2022-01-27

### Fixed

- publish workflow, using `docker buildx` to build images for x86 and ARM, prepare manifest and push to ECR so that pulls will match the correct architecture.
- typo in CONTRIBUTING
- installing `gcc` in Docker image so Docker can build wheels for `dask` and other packages that don't provide ARM wheels

### Changed

- updated versions in `requirements.txt` for `matplotlib` and `dask`

## [0.22.7] - 2022-01-27

### Added

- `MANIFEST.in` did not have `covalent_dispatcher/_service` in it due to which the PyPi package was not being built correctly. Added the `covalent_dispatcher/_service` to the `MANIFEST.in` file.

### Fixed

- setuptools properly including data files during installation

## [0.22.6] - 2022-01-26

### Fixed

- Added service folder in covalent dispatcher to package.

## [0.22.5] - 2022-01-25

### Fixed

- `README.md` images now use master branch's raw image urls hosted on <https://github.com> instead of <https://raw.githubusercontent.com>. Also, switched image rendering from html to markdown.

## [0.22.4] - 2022-01-25

### Fixed

- dispatcher server app included in sdist
- raw image urls properly used

## [0.22.3] - 2022-01-25

### Fixed

- raw image urls used in readme

## [0.22.2] - 2022-01-25

### Fixed

- pypi upload

## [0.22.1] - 2022-01-25

### Added

- Code of conduct
- Manifest.in file
- Citation info
- Action to upload to pypi

### Fixed

- Absolute URLs used in README
- Workflow badges updated URLs
- `install_package_data` -> `include_package_data` in `setup.py`

## [0.22.0] - 2022-01-25

### Changed

- Using public ECR for Docker release

## [0.21.0] - 2022-01-25

### Added

- GitHub pull request templates

## [0.20.0] - 2022-01-25

### Added

- GitHub issue templates

## [0.19.0] - 2022-01-25

### Changed

- Covalent Beta Release

## [0.18.9] - 2022-01-24

### Fixed

- iframe in the docs landing page is now responsive

## [0.18.8] - 2022-01-24

### Changed

- Temporarily removed output tab
- Truncated dispatch id to fit left sidebar, add tooltip to show full id

## [0.18.7] - 2022-01-24

### Changed

- Many stylistic improvements to documentation, README, and CONTRIBUTING.

## [0.18.6] - 2022-01-24

### Added

- Test added to check whether an already decorated function works as expected with Covalent.
- `pennylane` package added to the `requirements-dev.txt` file.

### Changed

- Now using `inspect.signature` instead of `function.__code__` to get the names of function's parameters.

## [0.18.5] - 2022-01-21

### Fixed

- Various CI fixes, including rolling back regression in version validation, caching on s3 hosted badges, applying releases and tags correctly.

## [0.18.4] - 2022-01-21

### Changed

- Removed comments and unused functions in covalent_dispatcher
- `result_class.py` renamed to `result.py`

### Fixed

- Version was not being properly imported inside `covalent/__init__.py`
- `dispatch_sync` was not previously using the `results_dir` metadata field

### Removed

- Credentials in config
- `generate_random_filename_in_cache`
- `is_any_atom`
- `to_json`
- `show_subgraph` option in `draw`
- `calculate_node`

## [0.18.3] - 2022-01-20

### Fixed

- The gunicorn servers now restart more gracefully

## [0.18.2] - 2022-01-21

### Changed

- `tempdir` metadata field removed and replaced with `executor.local.cache_dir`

## [0.18.1] - 2022-01-11

## Added

- Concepts page

## [0.18.0] - 2022-01-20

### Added

- `Result.CANCELLED` status to represent the status of a cancelled dispatch.
- Condition to cancel the whole dispatch if any of the nodes are cancelled.
- `cancel_workflow` function which uses a shared variable provided by Dask (`dask.distributed.Variable`) in a dask client to inform nodes to stop execution.
- Cancel function for dispatcher server API which will allow the server to terminate the dispatch.
- How to notebook for cancelling a dispatched job.
- Test to verify whether cancellation of dispatched jobs is working as expected.
- `cancel` function is available as `covalent.cancel`.

### Changed

- In file `covalent/_shared_files/config.py` instead of using a variable to store and then return the config data, now directly returning the configuration.
- Using `fire_and_forget` to dispatch a job instead of a dictionary of Dask's `Future` objects so that we won't have to manage the lifecycle of those futures.
- The `test_run_dispatcher` test was changed to reflect that the dispatcher no longer uses a dictionary of future objects as it was not being utilized anywhere.

### Removed

- `with dask_client` context was removed as the client created in `covalent_dispatcher/_core/__init__.py` is already being used even without the context. Furthermore, it creates issues when that context is exited which is unnecessary at the first place hence not needed to be resolved.

## [0.17.5] - 2022-01-19

### Changed

- Results directory uses a relative path by default and can be overridden by the environment variable `COVALENT_RESULTS_DIR`.

## [0.17.4] - 2022-01-19

### Changed

- Executor parameters use defaults specified in config TOML
- If relative paths are supplied for stdout and stderr, those files are created inside the results directory

## [0.17.3] - 2022-01-18

### Added

- Sync function
- Covalent CLI tool can restart in developer mode

### Fixed

- Updated the UI address referenced in the README

## [0.17.2] - 2022-01-12

### Added

- Quantum gravity tutorial

### Changed

- Moved VERSION file to top level

## [0.17.1] - 2022-01-19

### Added

- `error` attribute was added to the results object to show which node failed and the reason behind it.
- `stdout` and `stderr` attributes were added to a node's result to store any stdout and stderr printing done inside an electron/node.
- Test to verify whether `stdout` and `stderr` are being stored in the result object.

### Changed

- Redesign of how `redirect_stdout` and `redirect_stderr` contexts in executor now work to allow storing their respective outputs.
- Executors now also return `stdout` and `stderr` strings, along with the execution output, so that they can be stored in their result object.

## [0.17.0] - 2022-01-18

### Added

- Added an attribute `__code__` to electron and lattice which is a copy of their respective function's `__code__` attribute.
- Positional arguments, `args`, are now merged with keyword arguments, `kwargs`, as close as possible to where they are passed. This was done to make sure we support both with minimal changes and without losing the name of variables passed.
- Tests to ensure usage of positional arguments works as intended.

### Changed

- Slight rework to how any print statements in lattice are sent to null.
- Changed `test_dispatcher_functional` in `basic_dispatcher_test.py` to account for the support of `args` and removed a an unnecessary `print` statement.

### Removed

- Removed `args` from electron's `init` as it wasn't being used anywhere.

## [0.16.1] - 2022-01-18

### Changed

- Requirement changed from `dask[complete]` to `dask[distributed]`.

## [0.16.0] - 2022-01-14

### Added

- New UI static demo build
- New UI toolbar functions - orientation, toggle params, minimap
- Sortable and searchable lattice name row

### Changed

- Numerous UI style tweaks, mostly around dispatches table states

### Fixed

- Node sidebar info now updates correctly

## [0.15.11] - 2022-01-18

### Removed

- Unused numpy requirement. Note that numpy is still being installed indirectly as other packages in the requirements rely on it.

## [0.15.10] - 2022-01-16

## Added

- How-to guide for Covalent dispatcher CLI.

## [0.15.9] - 2022-01-18

### Changed

- Switched from using human readable ids to using UUIDs

### Removed

- `human-id` package was removed along with its mention in `requirements.txt` and `meta.yaml`

## [0.15.8] - 2022-01-17

### Removed

- Code breaking text from CLI api documentation.
- Unwanted covalent_dispatcher rst file.

### Changed

- Installation of entire covalent_dispatcher instead of covalent_dispatcher/_service in setup.py.

## [0.15.7] - 2022-01-13

### Fixed

- Functions with multi-line or really long decorators are properly serialized in dispatch_source.py.
- Multi-line Covalent output is properly commented out in dispatch_source.py.

## [0.15.6] - 2022-01-11

### Fixed

- Sub-lattice functions are successfully serialized in the utils.py get_serialized_function_str.

### Added

- Function to scan utilized source files and return a set of imported modules (utils.get_imports_from_source)

## [0.15.5] - 2022-01-12

### Changed

- UI runs on port 47007 and the dispatcher runs on port 48008. This is so that when the servers are later merged, users continue using port 47007 in the browser.
- Small modifications to the documentation
- Small fix to the README

### Removed

- Removed a directory `generated` which was improperly added
- Dispatcher web interface
- sqlalchemy requirement

## [0.15.4] - 2022-01-11

### Changed

- In file `covalent/executor/base.py`, `pickle` was changed to `cloudpickle` because of its universal pickling ability.

### Added

- In docstring of `BaseExecutor`, a note was added specifying that `covalent` with its dependencies is assumed to be installed in the conda environments.
- Above note was also added to the conda env selector how-to.

## [0.15.3] - 2022-01-11

### Changed

- Replaced the generic `RuntimeError` telling users to check if there is an object manipulation taking place inside the lattice to a simple warning. This makes the original error more visible.

## [0.15.2] - 2022-01-11

### Added

- If condition added for handling the case where `__getattr__` of an electron is accessed to detect magic functions.

### Changed

- `ActiveLatticeManager` now subclasses from `threading.local` to make it thread-safe.
- `ValueError` in the lattice manager's `claim` function now also shows the name of the lattice that is currently claimed.
- Changed docstring of `ActiveLatticeManager` to note that now it is thread-safe.
- Sublattice dispatching now no longer deletes the result object file and is dispatched normally instead of in a serverless manner.
- `simulate_nitrogen_and_copper_slab_interaction.ipynb` notebook tutorial now does normal dispatching as well instead of serverless dispatching. Also, now 7 datapoints will be shown instead of 10 earlier.

## [0.15.1] - 2022-01-11

### Fixed

- Passing AWS credentials to reusable workflows as a secret

## [0.15.0] - 2022-01-10

### Added

- Action to push development image to ECR

### Changed

- Made the publish action reusable and callable

## [0.14.1] - 2022-01-02

### Changed

- Updated the README
- Updated classifiers in the setup.py file
- Massaged some RTD pages

## [0.14.0] - 2022-01-07

### Added

- Action to push static UI to S3

## [0.13.2] - 2022-01-07

### Changed

- Completed new UI design work

## [0.13.1] - 2022-01-02

### Added

- Added eventlet requirement

### Changed

- The CLI tool can now manage the UI flask server as well
- [Breaking] The CLI option `-t` has been changed to `-d`, which starts the servers in developer mode and exposes unit tests to the server.

## [0.13.0] - 2022-01-01

### Added

- Config manager in `covalent/_shared_files/config.py`
- Default location for the main config file can be overridden using the environment variable `COVALENT_CONFIG_DIR`
- Ability to set and get configuration using `get_config` and `set_config`

### Changed

- The flask servers now reference the config file
- Defaults reference the config file

### Fixed

- `ValueError` caught when running `covalent stop`
- One of the functional tests was using a malformed path

### Deprecated

- The `electron.to_json` function
- The `generate_random_filename_in_cache` function

### Removed

- The `get_api_token` function

## [0.12.13] - 2022-01-04

## Removed

- Tutorial section headings

## Fixed

- Plot background white color

## [0.12.12] - 2022-01-06

### Fixed

- Having a print statement inside electron and lattice code no longer causes the workflow to fail.

## [0.12.11] - 2022-01-04

### Added

- Completed UI feature set for first release

### Changed

- UI server result serialization improvements
- UI result update webhook no longer fails on request exceptions, logs warning intead

## [0.12.10] - 2021-12-17

### Added

- Astrophysics tutorial

## [0.12.9] - 2022-01-04

### Added

- Added `get_all_node_results` method in `result_class.py` to return result of all node executions.

- Added `test_parallelilization` test to verify whether the execution is now being achieved in parallel.

### Changed

- Removed `LocalCluster` cluster creation usage to a simple `Client` one from Dask.

- Removed unnecessary `to_run` function as we no longer needed to run execution through an asyncio loop.

- Removed `async` from function definition of previously asynchronous functions, `_run_task`, `_run_planned_workflow`, `_plan_workflow`, and `_run_workflow`.

- Removed `uvloop` from requirements.

- Renamed `test_get_results` to `test_get_result`.

- Reran the how to notebooks where execution time was mentioned.

- Changed how `dispatch_info` context manager was working to account for multiple nodes accessing it at the same time.

## [0.12.8] - 2022-01-02

### Changed

- Changed the software license to GNU Affero 3.0

### Removed

- `covalent-ui` directory

## [0.12.7] - 2021-12-29

### Fixed

- Gunicorn logging now uses the `capture-output` flag instead of redirecting stdout and stderr

## [0.12.6] - 2021-12-23

### Changed

- Cleaned up the requirements and moved developer requirements to a separate file inside `tests`

## [0.12.5] - 2021-12-16

### Added

- Conda build CI job

## [0.12.4] - 2021-12-23

### Changed

- Gunicorn server now checks for port availability before starting

### Fixed

- The `covalent start` function now prints the correct port if the server is already running.

## [0.12.3] - 2021-12-14

### Added

- Covalent tutorial comparing quantum support vector machines with support vector machine algorithms implemented in qiskit and scikit-learn.

## [0.12.2] - 2021-12-16

### Fixed

- Now using `--daemon` in gunicorn to start the server, which was the original intention.

## [0.12.1] - 2021-12-16

### Fixed

- Removed finance references from docs
- Fixed some other small errors

### Removed

- Removed one of the failing how-to tests from the functional test suite

## [0.12.0] - 2021-12-16

### Added

- Web UI prototype

## [0.11.1] - 2021-12-14

### Added

- CLI command `covalent status` shows port information

### Fixed

- gunicorn management improved

## [0.11.0] - 2021-12-14

### Added

- Slack notifications for test status

## [0.10.4] - 2021-12-15

### Fixed

- Specifying a non-default results directory in a sub-lattice no longer causes a failure in lattice execution.

## [0.10.3] - 2021-12-14

### Added

- Functional tests for how-to's in documentation

### Changed

- Moved example script to a functional test in the pipeline
- Added a test flag to the CLI tool

## [0.10.2] - 2021-12-14

### Fixed

- Check that only `kwargs` without any default values in the workflow definition need to be passed in `lattice.draw(ax=ax, **kwargs)`.

### Added

- Function to check whether all the parameters without default values for a callable function has been passed added to shared utils.

## [0.10.1] - 2021-12-13

### Fixed

- Content and style fixes for getting started doc.

## [0.10.0] - 2021-12-12

### Changed

- Remove all imports from the `covalent` to the `covalent_dispatcher`, except for `_dispatch_serverless`
- Moved CLI into `covalent_dispatcher`
- Moved executors to `covalent` directory

## [0.9.1] - 2021-12-13

### Fixed

- Updated CONTRIBUTING to clarify docstring style.
- Fixed docstrings for `calculate_node` and `check_constraint_specific_sum`.

## [0.9.0] - 2021-12-10

### Added

- `prefix_separator` for separating non-executable node types from executable ones.

- `subscript_prefix`, `generator_prefix`, `sublattice_prefix`, `attr_prefix` for prefixes of subscripts, generators,
  sublattices, and attributes, when called on an electron and added to the transport graph.

- `exclude_from_postprocess` list of prefixes to denote those nodes which won't be used in post processing the workflow.

- `__int__()`, `__float__()`, `__complex__()` for converting a node to an integer, float, or complex to a value of 0 then handling those types in post processing.

- `__iter__()` generator added to Electron for supporting multiple return values from an electron execution.

- `__getattr__()` added to Electron for supporting attribute access on the node output.

- `__getitem__()` added to Electron for supporting subscripting on the node output.

- `electron_outputs` added as an attribute to lattice.

### Changed

- `electron_list_prefix`, `electron_dict_prefix`, `parameter_prefix` modified to reflect new way to assign prefixes to nodes.

- In `build_graph` instead of ignoring all exceptions, now the exception is shown alongwith the runtime error notifying that object manipulation should be avoided inside a lattice.

- `node_id` changed to `self.node_id` in Electron's `__call__()`.

- `parameter` type electrons now have the default metadata instead of empty dictionary.

- Instead of deserializing and checking whether a sublattice is there, now a `sublattice_prefix` is used to denote when a node is a sublattice.

- In `dispatcher_stack_test`, `test_dispatcher_flow` updated to indicate the new use of `parameter_prefix`.

### Fixed

- When an execution fails due to something happening in `run_workflow`, then result object's status is now failed and the object is saved alongwith throwing the appropriate exception.

## [0.8.5] - 2021-12-10

### Added

- Added tests for choosing specific executors inside electron initialization.
- Added test for choosing specific Conda environments inside electron initialization.

## [0.8.4] - 2021-12-10

### Changed

- Removed _shared_files directory and contents from covalent_dispatcher. Logging in covalent_dispatcher now uses the logger in covalent/_shared_files/logging.py.

## [0.8.3] - 2021-12-10

### Fixed

- Decorator symbols were added to the pseudo-code in the quantum chemistry tutorial.

## [0.8.2] - 2021-12-06

### Added

- Quantum chemistry tutorial.

## [0.8.1] - 2021-12-08

### Added

- Docstrings with typehints for covalent dispatcher functions added.

### Changed

- Replaced `node` to `node_id` in `electron.py`.

- Removed unnecessary `enumerate` in `covalent_dispatcher/_core/__init__.py`.

- Removed `get_node_device_mapping` function from `covalent_dispatcher/_core/__init__.py`
  and moved the definition to directly add the mapping to `workflow_schedule`.

- Replaced iterable length comparison for `executor_specific_exec_cmds` from `if len(executor_specific_exec_cmds) > 0`
  to `if executor_specific_exec_cmds`.

## [0.8.0] - 2021-12-03

### Added

- Executors can now accept the name of a Conda environment. If that environment exists, the operations of any electron using that executor are performed in that Conda environment.

## [0.7.6] - 2021-12-02

### Changed

- How to estimate lattice execution time has been renamed to How to query lattice execution time.
- Change result querying syntax in how-to guides from `lattice.get_result` to
  `covalent.get_result`.
- Choose random port for Dask dashboard address by setting `dashboard_address` to ':0' in
  `LocalCluster`.

## [0.7.5] - 2021-12-02

### Fixed

- "Default" executor plugins are included as part of the package upon install.

## [0.7.4] - 2021-12-02

### Fixed

- Upgraded dask to 2021.10.0 based on a vulnerability report

## [0.7.3] - 2021-12-02

### Added

- Transportable object tests
- Transport graph tests

### Changed

- Variable name node_num to node_id
- Variable name node_idx to node_id

### Fixed

- Transport graph `get_dependencies()` method return type was changed from Dict to List

## [0.7.2] - 2021-12-01

### Fixed

- Date handling in changelog validation

### Removed

- GitLab CI YAML

## [0.7.1] - 2021-12-02

### Added

- A new parameter to a node's result called `sublattice_result` is added.
  This will be of a `Result` type and will contain the result of that sublattice's
  execution. If a normal electron is executed, this will be `None`.

- In `_delete_result` function in `results_manager.py`, an empty results directory
  will now be deleted.

- Name of a sublattice node will also contain `(sublattice)`.

- Added `_dispatch_sync_serverless` which synchronously dispatches without a server
  and waits for a result to be returned. This is the method used to dispatch a sublattice.

- Test for sublatticing is added.

- How-to guide added for sublatticing explaining the new features.

### Changed

- Partially changed `draw` function in `lattice.py` to also draw the subgraph
  of the sublattice when drawing the main graph of the lattice. The change is
  incomplete as we intend to add this feature later.

- Instead of returning `plt`, `draw` now returns the `ax` object.

- `__call__` function in `lattice.py` now runs the lattice's function normally
  instead of dispatching it.

- `_run_task` function now checks whether current node is a sublattice and acts
  accordingly.

### Fixed

- Unnecessary lines to rename the node's name in `covalent_dispatcher/_core/__init__.py` are removed.

- `test_electron_takes_nested_iterables` test was being ignored due to a spelling mistake. Fixed and
  modified to follow the new pattern.

## [0.7.0] - 2021-12-01

### Added

- Electrons can now accept an executor object using the "backend" keyword argument. "backend" can still take a string naming the executor module.
- Electrons and lattices no longer have Slurm metadata associated with the executor, as that information should be contained in the executor object being used as an input argument.
- The "backend" keyword can still be a string specifying the executor module, but only if the executor doesn't need any metadata.
- Executor plugin classes are now directly available to covalent, eg: covalent.executor.LocalExecutor().

## [0.6.7] - 2021-12-01

### Added

- Docstrings without examples for all the functions in core covalent.
- Typehints in those functions as well.
- Used `typing.TYPE_CHECKING` to prevent cyclic imports when writing typehints.

### Changed

- `convert_to_lattice_function` renamed to `convert_to_lattice_function_call`.
- Context managers now raise a `ValueError` instead of a generic `Exception`.

## [0.6.6] - 2021-11-30

### Fixed

- Fixed the version used in the documentation
- Fixed the badge URLs to prevent caching

## [0.6.5] - 2021-11-30

### Fixed

- Broken how-to links

### Removed

- Redundant lines from .gitignore
- *.ipynb from .gitignore

## [0.6.4] - 2021-11-30

### Added

- How-to guides for workflow orchestration.
  - How to construct an electron
  - How to construct a lattice
  - How to add an electron to lattice
  - How to visualize the lattice
  - How to add constraints to lattices
- How-to guides for workflow and subtask execution.
  - How to execute individual electrons
  - How to execute a lattice
  - How to execute multiple lattices
- How-to guides for status querying.
  - How to query electron execution status
  - How to query lattice execution status
  - How to query lattice execution time
- How-to guides for results collection
  - How to query electron execution results
  - How to query lattice execution results
  - How to query multiple lattice execution results
- Str method for the results object.

### Fixed

- Saving the electron execution status when the subtask is running.

## [0.6.3] - 2021-11-29

### Removed

- JWT token requirement.
- Covalent dispatcher login requirement.
- Update covalent login reference in README.md.
- Changed the default dispatcher server port from 5000 to 47007.

## [0.6.2] - 2021-11-28

### Added

- Github action for tests and coverage
- Badges for tests and coverage
- If tests pass then develop is pushed to master
- Add release action which tags and creates a release for minor version upgrades
- Add badges action which runs linter, and upload badges for version, linter score, and platform
- Add publish action (and badge) which builds a Docker image and uploads it to the AWS ECR

## [0.6.1] - 2021-11-27

### Added

- Github action which checks version increment and changelog entry

## [0.6.0] - 2021-11-26

### Added

- New Covalent RTD theme
- sphinx extension sphinx-click for CLI RTD
- Sections in RTD
- init.py in both covalent-dispatcher logger module and cli module for it to be importable in sphinx

### Changed

- docutils version that was conflicting with sphinx

### Removed

- Old aq-theme

## [0.5.1] - 2021-11-25

### Added

- Integration tests combining both covalent and covalent-dispatcher modules to test that
  lattice workflow are properly planned and executed.
- Integration tests for the covalent-dispatcher init module.
- pytest-asyncio added to requirements.

## [0.5.0] - 2021-11-23

### Added

- Results manager file to get results from a file, delete a result, and redispatch a result object.
- Results can also be awaited to only return a result if it has either been completed or failed.
- Results class which is used to store the results with all the information needed to be used again along with saving the results to a file functionality.
- A result object will be a mercurial object which will be updated by the dispatcher and saved to a file throughout the dispatching and execution parts.
- Direct manipulation of the transport graph inside a result object takes place.
- Utility to convert a function definition string to a function and vice-versa.
- Status class to denote the status of a result object and of each node execution in the transport graph.
- Start and end times are now also stored for each node execution as well as for the whole dispatch.
- Logging of `stdout` and `stderr` can be done by passing in the `log_stdout`, `log_stderr` named metadata respectively while dispatching.
- In order to get the result of a certain dispatch, the `dispatch_id`, the `results_dir`, and the `wait` parameter can be passed in. If everything is default, then only the dispatch id is required, waiting will not be done, and the result directory will be in the current working directory with folder name as `results/` inside which every new dispatch will have a new folder named according to their respective dispatch ids, containing:
  - `result.pkl` - (Cloud)pickled result object.
  - `result_info.yaml` - yaml file with high level information about the result and its execution.
  - `dispatch_source.py` - python file generated, containing the original function definitions of lattice and electrons which can be used to dispatch again.

### Changed

- `logfile` named metadata is now `slurm_logfile`.
- Instead of using `jsonpickle`, `cloudpickle` is being used everywhere to maintain consistency.
- `to_json` function uses `json` instead of `jsonpickle` now in electron and lattice definitions.
- `post_processing` moved to the dispatcher, so the dispatcher will now store a finished execution result in the results folder as specified by the user with no requirement of post processing it from the client/user side.
- `run_task` function in dispatcher modified to check if a node has completed execution and return it if it has, else continue its execution. This also takes care of cases if the server has been closed mid execution, then it can be started again from the last saved state, and the user won't have to wait for the whole execution.
- Instead of passing in the transport graph and dispatch id everywhere, the result object is being passed around, except for the `asyncio` part where the dispatch id and results directory is being passed which afterwards lets the core dispatcher know where to get the result object from and operate on it.
- Getting result of parent node executions of the graph, is now being done using the result object's graph. Storing of each execution's result is also done there.
- Tests updated to reflect the changes made. They are also being run in a serverless manner.

### Removed

- `LatticeResult` class removed.
- `jsonpickle` requirement removed.
- `WorkflowExecutionResult`, `TaskExecutionResult`, and `ExecutionError` singleton classes removed.

### Fixed

- Commented out the `jwt_required()` part in `covalent-dispatcher/_service/app.py`, may be removed in later iterations.
- Dispatcher server will now return the error message in the response of getting result if it fails instead of sending every result ever as a response.

## [0.4.3] - 2021-11-23

### Added

- Added a note in Known Issues regarding port conflict warning.

## [0.4.2] - 2021-11-24

### Added

- Added badges to README.md

## [0.4.1] - 2021-11-23

### Changed

- Removed old coverage badge and fixed the badge URL

## [0.4.0] - 2021-11-23

### Added

- Codecov integrations and badge

### Fixed

- Detached pipelines no longer created

## [0.3.0] - 2021-11-23

### Added

- Wrote a Code of Conduct based on <https://www.contributor-covenant.org/>
- Added installation and environment setup details in CONTRIBUTING
- Added Known Issues section to README

## [0.2.0] - 2021-11-22

### Changed

- Removed non-open-source executors from Covalent. The local SLURM executor is now
- a separate repo. Executors are now plugins.

## [0.1.0] - 2021-11-19

### Added

- Pythonic CLI tool. Install the package and run `covalent --help` for a usage description.
- Login and logout functionality.
- Executor registration/deregistration skeleton code.
- Dispatcher service start, stop, status, and restart.

### Changed

- JWT token is stored to file instead of in an environment variable.
- The Dask client attempts to connect to an existing server.

### Removed

- Removed the Bash CLI tool.

### Fixed

- Version assignment in the covalent init file.

## [0.0.3] - 2021-11-17

### Fixed

- Fixed the Dockerfile so that it runs the dispatcher server from the covalent repo.

## [0.0.2] - 2021-11-15

### Changed

- Single line change in ci script so that it doesn't exit after validating the version.
- Using `rules` in `pytest` so that the behavior in test stage is consistent.

## [0.0.1] - 2021-11-15

### Added

- CHANGELOG.md to track changes (this file).
- Semantic versioning in VERSION.
- CI pipeline job to enforce versioning.<|MERGE_RESOLUTION|>--- conflicted
+++ resolved
@@ -7,12 +7,11 @@
 
 ## [UNRELEASED]
 
-<<<<<<< HEAD
 ### Added
 
 - Checks in setup.py to confirm node version compatibility.
 - Instructions in CONTRIBUTING to address some common Debian setup issues.
-=======
+
 ## [0.36.0] - 2022-03-29
 
 ### Added
@@ -21,7 +20,6 @@
 ### Changed
 - Dispatcher implementation in order to integrate with Queuer microservice.
 
->>>>>>> 21f5193e
 
 ## [0.35.0] - 2022-03-29
 
