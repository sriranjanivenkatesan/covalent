/**
 * Copyright 2021 Agnostiq Inc.
 *
 * This file is part of Covalent.
 *
 * Licensed under the GNU Affero General Public License 3.0 (the "License").
 * A copy of the License may be obtained with this software package or at
 *
 *      https://www.gnu.org/licenses/agpl-3.0.en.html
 *
 * Use of this file is prohibited except in compliance with the License. Any
 * modifications or derivative works of this file must retain this copyright
 * notice, and modified files must contain a notice indicating that they have
 * been altered from the originals.
 *
 * Covalent is distributed in the hope that it will be useful, but WITHOUT
 * ANY WARRANTY; without even the implied warranty of MERCHANTABILITY or
 * FITNESS FOR A PARTICULAR PURPOSE. See the License for more details.
 *
 * Relief from the License may be granted by purchasing a commercial license.
 */

import _ from 'lodash'
import { isValid, format, parseISO } from 'date-fns'
import theme from './theme'
import { SvgIcon } from '@mui/material'
import { ReactComponent as ActivitySvg } from '../assets/status/pending.svg'
import { ReactComponent as CheckSvg } from '../assets/status/checkmark.svg'
import { ReactComponent as ErrorSvg } from '../assets/status/error.svg'
import { ReactComponent as CancelSvg } from '../assets/status/stop.svg'
import { ReactComponent as LoaderSvg } from '../assets/loader.svg'
import { ReactComponent as FunctionSvg } from '../assets/nodeType/fuction.svg'
import { ReactComponent as ParameterSvg } from '../assets/nodeType/parameter.svg'
import { ReactComponent as SubLattice } from '../assets/nodeType/sublattice.svg'
<<<<<<< HEAD
import { ReactComponent as RunningSvg } from '../assets/sublattice/running.svg'
import { ReactComponent as FailedSvg } from '../assets/sublattice/failed.svg'
import { ReactComponent as SuccessSvg } from '../assets/sublattice/success.svg'
=======
import { ReactComponent as ArgSvg } from '../assets/nodeType/arg.svg'
import { ReactComponent as AttributeSvg } from '../assets/nodeType/attribute.svg'
import { ReactComponent as ElectronDictSvg } from '../assets/nodeType/electron-dict.svg'
import { ReactComponent as ElectronListSvg } from '../assets/nodeType/electron-list.svg'
import { ReactComponent as GeneratedSvg } from '../assets/nodeType/generated.svg'

>>>>>>> 451e46c7
export const secondsToHms = (ms) => {
  let time = ''
  const sec = Math.floor(ms / 1000)
  const days = Math.floor(sec / (3600 * 24))
  const hours = Math.floor(sec / 3600)
  const minutes = ('0' + (Math.floor(sec / 60) % 60)).slice(-2)
  if (ms < 1000) {
    time = '< 1sec'
  } else if (sec > 0 && sec < 60) {
    time = '< 1min'
  } else if (sec > 60 && sec < 3600) {
    time = `${Math.round(minutes)}m`
  } else if (sec > 3600 && sec < 86400) {
    time = `${Math.round(hours)}h ${Math.round(minutes)}m`
  } else if (sec > 86400 && sec < 172800) {
    time = '> 1 day'
  } else if (sec > 172800) {
    time = `${Math.round(days)} days`
  }
  return time
}

export const formatDate = (date) => {
  if (_.isString(date)) {
    date = parseISO(date)
  }
  return isValid(date) ? format(date, 'MMM dd, HH:mm:ss') : '-'
}

export const truncateMiddle = (s, start, end, omission = '…') => {
  if (!s) {
    return ''
  }
  const len = s.length
  if ((start === 0 && end === 0) || start + end >= len) {
    return s
  }
  if (!end) {
    return s.slice(0, start) + omission
  }
  return s.slice(0, start) + omission + s.slice(-end)
}

export const isParameter = (node) => _.startsWith(node.name, ':parameter:')

export const displayStatus = (status) => _.startCase(_.lowerCase(status))

export const statusColor = (status) => {
  return {
    RUNNING: theme.palette.running.main,
    NEW_OBJECT: theme.palette.running.main,
    COMPLETED: theme.palette.success.main,
    POSTPROCESSING: theme.palette.success.main,
    PENDING_POSTPROCESSING: theme.palette.success.main,
    POSTPROCESSING_FAILED: theme.palette.success.main,
    FAILED: theme.palette.error.main,
    CANCELLED: theme.palette.error.main,
  }[status]
}

export const statusLabel = (status) => {
  return (
    {
      RUNNING: 'Running',
      NEW_OBJECT: 'Pending',
      COMPLETED: 'Completed',
      FAILED: 'Failed',
      CANCELLED: 'Cancelled',
      POSTPROCESSING: 'Completed',
      PENDING_POSTPROCESSING: 'Completed',
      POSTPROCESSING_FAILED: 'Completed',
    }[status] || status
  )
}

export const statusIcon = (status) => {
  switch (status) {
    case 'RUNNING':
      return (
        <SvgIcon sx={{ mr: 0.5 }}>
          <LoaderSvg />
        </SvgIcon>
      )
    case 'NEW_OBJECT':
      return (
        <SvgIcon sx={{ mt: 1 }}>
          <ActivitySvg />
        </SvgIcon>
      )
    case 'COMPLETED':
      return (
        <SvgIcon sx={{ mt: 1 }}>
          <CheckSvg />
        </SvgIcon>
      )
    case 'POSTPROCESSING':
      return (
        <SvgIcon sx={{ mt: 1 }}>
          <CheckSvg />
        </SvgIcon>
      )
    case 'PENDING_POSTPROCESSING':
      return (
        <SvgIcon sx={{ mt: 1 }}>
          <CheckSvg />
        </SvgIcon>
      )
    case 'POSTPROCESSING_FAILED':
      return (
        <SvgIcon sx={{ mt: 1 }}>
          <CheckSvg />
        </SvgIcon>
      )
    case 'FAILED':
      return (
        <SvgIcon sx={{ mt: 1 }}>
          <ErrorSvg />
        </SvgIcon>
      )
    case 'CANCELLED':
      return (
        <SvgIcon sx={{ mt: 1 }}>
          <CancelSvg />
        </SvgIcon>
      )
    default:
      return null
  }
}

export const nodeLabelIcon = (type) => {
  switch (type) {
    case 'function':
      return (
        <SvgIcon sx={{ position: 'relative', top: '1.7px', fontSize: '16px' }}>
          <FunctionSvg />
        </SvgIcon>
      )
    case 'electron_list':
      return (
        <SvgIcon sx={{ position: 'relative', top: '1.7px', fontSize: '16px' }}>
          <ElectronListSvg />
        </SvgIcon>
      )
    case 'parameter':
      return (
        <SvgIcon sx={{ position: 'relative', top: '1.7px', fontSize: '16px' }}>
          <ParameterSvg />
        </SvgIcon>
      )
    case 'sublattice':
<<<<<<< HEAD
=======
      return (
        <SvgIcon sx={{ position: 'relative', top: '1.7px', fontSize: '16px' }}>
          <SubLattice />
        </SvgIcon>
      )
    case 'electron_dict':
      return (
        <SvgIcon sx={{ position: 'relative', top: '1.7px', fontSize: '16px' }}>
          <ElectronDictSvg />
        </SvgIcon>
      )
    case 'attribute':
      return (
        <SvgIcon sx={{ position: 'relative', top: '1.7px', fontSize: '16px' }}>
          <AttributeSvg />
        </SvgIcon>
      )
    case 'generated':
      return (
        <SvgIcon sx={{ position: 'relative', top: '1.7px', fontSize: '16px' }}>
          <GeneratedSvg />
        </SvgIcon>
      )
    case 'subscripted':
>>>>>>> 451e46c7
      return (
        <SvgIcon sx={{ position: 'relative', top: '1.7px', fontSize: '16px' }}>
          <SubLattice />
        </SvgIcon>
      )
    case 'arg':
      return (
        <SvgIcon sx={{ position: 'relative', top: '1.7px', fontSize: '16px' }}>
          <ArgSvg />
        </SvgIcon>
      )
    default:
      return null
  }
}

export const SublatticeIcon = (type) => {
  switch (type) {
    case 'COMPLETED':
      return (
        <SvgIcon sx={{ mr: 1 }}>
          <SuccessSvg />
        </SvgIcon>
      )
    case 'FAILED':
      return (
        <SvgIcon sx={{ mr: 1 }}>
          <FailedSvg />
        </SvgIcon>
      )
    case 'RUNNING':
      return (
        <SvgIcon sx={{ mr: 1 }}>
          <RunningSvg />
        </SvgIcon>
      )

    default:
      return null
  }
}<|MERGE_RESOLUTION|>--- conflicted
+++ resolved
@@ -32,18 +32,15 @@
 import { ReactComponent as FunctionSvg } from '../assets/nodeType/fuction.svg'
 import { ReactComponent as ParameterSvg } from '../assets/nodeType/parameter.svg'
 import { ReactComponent as SubLattice } from '../assets/nodeType/sublattice.svg'
-<<<<<<< HEAD
 import { ReactComponent as RunningSvg } from '../assets/sublattice/running.svg'
 import { ReactComponent as FailedSvg } from '../assets/sublattice/failed.svg'
 import { ReactComponent as SuccessSvg } from '../assets/sublattice/success.svg'
-=======
 import { ReactComponent as ArgSvg } from '../assets/nodeType/arg.svg'
 import { ReactComponent as AttributeSvg } from '../assets/nodeType/attribute.svg'
 import { ReactComponent as ElectronDictSvg } from '../assets/nodeType/electron-dict.svg'
 import { ReactComponent as ElectronListSvg } from '../assets/nodeType/electron-list.svg'
 import { ReactComponent as GeneratedSvg } from '../assets/nodeType/generated.svg'
 
->>>>>>> 451e46c7
 export const secondsToHms = (ms) => {
   let time = ''
   const sec = Math.floor(ms / 1000)
@@ -195,8 +192,6 @@
         </SvgIcon>
       )
     case 'sublattice':
-<<<<<<< HEAD
-=======
       return (
         <SvgIcon sx={{ position: 'relative', top: '1.7px', fontSize: '16px' }}>
           <SubLattice />
@@ -221,7 +216,6 @@
         </SvgIcon>
       )
     case 'subscripted':
->>>>>>> 451e46c7
       return (
         <SvgIcon sx={{ position: 'relative', top: '1.7px', fontSize: '16px' }}>
           <SubLattice />
