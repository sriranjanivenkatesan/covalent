# Copyright 2021 Agnostiq Inc.
#
# This file is part of Covalent.
#
# Licensed under the GNU Affero General Public License 3.0 (the "License").
# A copy of the License may be obtained with this software package or at
#
#      https://www.gnu.org/licenses/agpl-3.0.en.html
#
# Use of this file is prohibited except in compliance with the License. Any
# modifications or derivative works of this file must retain this copyright
# notice, and modified files must contain a notice indicating that they have
# been altered from the originals.
#
# Covalent is distributed in the hope that it will be useful, but WITHOUT
# ANY WARRANTY; without even the implied warranty of MERCHANTABILITY or
# FITNESS FOR A PARTICULAR PURPOSE. See the License for more details.
#
# Relief from the License may be granted by purchasing a commercial license.


import codecs
import os
from typing import Dict, List, Optional, Union

import cloudpickle as pickle
import requests
from requests.adapters import HTTPAdapter
from urllib3.util import Retry

from .. import _workflow as ct
from .._data_store.models import Lattice
from .._shared_files import logger
<<<<<<< HEAD
from .._shared_files.config import CMType, get_config
=======
from .._shared_files.config import get_config
from .._shared_files.util_classes import Status
>>>>>>> 32929263
from .._workflow.transport import TransportableObject
from .result import Result
from .wait import EXTREME
from .write_result_to_db import MissingLatticeRecordError, load_file

app_log = logger.app_log
log_stack_info = logger.log_stack_info


def get_result(dispatch_id: str, wait: bool = False) -> Result:
    """
    Get the results of a dispatch from a file.

    Args:
        dispatch_id: The dispatch id of the result.
        wait: Controls how long the method waits for the server to return a result. If False, the method will not wait and will return the current status of the workflow. If True, the method will wait for the result to finish and keep retrying for sys.maxsize.

    Returns:
        The result from the file.

    """

    try:
        result = _get_result_from_dispatcher(
            dispatch_id,
            wait,
        )
        result_object = pickle.loads(codecs.decode(result["result"].encode(), "base64"))

    except MissingLatticeRecordError as ex:
        app_log.warning(
            f"Dispatch ID {dispatch_id} was not found in the database. Incorrect dispatch id."
        )

        raise ex

    return result_object


def result_from(lattice_record: Lattice) -> Result:
    """Re-hydrate result object from the lattice record."""

    function = load_file(
        storage_path=lattice_record.storage_path, filename=lattice_record.function_filename
    )
    function_string = load_file(
        storage_path=lattice_record.storage_path, filename=lattice_record.function_string_filename
    )
    function_docstring = load_file(
        storage_path=lattice_record.storage_path, filename=lattice_record.docstring_filename
    )
    executor_data = load_file(
        storage_path=lattice_record.storage_path, filename=lattice_record.executor_data_filename
    )
    workflow_executor_data = load_file(
        storage_path=lattice_record.storage_path,
        filename=lattice_record.workflow_executor_data_filename,
    )
    inputs = load_file(
        storage_path=lattice_record.storage_path, filename=lattice_record.inputs_filename
    )
    named_args = load_file(
        storage_path=lattice_record.storage_path, filename=lattice_record.named_args_filename
    )
    named_kwargs = load_file(
        storage_path=lattice_record.storage_path, filename=lattice_record.named_kwargs_filename
    )
    error = load_file(
        storage_path=lattice_record.storage_path, filename=lattice_record.error_filename
    )
    transport_graph = load_file(
        storage_path=lattice_record.storage_path, filename=lattice_record.transport_graph_filename
    )
    output = load_file(
        storage_path=lattice_record.storage_path, filename=lattice_record.results_filename
    )
    deps = load_file(
        storage_path=lattice_record.storage_path, filename=lattice_record.deps_filename
    )
    call_before = load_file(
        storage_path=lattice_record.storage_path, filename=lattice_record.call_before_filename
    )
    call_after = load_file(
        storage_path=lattice_record.storage_path, filename=lattice_record.call_after_filename
    )
    cova_imports = load_file(
        storage_path=lattice_record.storage_path, filename=lattice_record.cova_imports_filename
    )
    lattice_imports = load_file(
        storage_path=lattice_record.storage_path, filename=lattice_record.lattice_imports_filename
    )

    name = lattice_record.name
    executor = lattice_record.executor
    workflow_executor = lattice_record.workflow_executor
    results_dir = lattice_record.results_dir
    num_nodes = lattice_record.electron_num

    attributes = {
        "workflow_function": function,
        "workflow_function_string": function_string,
        "__name__": name,
        "__doc__": function_docstring,
        "metadata": {
            "executor": executor,
            "executor_data": executor_data,
            "workflow_executor": workflow_executor,
            "workflow_executor_data": workflow_executor_data,
            "deps": deps,
            "call_before": call_before,
            "call_after": call_after,
            "results_dir": results_dir,
        },
        "args": inputs["args"],
        "kwargs": inputs["kwargs"],
        "named_args": named_args,
        "named_kwargs": named_kwargs,
        "transport_graph": transport_graph,
        "cova_imports": cova_imports,
        "lattice_imports": lattice_imports,
        "post_processing": False,
        "electron_outputs": {},
    }

    def dummy_function(x):
        return x

    lat = ct.lattice(dummy_function)
    lat.__dict__ = attributes

    result = Result(
        lat,
        results_dir,
        dispatch_id=lattice_record.dispatch_id,
    )
    result._root_dispatch_id = lattice_record.root_dispatch_id
    result._status = lattice_record.status
    result._error = error if error else None
    result._inputs = inputs
    result._start_time = lattice_record.started_at
    result._end_time = lattice_record.completed_at
    result._result = output if output is not None else TransportableObject(None)
    result._num_nodes = num_nodes
    return result


def _get_result_from_dispatcher(
    dispatch_id: str,
    wait: bool = False,
    dispatcher: str = get_config("dispatcher.address") + ":" + str(get_config("dispatcher.port")),
    status_only: bool = False,
) -> Dict:

    """
    Internal function to get the results of a dispatch from the server without checking if it is ready to read.

    Args:
        dispatch_id: The dispatch id of the result.
        wait: Controls how long the method waits for the server to return a result. If False, the method will not wait and will return the current status of the workflow. If True, the method will wait for the result to finish and keep retrying for sys.maxsize.
        status_only: If true, only returns result status, not the full result object, default is False.
        dispatcher: Dispatcher server address, defaults to the address set in covalent.config.

    Returns:
        The result object from the server.

    Raises:
        MissingLatticeRecordError: If the result is not found.
    """

    retries = int(EXTREME) if wait else 5

    adapter = HTTPAdapter(max_retries=Retry(total=retries, backoff_factor=1))
    http = requests.Session()
    http.mount("http://", adapter)
    url = "http://" + dispatcher + "/api/result/" + dispatch_id
    response = http.get(
        url,
        params={"wait": bool(int(wait)), "status_only": status_only},
    )
    if response.status_code == 404:
        raise MissingLatticeRecordError
    response.raise_for_status()
    result = response.json()
    return result


def _delete_result(
    dispatch_id: str,
    results_dir: str = get_config("dispatcher.results_dir"),
    remove_parent_directory: bool = False,
) -> None:
    """
    Internal function to delete the result.

    Args:
        dispatch_id: The dispatch id of the result.
        results_dir: The directory where the results are stored in dispatch id named folders.
        remove_parent_directory: Whether to delete the parent directory when removing the result.

    Returns:
        None

    Raises:
        FileNotFoundError: If the result file is not found.
    """

    import shutil

    result_folder_path = os.path.join(results_dir, f"{dispatch_id}")

    if os.path.exists(result_folder_path):
        shutil.rmtree(result_folder_path, ignore_errors=True)

    try:
        os.rmdir(results_dir)
    except OSError:
        pass

    if remove_parent_directory:
        shutil.rmtree(results_dir, ignore_errors=True)


def redispatch_result(result_object: Result, dispatcher: str = None) -> str:
    """
    Function to redispatch the result as a new dispatch.

    Args:
        result_object: The result object to be redispatched.
        dispatcher: The address to the dispatcher in the form of hostname:port, e.g. "localhost:8080".
    Returns:
        dispatch_id: The dispatch id of the new dispatch.
    """

    result_object._lattice.metadata["dispatcher"] = (
        dispatcher or result_object.lattice.metadata["dispatcher"]
    )

    return result_object.lattice._server_dispatch(result_object)


def sync(
    dispatch_id: Optional[Union[List[str], str]] = None,
) -> None:
    """
    Synchronization call. Returns when one or more dispatches have completed.

    Args:
        dispatch_id: One or more dispatch IDs to wait for before returning.

    Returns:
        None
    """

    if isinstance(dispatch_id, str):
        _get_result_from_dispatcher(dispatch_id, wait=True, status_only=True)
    elif isinstance(dispatch_id, list):
        for d in dispatch_id:
            _get_result_from_dispatcher(d, wait=True, status_only=True)
    else:
        raise Exception(
            f"dispatch_id must be a string or a list. You passed a {type(dispatch_id)}."
        )


def cancel(
    dispatch_id: str,
    dispatcher: str = get_config("dispatcher.address") + ":" + str(get_config("dispatcher.port")),
) -> str:
    """
    Cancel a running dispatch.

    Args:
        dispatch_id: The dispatch id of the dispatch to be cancelled.
        dispatcher: The address to the dispatcher in the form of hostname:port, e.g. "localhost:8080".

    Returns:
        None
    """

    url = "http://" + dispatcher + "/api/cancel"

    r = requests.post(url, data=dispatch_id.encode("utf-8"))
    r.raise_for_status()
    return r.content.decode("utf-8").strip().replace('"', "")<|MERGE_RESOLUTION|>--- conflicted
+++ resolved
@@ -31,12 +31,7 @@
 from .. import _workflow as ct
 from .._data_store.models import Lattice
 from .._shared_files import logger
-<<<<<<< HEAD
-from .._shared_files.config import CMType, get_config
-=======
 from .._shared_files.config import get_config
-from .._shared_files.util_classes import Status
->>>>>>> 32929263
 from .._workflow.transport import TransportableObject
 from .result import Result
 from .wait import EXTREME
