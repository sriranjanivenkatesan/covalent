--- conflicted
+++ resolved
@@ -8,11 +8,9 @@
 ## [UNRELEASED]
 
 ### Added
-<<<<<<< HEAD
 - Filter workflow dispatches by status on the GUI.
 - Delete all workflow dispatches present in the database from the GUI and add filter level deletion of workflow dispatches as well. 
 - Theme changes as part of latest wireframe.
-=======
 
 - Unit tests for `remote_executor.py`
 
@@ -55,7 +53,6 @@
 - Enhanced DB tests to check faithfulness of persist and rehydrate operations
 
 ### Docs
->>>>>>> b75e65b1
 
 ### Docs
 - Update user interface docs for filter and delete features.
