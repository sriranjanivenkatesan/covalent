--- conflicted
+++ resolved
@@ -43,12 +43,7 @@
         Returns the lattice data with the dispatch id provided
     """
 
-<<<<<<< HEAD
     with Session(db.engine) as session:
-
-=======
-    with Session(engine) as session:
->>>>>>> d5d7da16
         graph = Graph(session)
         graph_data = graph.get_graph(dispatch_id)
         if graph_data is not None:
