# Copyright 2021 Agnostiq Inc.
#
# This file is part of Covalent.
#
# Licensed under the GNU Affero General Public License 3.0 (the "License").
# A copy of the License may be obtained with this software package or at
#
#      https://www.gnu.org/licenses/agpl-3.0.en.html
#
# Use of this file is prohibited except in compliance with the License. Any
# modifications or derivative works of this file must retain this copyright
# notice, and modified files must contain a notice indicating that they have
# been altered from the originals.
#
# Covalent is distributed in the hope that it will be useful, but WITHOUT
# ANY WARRANTY; without even the implied warranty of MERCHANTABILITY or
# FITNESS FOR A PARTICULAR PURPOSE. See the License for more details.
#
# Relief from the License may be granted by purchasing a commercial license.

"""Lattice route"""

import uuid

from fastapi import APIRouter, HTTPException
from sqlalchemy.orm import Session

from covalent_ui.api.v1.data_layer.lattice_dal import Lattices
from covalent_ui.api.v1.database.config.db import engine
from covalent_ui.api.v1.models.lattices_model import (
    FileOutput,
    LatticeDetailResponse,
    LatticeExecutorResponse,
    LatticeFileResponse,
    LatticeWorkflowExecutorResponse,
)
from covalent_ui.api.v1.utils.file_handle import FileHandler
from covalent_ui.api.v1.utils.file_name import FileAttributes

routes: APIRouter = APIRouter()


@routes.get("/{dispatch_id}", response_model=LatticeDetailResponse)
def get_lattice_details(dispatch_id: uuid.UUID):
    """Get lattice details

    Args:
        dispatch_id: To fetch lattice data with the provided dispatch id

    Returns:
        Returns the lattice data with the dispatch id provided
    """

    with Session(engine) as session:
        electron = Lattices(session)
        data = electron.get_lattices_id(dispatch_id)
        if data is not None:
            handler = FileHandler(data["directory"])
            return LatticeDetailResponse(
                dispatch_id=data.dispatch_id,
                status=data.status,
                total_electrons=data.total_electrons,
                total_electrons_completed=data.total_electrons_completed,
                started_at=data.start_time,
                ended_at=data.end_time,
                directory=data.directory,
<<<<<<< HEAD
                description=handler.get_file_attr(data["results_filename"], FileAttributes.DOC),
=======
                description=handler.read_from_text(data.docstring_filename),
>>>>>>> c7266e93
                runtime=data.runtime,
            )
        raise HTTPException(
            status_code=400,
            detail=[
                {
                    "loc": ["path", "dispatch_id"],
                    "msg": f"Dispatch ID {dispatch_id} does not exist",
                    "type": None,
                }
            ],
        )


@routes.get("/{dispatch_id}/details/{name}")
def get_lattice_files(dispatch_id: uuid.UUID, name: FileOutput):
    """Get lattice file data

    Args:
        dispatch_id: To fetch lattice data with the provided dispatch id
        name: To fetch specific file data for a lattice

    Returns:
        Returns the lattice file data with the dispatch id and file_module provided provided
    """
    with Session(engine) as session:
        electron = Lattices(session)
        lattice_data = electron.get_lattices_id_storage_file(dispatch_id)
        if lattice_data is not None:
            handler = FileHandler(lattice_data["directory"])
            if name == "result":
                response = handler.read_from_pickle(lattice_data["results_filename"])
                return LatticeFileResponse(data=str(response))
            if name == "inputs":
                response = handler.read_from_pickle(lattice_data["inputs_filename"])
                return LatticeFileResponse(data=response)
            elif name == "function_string":
                response = handler.read_from_text(lattice_data["function_string_filename"])
                return LatticeFileResponse(data=response)
            elif name == "executor":
                executor_name = lattice_data["executor"]
                executor_data = handler.read_from_pickle(lattice_data["executor_data_filename"])
                return LatticeExecutorResponse(
                    executor_name=executor_name, executor_details=executor_data
                )
            elif name == "workflow_executor":
                executor_name = lattice_data["workflow_executor"]
                executor_data = handler.read_from_pickle(
                    lattice_data["workflow_executor_data_filename"]
                )
                return LatticeWorkflowExecutorResponse(
                    workflow_executor_name=executor_name, workflow_executor_details=executor_data
                )
            elif name == "error":
                response = handler.read_from_text(lattice_data["error_filename"])
                return LatticeFileResponse(data=response)
            elif name == "function":
                response = handler.read_from_pickle(lattice_data["function_filename"])
                return LatticeFileResponse(data=response)
            elif name == "transport_graph":
                response = handler.read_from_pickle(lattice_data["transport_graph_filename"])
                return LatticeFileResponse(data=response)
            else:
                return LatticeFileResponse(data=None)
        else:
            raise HTTPException(
                status_code=400,
                detail=[
                    {
                        "loc": ["path", "dispatch_id"],
                        "msg": f"Dispatch ID {dispatch_id} does not exist",
                        "type": None,
                    }
                ],
            )<|MERGE_RESOLUTION|>--- conflicted
+++ resolved
@@ -35,7 +35,6 @@
     LatticeWorkflowExecutorResponse,
 )
 from covalent_ui.api.v1.utils.file_handle import FileHandler
-from covalent_ui.api.v1.utils.file_name import FileAttributes
 
 routes: APIRouter = APIRouter()
 
@@ -64,11 +63,7 @@
                 started_at=data.start_time,
                 ended_at=data.end_time,
                 directory=data.directory,
-<<<<<<< HEAD
-                description=handler.get_file_attr(data["results_filename"], FileAttributes.DOC),
-=======
                 description=handler.read_from_text(data.docstring_filename),
->>>>>>> c7266e93
                 runtime=data.runtime,
             )
         raise HTTPException(
