--- conflicted
+++ resolved
@@ -673,7 +673,6 @@
 
 
 @pytest.mark.asyncio
-<<<<<<< HEAD
 async def test_dispatch_sync_sublattice(mocker):
 
     from covalent.executor import LocalExecutor
@@ -685,9 +684,6 @@
 
     mocker.patch("covalent._data_store.datastore.DataStore.factory", return_value=test_db)
 
-=======
-async def test_dispatch_sync_sublattice(test_db, mocker):
->>>>>>> 65439627
     @ct.electron(executor="local")
     def task(x):
         return x
