--- conflicted
+++ resolved
@@ -189,33 +189,21 @@
     case 'WARNING':
     case 'WARN':
       return (
-<<<<<<< HEAD
-        <SvgIcon sx={{ mt: 0.6, mr: 0.7, fontSize: '18px' }}>
-=======
         <SvgIcon aria-label={status} sx={{ mt: 0.6, mr: 0.7, fontSize: '18px' }}>
->>>>>>> 1ccd9b64
           <WarningSvg />
         </SvgIcon>
       )
     case 'INFO':
     case 'DEBUG':
       return (
-<<<<<<< HEAD
-        <SvgIcon sx={{ mt: 0.6 }}>
-=======
         <SvgIcon aria-label={status} sx={{ mt: 0.6 }}>
->>>>>>> 1ccd9b64
           <InfoSvg />
         </SvgIcon>
       )
     case 'ERROR':
     case 'CRITICAL':
       return (
-<<<<<<< HEAD
-        <SvgIcon sx={{ mt: 0.6, mr: 0.7, fontSize: '18px' }}>
-=======
         <SvgIcon aria-label={status} sx={{ mt: 0.6, mr: 0.7, fontSize: '18px' }}>
->>>>>>> 1ccd9b64
           <ErrorSvg />
         </SvgIcon>
       )
