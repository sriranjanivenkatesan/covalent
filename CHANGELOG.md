--- conflicted
+++ resolved
@@ -7,15 +7,8 @@
 
 ## [UNRELEASED]
 
-<<<<<<< HEAD
-### Added
-- Filter workflow dispatches by status on the GUI.
-- Delete all workflow dispatches present in the database from the GUI and add filter level deletion of workflow dispatches as well. 
-- Theme changes as part of latest wireframe.
-
 ### Docs
 - Update user interface docs for filter and delete features.
-=======
 ### Changed
 
 - Modified `_DEFAULT_CONSTRAINT_VALUES` to a dataclass called `DefaultMetadataValues`, it is still used as a dictionary everywhere (named `DEFAULT_METADATA_VALUES` instead) but in an object-like manner.
@@ -25,6 +18,9 @@
 
 ### Added
 
+- Filter workflow dispatches by status on the GUI.
+- Delete all workflow dispatches present in the database from the GUI and add filter level deletion of workflow dispatches as well. 
+- Theme changes as part of latest wireframe.
 - Factory functions to generate configurations and default metadata at the time when required. This is because certain values like default executors are only determined when the covalent server starts.
 - Respecting the configuration options like default executor, no. of workers, developer mode, etc. when restarting the server.
 - Unit tests for `remote_executor.py`
@@ -105,7 +101,6 @@
 
 - Sublattices are now run completely internally, without any HTTP calls.
 - Lattice-level metadata is persisted atomically for sublattices.
->>>>>>> 8095e61d
 
 ## [0.195.0] - 2022-09-06
 
