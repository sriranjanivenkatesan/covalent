/**
 * Copyright 2021 Agnostiq Inc.
 *
 * This file is part of Covalent.
 *
 * Licensed under the GNU Affero General Public License 3.0 (the "License").
 * A copy of the License may be obtained with this software package or at
 *
 *      https://www.gnu.org/licenses/agpl-3.0.en.html
 *
 * Use of this file is prohibited except in compliance with the License. Any
 * modifications or derivative works of this file must retain this copyright
 * notice, and modified files must contain a notice indicating that they have
 * been altered from the originals.
 *
 * Covalent is distributed in the hope that it will be useful, but WITHOUT
 * ANY WARRANTY; without even the implied warranty of MERCHANTABILITY or
 * FITNESS FOR A PARTICULAR PURPOSE. See the License for more details.
 *
 * Relief from the License may be granted by purchasing a commercial license.
 */
import { Divider, Paper, Tooltip, Typography, Skeleton } from '@mui/material'
import { useSelector, useDispatch } from 'react-redux'
import React, { useEffect } from 'react'
import { formatDate, truncateMiddle } from '../../utils/misc'
import CopyButton from '../common/CopyButton'
import SyntaxHighlighter from '../common/SyntaxHighlighter'
import Heading from '../common/Heading'
import InputSection from '../common/InputSection'
import ExecutorSection from '../common/ExecutorSection'
import {
  latticeResults,
  latticeFunctionString,
  latticeInput,
  latticeExecutorDetail,
} from '../../redux/latticeSlice'
import Runtime from '../dispatches/Runtime'
import { isDemo } from '../../utils/demo/setup'

const LatticeDispatchOverview = ({ dispatchId, latDetails, isFetching }) => {
  const result = latDetails
  const dispatch = useDispatch()
  const drawerInput = useSelector((state) => state.latticeResults.latticeResultsData[dispatchId].latticeInput)
  const drawerInputListFetching = useSelector(
    (state) => state.latticeResults.latticeInputList.isFetching
  )
  const drawerResult = useSelector(
    (state) => state.latticeResults.latticeResultsData[dispatchId].latticeResult
  )
  const drawerResultListFetching = useSelector(
    (state) => state.latticeResults.latticeResultsList.isFetching
  )
  const drawerFunctionString = useSelector(
    (state) => state.latticeResults.latticeResultsData[dispatchId].latticeFunctionString
  )
  const drawerFunctionStringListFetching = useSelector(
    (state) => state.latticeResults.latticeFunctionStringList.isFetching
  )
  const drawerExecutorDetail = useSelector(
    (state) => state.latticeResults.latticeResultsData[dispatchId].latticeExecutor
  )
  const callSocketApi = useSelector((state) => state.common.callSocketApi)

  useEffect(() => {
    if (!isDemo) {
      dispatch(latticeResults({ dispatchId, params: 'result' }))
      dispatch(latticeFunctionString({ dispatchId, params: 'function_string' }))
      dispatch(latticeInput({ dispatchId, params: 'inputs' }))
      dispatch(latticeExecutorDetail({ dispatchId, params: 'executor' }))
    }
    // eslint-disable-next-line react-hooks/exhaustive-deps
  }, [callSocketApi])
  const hasStarted = !!result?.started_at
  const hasEnded = !!result?.ended_at
  return (
    <div data-testid="dispatchoverview">
      {/* Description */}
      {result?.description &&
        (isFetching ? (
          <Skeleton />
        ) : (
          <>
            <Heading>Description</Heading>
            <Typography fontSize="body2.fontSize">
              {result?.description}
            </Typography>
          </>
        ))}
      {/* Start/end times */}
      {hasStarted && (
        <>
          <Heading>Started{hasEnded ? ' - Ended' : ''}</Heading>
          {isFetching ? (
            <Skeleton />
          ) : (
            <Typography fontSize="body2.fontSize">
              {formatDate(result?.started_at)}
              {hasEnded && ` - ${formatDate(result?.ended_at)}`}
            </Typography>
          )}
        </>
      )}

      {/* Runtime */}
      <Heading>Runtime</Heading>
      {isFetching ? (
        <Skeleton />
      ) :
        (
          <Runtime startTime={result?.started_at} endTime={result?.ended_at} />
        )}

      {/* Directory */}
      <Heading>Directory</Heading>
      {isFetching ? (
        <Skeleton />
      ) : (
        <Typography
          sx={{ overflowWrap: 'anywhere', fontSize: 'body2.fontSize' }}
        >
          <Tooltip title={result?.directory} enterDelay={500}>
            <span>{truncateMiddle(result?.directory, 15, 20)}</span>
          </Tooltip>
          <CopyButton
            isBorderPresent
            content={result?.directory}
            size="small"
            title="Copy results directory"
          />
        </Typography>
      )}

      {/* Input */}
<<<<<<< HEAD
      {drawerInput && (
        <InputSection
          isFetching={
            drawerInputListFetching && Object.keys(drawerInput).length === 0
          }
          inputs={drawerInput.data}
        />
=======
      {Object.keys(drawerInput).length !== 0 && (
        <InputSection
        isFetching={
          drawerInputListFetching && Object.keys(drawerInput).length === 0
        }
        inputs={drawerInput.data}
      />
>>>>>>> c7266e93
      )}


      {/* Result */}
      {drawerResult && result.status === 'COMPLETED' && (
        <>
          <Heading>Result</Heading>
          {drawerResultListFetching ? (
            <Skeleton height={60} style={{ mt: 1 }} />
          ) : (
            <Paper elevation={0}>
              <SyntaxHighlighter language="python" src={drawerResult.data} />
            </Paper>
          )}
        </>
      )}

      {/* Executor */}
<<<<<<< HEAD
      {drawerExecutorDetail && (
        <ExecutorSection
          isFetching={
            Object.keys(drawerExecutorDetail).length === 0
          }
          metadata={drawerExecutorDetail}
        />
=======
      {Object.keys(drawerExecutorDetail).length !== 0 && (
        <ExecutorSection
        isFetching={
          Object.keys(drawerExecutorDetail).length === 0 &&
          drawerExecutorDetailListFetching
        }
        metadata={drawerExecutorDetail}
      />
>>>>>>> c7266e93
      )}

      <Divider sx={{ my: 3 }} />

      {/* Source */}

      <Heading />

      {Object.keys(drawerFunctionString).length === 0 &&
        drawerFunctionStringListFetching ? (
        <Skeleton height={100} />
      ) : (
        <Paper elevation={0}>
          <SyntaxHighlighter src={drawerFunctionString.data} />
        </Paper>
      )}
    </div>
  )
}

export default LatticeDispatchOverview<|MERGE_RESOLUTION|>--- conflicted
+++ resolved
@@ -131,7 +131,6 @@
       )}
 
       {/* Input */}
-<<<<<<< HEAD
       {drawerInput && (
         <InputSection
           isFetching={
@@ -139,15 +138,6 @@
           }
           inputs={drawerInput.data}
         />
-=======
-      {Object.keys(drawerInput).length !== 0 && (
-        <InputSection
-        isFetching={
-          drawerInputListFetching && Object.keys(drawerInput).length === 0
-        }
-        inputs={drawerInput.data}
-      />
->>>>>>> c7266e93
       )}
 
 
@@ -166,7 +156,6 @@
       )}
 
       {/* Executor */}
-<<<<<<< HEAD
       {drawerExecutorDetail && (
         <ExecutorSection
           isFetching={
@@ -174,16 +163,6 @@
           }
           metadata={drawerExecutorDetail}
         />
-=======
-      {Object.keys(drawerExecutorDetail).length !== 0 && (
-        <ExecutorSection
-        isFetching={
-          Object.keys(drawerExecutorDetail).length === 0 &&
-          drawerExecutorDetailListFetching
-        }
-        metadata={drawerExecutorDetail}
-      />
->>>>>>> c7266e93
       )}
 
       <Divider sx={{ my: 3 }} />
