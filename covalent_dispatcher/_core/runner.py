--- conflicted
+++ resolved
@@ -166,7 +166,6 @@
 
     # run the task on the executor and register any failures
     try:
-<<<<<<< HEAD
         app_log.debug(f"Executing task {node_name}")
         assembled_callable = partial(wrapper_fn, serialized_callable, call_before, call_after)
         execute_callable = partial(
@@ -188,30 +187,6 @@
         )
         if exception_raised:
             status = RESULT_STATUS.FAILED
-=======
-        if node_name.startswith(sublattice_prefix):
-            sub_electron_id = get_sublattice_electron_id(
-                parent_dispatch_id=dispatch_id, sublattice_node_id=node_id
-            )
-
-            sub_dispatch_id = await _dispatch_sublattice(
-                parent_result_object=result_object,
-                parent_node_id=node_id,
-                parent_electron_id=sub_electron_id,
-                inputs=inputs,
-                serialized_callable=serialized_callable,
-                workflow_executor=workflow_executor,
-            )
-
-            node_result = datasvc.generate_node_result(
-                node_id=node_id,
-                sub_dispatch_id=sub_dispatch_id,
-            )
-
-            dispatcher.run_dispatch(sub_dispatch_id)
-            app_log.debug(f"Running sublattice dispatch {sub_dispatch_id}")
-
->>>>>>> 2a66ee50
         else:
             status = RESULT_STATUS.COMPLETED
 
