{
 "cells": [
  {
   "cell_type": "markdown",
   "metadata": {},
   "source": [
    "## Canceling a Running Workflow\n",
    "\n",
<<<<<<< HEAD
    "WORKFLOW IS COMPLETING -- Just how many threads does Dask run anyway?\n",
    "\n",
=======
>>>>>>> 8c53ed18
    "You can cancel a dispatched workflow before it completes.\n",
    "\n",
    "### Prerequisites\n",
    "\n",
    "Dispatch a workflow that takes a long time to complete. During that time, you decide to cancel the workflow (perhaps because you realize you started it with the wrong parameters).\n",
    "\n",
    "The following example workflow uses the `time.sleep()` function to simulate lengthy computations:"
   ]
  },
  {
   "cell_type": "code",
   "execution_count": 3,
   "metadata": {
    "tags": []
   },
   "outputs": [
    {
     "name": "stdout",
     "output_type": "stream",
     "text": [
      "55c61a91-60dd-4beb-b553-c970ced0abee\n"
     ]
    }
   ],
   "source": [
    "import covalent as ct\n",
    "import time\n",
    "\n",
    "@ct.electron\n",
    "def task_1(x):\n",
    "    time.sleep(x)\n",
    "    print(\"Task 1\")\n",
    "    return x\n",
    "\n",
    "@ct.electron\n",
    "def task_2(a, b):\n",
    "    c = a + b\n",
    "    time.sleep(c)\n",
    "    print(\"Task 2\")\n",
    "    return c\n",
    "\n",
    "@ct.electron\n",
    "def task_3(a):\n",
    "    time.sleep(2)\n",
    "    print(\"Task 3\")\n",
    "    return a ** 2\n",
    "    \n",
    "@ct.lattice\n",
    "def workflow(x):\n",
    "    res_2 = task_2(task_1(10), x)\n",
    "    for y in range(10):\n",
    "        task_1(10)\n",
    "    task_3(res_2)\n",
    "\n",
    "dispatch_id = ct.dispatch(workflow)(5)\n",
    "print(dispatch_id)"
   ]
  },
  {
   "cell_type": "markdown",
   "metadata": {},
   "source": [
    "### Procedure\n",
    "\n",
    "1. Demonstrate that the workflow is still running by executing the following within a few seconds of starting the workflow:"
   ]
  },
  {
   "cell_type": "code",
   "execution_count": 4,
   "metadata": {
    "tags": []
   },
   "outputs": [
    {
     "name": "stdout",
     "output_type": "stream",
     "text": [
      "\n",
      "Lattice Result\n",
      "==============\n",
      "status: RUNNING\n",
      "result: None\n",
      "input args: ['5']\n",
      "input kwargs: {}\n",
      "error: None\n",
      "\n",
      "start_time: 2023-01-31 23:03:19.586311\n",
      "end_time: None\n",
      "\n",
      "results_dir: /Users/mini-me/agnostiq/covalent/doc/source/how_to/execution/results\n",
      "dispatch_id: 55c61a91-60dd-4beb-b553-c970ced0abee\n",
      "\n",
      "Node Outputs\n",
      "------------\n",
      "task_1(0): None\n",
      ":parameter:10(1): None\n",
      "task_2(2): None\n",
      ":parameter:5(3): None\n",
      "task_1(4): None\n",
      ":parameter:10(5): None\n",
      "task_1(6): None\n",
      ":parameter:10(7): None\n",
      "task_1(8): None\n",
      ":parameter:10(9): None\n",
      "task_1(10): None\n",
      ":parameter:10(11): None\n",
      "task_1(12): None\n",
      ":parameter:10(13): None\n",
      "task_1(14): None\n",
      ":parameter:10(15): None\n",
      "task_1(16): None\n",
      ":parameter:10(17): None\n",
      "task_1(18): None\n",
      ":parameter:10(19): None\n",
      "task_1(20): None\n",
      ":parameter:10(21): None\n",
      "task_1(22): None\n",
      ":parameter:10(23): None\n",
      "task_3(24): None\n",
      "\n"
     ]
    }
   ],
   "source": [
    "time.sleep(3)\n",
    "result = ct.get_result(dispatch_id)\n",
    "print(result)"
   ]
  },
  {
   "cell_type": "markdown",
   "metadata": {},
   "source": [
    "2. Use the `ct.cancel()` function to stop the workflow:"
   ]
  },
  {
   "cell_type": "code",
   "execution_count": 5,
   "metadata": {
    "tags": []
   },
   "outputs": [
    {
     "data": {
      "text/plain": [
       "'Dispatch 55c61a91-60dd-4beb-b553-c970ced0abee cancelled.'"
      ]
     },
     "execution_count": 5,
     "metadata": {},
     "output_type": "execute_result"
    }
   ],
   "source": [
    "ct.cancel(dispatch_id)"
   ]
  },
  {
   "cell_type": "markdown",
   "metadata": {},
   "source": [
    "3. Check the result again. Note that some of the nodes might have completed (they have returned outputs), but the lattice status is `CANCELLED`."
   ]
  },
  {
   "cell_type": "code",
   "execution_count": 6,
   "metadata": {
    "tags": []
   },
   "outputs": [
    {
     "name": "stdout",
     "output_type": "stream",
     "text": [
      "\n",
      "Lattice Result\n",
      "==============\n",
      "status: COMPLETED\n",
      "result: None\n",
      "input args: ['5']\n",
      "input kwargs: {}\n",
      "error: None\n",
      "\n",
      "start_time: 2023-01-31 23:03:19.586311\n",
      "end_time: 2023-01-31 23:03:47.026382\n",
      "\n",
      "results_dir: /Users/mini-me/agnostiq/covalent/doc/source/how_to/execution/results\n",
      "dispatch_id: 55c61a91-60dd-4beb-b553-c970ced0abee\n",
      "\n",
      "Node Outputs\n",
      "------------\n",
      "task_1(0): 10\n",
      ":parameter:10(1): 10\n",
      "task_2(2): 15\n",
      ":parameter:5(3): 5\n",
      "task_1(4): 10\n",
      ":parameter:10(5): 10\n",
      "task_1(6): 10\n",
      ":parameter:10(7): 10\n",
      "task_1(8): 10\n",
      ":parameter:10(9): 10\n",
      "task_1(10): 10\n",
      ":parameter:10(11): 10\n",
      "task_1(12): 10\n",
      ":parameter:10(13): 10\n",
      "task_1(14): 10\n",
      ":parameter:10(15): 10\n",
      "task_1(16): 10\n",
      ":parameter:10(17): 10\n",
      "task_1(18): 10\n",
      ":parameter:10(19): 10\n",
      "task_1(20): 10\n",
      ":parameter:10(21): 10\n",
      "task_1(22): 10\n",
      ":parameter:10(23): 10\n",
      "task_3(24): 225\n",
      "\n",
      "{'task_1(0)': <covalent.TransportableObject object at 0x112536a30>, ':parameter:10(1)': <covalent.TransportableObject object at 0x136e99ca0>, 'task_2(2)': <covalent.TransportableObject object at 0x136e993a0>, ':parameter:5(3)': <covalent.TransportableObject object at 0x136e998b0>, 'task_1(4)': <covalent.TransportableObject object at 0x136e99430>, ':parameter:10(5)': <covalent.TransportableObject object at 0x136e99be0>, 'task_1(6)': <covalent.TransportableObject object at 0x136e996a0>, ':parameter:10(7)': <covalent.TransportableObject object at 0x136ebf640>, 'task_1(8)': <covalent.TransportableObject object at 0x136ebf850>, ':parameter:10(9)': <covalent.TransportableObject object at 0x136ebf2e0>, 'task_1(10)': <covalent.TransportableObject object at 0x136ebf8b0>, ':parameter:10(11)': <covalent.TransportableObject object at 0x136ebf820>, 'task_1(12)': <covalent.TransportableObject object at 0x136ebfbb0>, ':parameter:10(13)': <covalent.TransportableObject object at 0x136ebfb80>, 'task_1(14)': <covalent.TransportableObject object at 0x136ebff70>, ':parameter:10(15)': <covalent.TransportableObject object at 0x136ebfe50>, 'task_1(16)': <covalent.TransportableObject object at 0x136f161f0>, ':parameter:10(17)': <covalent.TransportableObject object at 0x136f16250>, 'task_1(18)': <covalent.TransportableObject object at 0x136f164f0>, ':parameter:10(19)': <covalent.TransportableObject object at 0x136f16550>, 'task_1(20)': <covalent.TransportableObject object at 0x136f167f0>, ':parameter:10(21)': <covalent.TransportableObject object at 0x136f16850>, 'task_1(22)': <covalent.TransportableObject object at 0x136f16af0>, ':parameter:10(23)': <covalent.TransportableObject object at 0x136f16b50>, 'task_3(24)': <covalent.TransportableObject object at 0x136f16df0>}\n"
     ]
    }
   ],
   "source": [
    "result = ct.get_result(dispatch_id, wait=True)\n",
    "print(result)\n",
    "\n",
    "print(result.get_all_node_outputs())"
   ]
  },
  {
   "cell_type": "markdown",
   "metadata": {},
   "source": [
    "In this example, which used the default Dask executor, any tasks that were already started ran to completion because Dask does not allow cancellation of a running thread. Only nodes that had not yet begun execution were canceled.\n",
    "\n",
    "In general, how the lattice shuts down depends on the executors used by the nodes. "
   ]
  },
  {
   "cell_type": "code",
   "execution_count": null,
   "metadata": {},
   "outputs": [],
   "source": []
  }
 ],
 "metadata": {
  "interpreter": {
   "hash": "f63e7985caea997504032bc67ebf6b6ff07db5420026db9c4de4a9a029ce747c"
  },
  "kernelspec": {
   "display_name": "Python 3 (ipykernel)",
   "language": "python",
   "name": "python3"
  },
  "language_info": {
   "codemirror_mode": {
    "name": "ipython",
    "version": 3
   },
   "file_extension": ".py",
   "mimetype": "text/x-python",
   "name": "python",
   "nbconvert_exporter": "python",
   "pygments_lexer": "ipython3",
   "version": "3.9.13"
  }
 },
 "nbformat": 4,
 "nbformat_minor": 4
}<|MERGE_RESOLUTION|>--- conflicted
+++ resolved
@@ -6,11 +6,6 @@
    "source": [
     "## Canceling a Running Workflow\n",
     "\n",
-<<<<<<< HEAD
-    "WORKFLOW IS COMPLETING -- Just how many threads does Dask run anyway?\n",
-    "\n",
-=======
->>>>>>> 8c53ed18
     "You can cancel a dispatched workflow before it completes.\n",
     "\n",
     "### Prerequisites\n",
