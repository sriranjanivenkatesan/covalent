--- conflicted
+++ resolved
@@ -31,13 +31,9 @@
 from typing import Any, Callable, Dict, List
 
 # Relative imports are not allowed in executor plugins
-<<<<<<< HEAD
-from covalent._shared_files import TaskRuntimeError, logger
+from covalent._shared_files import TaskCancelledError, TaskRuntimeError, logger
 from covalent._shared_files.config import get_config
-from covalent._shared_files.util_classes import RESULT_STATUS
-=======
-from covalent._shared_files import TaskCancelledError, TaskRuntimeError, logger
->>>>>>> 2567d392
+from covalent._shared_files.util_classes import RESULT_STATUS, Status
 from covalent.executor import BaseExecutor
 
 # Store the wrapper function in an external module to avoid module
@@ -66,11 +62,8 @@
     Local executor class that directly invokes the input function.
     """
 
-<<<<<<< HEAD
     SUPPORTS_MANAGED_EXECUTION = True
 
-    def run(self, function: Callable, args: List, kwargs: Dict, task_metadata: Dict):
-=======
     def run(self, function: Callable, args: List, kwargs: Dict, task_metadata: Dict) -> Any:
         """
         Execute the function locally
@@ -84,7 +77,6 @@
         Return(s)
             Task output
         """
->>>>>>> 2567d392
         app_log.debug(f"Running function {function} locally")
 
         self.set_job_handle(42)
@@ -113,7 +105,6 @@
         resources: dict,
         task_group_metadata: dict,
     ):
-
         dispatch_id = task_group_metadata["dispatch_id"]
         task_ids = task_group_metadata["task_ids"]
         gid = task_group_metadata["task_group_id"]
@@ -141,8 +132,7 @@
         )
         return 42
 
-    def _receive(self, task_group_metadata: Dict, job_handle: Any):
-
+    def _receive(self, task_group_metadata: Dict, job_handle: Any, job_status: Status):
         # Returns (output_uri, stdout_uri, stderr_uri,
         # exception_raised)
 
@@ -156,31 +146,40 @@
         #     raise RuntimeError("Task packing is not yet supported")
 
         for task_id in task_ids:
-            result_path = os.path.join(self.cache_dir, f"result-{dispatch_id}:{task_id}.json")
-            with open(result_path, "r") as f:
-                result_summary = json.load(f)
-                node_id = result_summary["node_id"]
-                # output_uri = result_summary["output_uri"]
-                # stdout_uri = result_summary["stdout_uri"]
-                # stderr_uri = result_summary["stderr_uri"]
-                output_uri = ""
-                stdout_uri = ""
-                stderr_uri = ""
-                exception_raised = result_summary["exception_occurred"]
-
-                terminal_status = (
-                    RESULT_STATUS.FAILED if exception_raised else RESULT_STATUS.COMPLETED
-                )
-
+            # Handle the case where the job was cancelled before the task started running
+            if job_status == RESULT_STATUS.CANCELLED:
                 task_result = {
                     "dispatch_id": dispatch_id,
-                    "node_id": node_id,
-                    "output_uri": output_uri,
-                    "stdout_uri": stdout_uri,
-                    "stderr_uri": stderr_uri,
-                    "status": terminal_status,
+                    "node_id": task_id,
+                    "output_uri": "",
+                    "stdout_uri": "",
+                    "stderr_uri": "",
+                    "status": job_status,
                 }
-                task_results.append(task_result)
+
+            else:
+                result_path = os.path.join(self.cache_dir, f"result-{dispatch_id}:{task_id}.json")
+                with open(result_path, "r") as f:
+                    result_summary = json.load(f)
+                    node_id = result_summary["node_id"]
+                    output_uri = ""
+                    stdout_uri = ""
+                    stderr_uri = ""
+                    exception_raised = result_summary["exception_occurred"]
+
+                    terminal_status = (
+                        RESULT_STATUS.FAILED if exception_raised else RESULT_STATUS.COMPLETED
+                    )
+
+                    task_result = {
+                        "dispatch_id": dispatch_id,
+                        "node_id": node_id,
+                        "output_uri": output_uri,
+                        "stdout_uri": stdout_uri,
+                        "stderr_uri": stderr_uri,
+                        "status": terminal_status,
+                    }
+            task_results.append(task_result)
 
         app_log.debug(f"Returning results for tasks {dispatch_id}:{task_ids}")
         return task_results
@@ -207,14 +206,12 @@
         )
 
     async def poll(self, task_group_metadata: Dict, job_handle: Any):
-
         # To be run as a background task.  A callback will be
         # registered with the runner to invoke the receive()
 
         return -1
 
-    async def receive(self, task_group_metadata: Dict, job_handle: Any):
-
+    async def receive(self, task_group_metadata: Dict, job_handle: Any, job_status: Status):
         # Returns (output_uri, stdout_uri, stderr_uri,
         # exception_raised)
 
