# Copyright 2021 Agnostiq Inc.
#
# This file is part of Covalent.
#
# Licensed under the GNU Affero General Public License 3.0 (the "License").
# A copy of the License may be obtained with this software package or at
#
#      https://www.gnu.org/licenses/agpl-3.0.en.html
#
# Use of this file is prohibited except in compliance with the License. Any
# modifications or derivative works of this file must retain this copyright
# notice, and modified files must contain a notice indicating that they have
# been altered from the originals.
#
# Covalent is distributed in the hope that it will be useful, but WITHOUT
# ANY WARRANTY; without even the implied warranty of MERCHANTABILITY or
# FITNESS FOR A PARTICULAR PURPOSE. See the License for more details.
#
# Relief from the License may be granted by purchasing a commercial license.

"""
Defines the core functionality of the result service
"""

import functools
import traceback
import uuid
<<<<<<< HEAD
from typing import Any, Dict, List

import networkx as nx
=======
from typing import Callable, Dict, Optional
>>>>>>> 30251684

from covalent._results_manager import Result
from covalent._shared_files import logger
from covalent._shared_files.config import get_config
from covalent._shared_files.util_classes import RESULT_STATUS
from covalent._workflow.lattice import Lattice
from covalent._workflow.transport_graph_ops import TransportGraphOps

<<<<<<< HEAD
from .._dal.result import Result as SRVResult
from .._dal.result import get_result_object as get_result_object_from_db
from .._db import update
=======
from .._db import load, update, upsert
>>>>>>> 30251684
from .._db.write_result_to_db import resolve_electron_id
from . import dispatcher
from .data_modules.utils import run_in_executor

app_log = logger.app_log
log_stack_info = logger.log_stack_info

# References to result objects of live dispatches
_registered_dispatches = {}

STATELESS = get_config("dispatcher.use_stateless_datamgr") != "false"


def generate_node_result(
    node_id,
    node_name=None,
    start_time=None,
    end_time=None,
    status=None,
    output=None,
    error=None,
    stdout=None,
    stderr=None,
    output_uri=None,
    stdout_uri=None,
    stderr_uri=None,
):

    return {
        "node_id": node_id,
        "node_name": node_name,
        "start_time": start_time,
        "end_time": end_time,
        "status": status,
        "output": output,
        "error": error,
        "stdout": stdout,
        "stderr": stderr,
        "output_uri": output_uri,
        "stdout_uri": stdout_uri,
        "stderr_uri": stderr_uri,
    }


# Domain: result
async def update_node_result(dispatch_id, node_result):
    app_log.debug("Updating node result (run_planned_workflow).")
    old_status = RESULT_STATUS.NEW_OBJECT
    valid_update = True
    try:
        node_id = node_result["node_id"]
        node_status = node_result["status"]
        node_info = await get_electron_attributes(
            dispatch_id, node_id, ["type", "sub_dispatch_id", "status"]
        )
        old_status = node_info["status"]
        node_type = node_info["type"]
        sub_dispatch_id = node_info["sub_dispatch_id"]

        app_log.debug(f"{dispatch_id}:{node_id}: previous status was {old_status}")

        # Filter illegal status transitions
        if node_status:
            if RESULT_STATUS.is_terminal(old_status) or old_status == node_status:
                app_log.debug(
                    f"{dispatch_id}:{node_id}: illegal status update {old_status} -> {node_status}"
                )
                return

        # Handle returns from _build_sublattice_graph
        node_result = await _filter_sublattice_status(
            dispatch_id, node_id, node_status, node_type, sub_dispatch_id, node_result
        )
        result_object = await run_in_executor(get_result_object, dispatch_id, True)
        update_partial = functools.partial(result_object._update_node, **node_result)
        await run_in_executor(update_partial)

        if node_result["status"] == RESULT_STATUS.DISPATCHING:
            app_log.debug("Received sublattice dispatch")
            try:
                sub_dispatch_id = await _make_sublattice_dispatch(result_object, node_result)
            except Exception as ex:
                tb = "".join(traceback.TracebackException.from_exception(ex).format())
                node_result["status"] = RESULT_STATUS.FAILED
                node_result["error"] = tb
                update_partial = functools.partial(result_object._update_node, **node_result)
                await run_in_executor(update_partial)

    except KeyError as ex:
        valid_update = False
        app_log.exception(f"Error persisting node update: {ex}")

    except Exception as ex:
        app_log.exception(f"Error persisting node update: {ex}")
        sub_dispatch_id = None
        node_result["status"] = Result.FAILED

    finally:
        if not valid_update:
            # Bail out if invalid dispatch id or node id
            return

        node_id = node_result["node_id"]
        node_status = node_result["status"]
        dispatch_id = dispatch_id

        detail = {"sub_dispatch_id": sub_dispatch_id} if sub_dispatch_id else {}
        if node_status:
            if not RESULT_STATUS.is_terminal(old_status) and old_status != node_status:
                await dispatcher.notify_node_status(dispatch_id, node_id, node_status, detail)
            else:
                app_log.debug(
                    f"{dispatch_id}:{node_id}: illegal status update {old_status} -> {node_status}"
                )


# Domain: result
def initialize_result_object(
    json_lattice: str, parent_result_object: SRVResult = None, parent_electron_id: int = None
) -> Result:
    """Convenience function for constructing a result object from a json-serialized lattice.

    Args:
        json_lattice: a JSON-serialized lattice
        parent_result_object: the parent result object if json_lattice is a sublattice
        parent_electron_id: the DB id of the parent electron (for sublattices)

    Returns:
        Result: result object
    """

    dispatch_id = get_unique_id()
    lattice = Lattice.deserialize_from_json(json_lattice)
    result_object = Result(lattice, dispatch_id)
    if parent_result_object:
        result_object._root_dispatch_id = parent_result_object.root_dispatch_id

    result_object._electron_id = parent_electron_id
    result_object._initialize_nodes()
    app_log.debug("2: Constructed result object and initialized nodes.")

    update.persist(result_object, electron_id=parent_electron_id)
    app_log.debug("Result object persisted.")

    return result_object


# Domain: result
def get_unique_id() -> str:
    """
    Get a unique ID.

    Args:
        None

    Returns:
        str: Unique ID
    """

    return str(uuid.uuid4())


async def make_dispatch(
    json_lattice: str, parent_result_object: SRVResult = None, parent_electron_id: int = None
) -> Result:

    result_object = await run_in_executor(
        initialize_result_object,
        json_lattice,
        parent_result_object,
        parent_electron_id,
    )
    _register_result_object(result_object)
    return result_object.dispatch_id


<<<<<<< HEAD
def get_result_object(dispatch_id: str, bare: bool = True) -> SRVResult:
    if STATELESS:
        app_log.debug(f"Getting result object from db, bare={bare}")
        return get_result_object_from_db(dispatch_id, bare)
    else:
        app_log.debug("Getting cached result object")
        return _registered_dispatches[dispatch_id]
=======
def _get_result_object_from_new_lattice(
    json_lattice: str, old_result_object: Result, reuse_previous_results: bool
) -> Result:
    """Get new result object for re-dispatching from new lattice json."""
    lat = Lattice.deserialize_from_json(json_lattice)
    result_object = Result(lat, get_unique_id())
    result_object._initialize_nodes()

    if reuse_previous_results:
        tg = result_object.lattice.transport_graph
        tg_old = old_result_object.lattice.transport_graph
        reusable_nodes = TransportGraphOps(tg_old).get_reusable_nodes(tg)
        TransportGraphOps(tg_old).copy_nodes(tg, reusable_nodes)

    return result_object


def _get_result_object_from_old_result(
    old_result_object: Result, reuse_previous_results: bool
) -> Result:
    """Get new result object for re-dispatching from old result object."""
    result_object = Result(old_result_object.lattice, get_unique_id())
    result_object._num_nodes = old_result_object._num_nodes

    if not reuse_previous_results:
        result_object._initialize_nodes()

    return result_object


def make_derived_dispatch(
    parent_dispatch_id: str,
    json_lattice: Optional[str] = None,
    electron_updates: Optional[Dict[str, Callable]] = None,
    reuse_previous_results: bool = False,
) -> str:
    """Make a re-dispatch from a previous dispatch."""
    if electron_updates is None:
        electron_updates = {}

    old_result_object = load.get_result_object_from_storage(parent_dispatch_id, wait=False)

    if json_lattice:
        result_object = _get_result_object_from_new_lattice(
            json_lattice, old_result_object, reuse_previous_results
        )
    else:
        result_object = _get_result_object_from_old_result(
            old_result_object, reuse_previous_results
        )

    result_object.lattice.transport_graph.apply_electron_updates(electron_updates)
    result_object.lattice.transport_graph.dirty_nodes = list(
        result_object.lattice.transport_graph._graph.nodes
    )
    update.persist(result_object)
    _register_result_object(result_object)

    return result_object.dispatch_id


def get_result_object(dispatch_id: str) -> Result:
    return _registered_dispatches[dispatch_id]
>>>>>>> 30251684


def _register_result_object(result_object: Result):
    if not STATELESS:
        dispatch_id = result_object.dispatch_id
        _registered_dispatches[dispatch_id] = get_result_object_from_db(dispatch_id)


def finalize_dispatch(dispatch_id: str):
    app_log.debug(f"Finalizing dispatch {dispatch_id}")
    if not STATELESS:
        del _registered_dispatches[dispatch_id]


async def persist_result(dispatch_id: str):
    result_object = get_result_object(dispatch_id)
    await _update_parent_electron(result_object)


<<<<<<< HEAD
async def _update_parent_electron(result_object: SRVResult):
    parent_eid = result_object._electron_id

    if parent_eid:
=======
async def _update_parent_electron(result_object: Result):
    if parent_eid := result_object._electron_id:
>>>>>>> 30251684
        dispatch_id, node_id = resolve_electron_id(parent_eid)
        status = result_object.status
        if status == Result.POSTPROCESSING_FAILED:
            status = Result.FAILED
        node_result = generate_node_result(
            node_id=node_id,
            end_time=result_object.end_time,
            status=status,
            output=result_object.result,
            error=result_object.error,
        )
        parent_result_obj = get_result_object(dispatch_id)
        app_log.debug(f"Updating sublattice parent node {dispatch_id}:{node_id}")
        await update_node_result(parent_result_obj.dispatch_id, node_result)


def _get_attrs_for_electrons_sync(dispatch_id: str, node_ids: List[int], keys: str) -> Any:
    result_object = get_result_object(dispatch_id)
    refresh = False if STATELESS else True
    attrs = result_object.lattice.transport_graph.get_values_for_nodes(
        node_ids=node_ids,
        keys=keys,
        refresh=refresh,
    )
    return attrs


async def get_attrs_for_electrons(dispatch_id: str, node_ids: List[int], keys: str) -> List[Dict]:
    return await run_in_executor(
        _get_attrs_for_electrons_sync,
        dispatch_id,
        node_ids,
        keys,
    )


async def get_electron_attribute(dispatch_id: str, node_id: int, key: str) -> Any:
    query_res = await get_electron_attributes(dispatch_id, node_id, [key])
    return query_res[key]


async def get_electron_attributes(dispatch_id: str, node_id: int, keys: str) -> Any:
    attrs = await get_attrs_for_electrons(dispatch_id, [node_id], keys)
    return attrs[0]


async def _filter_sublattice_status(
    dispatch_id, node_id, status, node_type, sub_dispatch_id, node_result
):
    if status == Result.COMPLETED and node_type == "sublattice" and not sub_dispatch_id:
        node_result["status"] = RESULT_STATUS.DISPATCHING
    return node_result


# NB: this loads the JSON sublattice in memory
async def _make_sublattice_dispatch(result_object: SRVResult, node_result: dict):

    node_id = node_result["node_id"]
    bg_output = await get_electron_attribute(result_object.dispatch_id, node_id, "output")
    json_lattice = bg_output.object_string
    parent_node = await run_in_executor(
        result_object.lattice.transport_graph.get_node,
        node_id,
    )
    parent_electron_id = parent_node._electron_id

    return await make_dispatch(json_lattice, result_object, parent_electron_id)


# Common Result object queries

# Dispatch


def generate_dispatch_result(
    dispatch_id,
    start_time=None,
    end_time=None,
    status=None,
    error=None,
    result=None,
):

    return {
        "start_time": start_time,
        "end_time": end_time,
        "status": status,
        "error": error,
        "result": result,
    }


async def update_dispatch_result(dispatch_id, dispatch_result):

    result_object = get_result_object(dispatch_id)
    update_partial = functools.partial(result_object._update_dispatch, **dispatch_result)
    await run_in_executor(update_partial)


def _get_dispatch_attributes_sync(dispatch_id: str, keys: List[str]) -> Any:
    refresh = False if STATELESS else True
    result_object = get_result_object(dispatch_id)
    return result_object.get_values(keys, refresh=refresh)


async def get_dispatch_attributes(dispatch_id: str, keys: List[str]) -> Dict:
    return await run_in_executor(
        _get_dispatch_attributes_sync,
        dispatch_id,
        keys,
    )


# Graph queries


async def get_incomplete_tasks(dispatch_id: str):
    # Need to filter all electrons in the latice
    result_object = get_result_object(dispatch_id, False)
    refresh = False if STATELESS else True
    return await run_in_executor(
        result_object._get_incomplete_nodes,
        refresh,
    )


async def get_incoming_edges(dispatch_id: str, node_id: int):
    result_object = get_result_object(dispatch_id)
    return result_object.lattice.transport_graph.get_incoming_edges(node_id)


async def get_node_successors(
    dispatch_id: str, node_id: int, attrs: List[str] = ["task_group_id"]
) -> List[Dict]:
    result_object = get_result_object(dispatch_id)
    return result_object.lattice.transport_graph.get_successors(node_id, attrs)


async def get_graph_nodes_links(dispatch_id: str) -> dict:
    """Return the internal transport graph in NX node-link form"""

    # Need the whole NX graph here
    result_object = get_result_object(dispatch_id, False)
    g = result_object.lattice.transport_graph.get_internal_graph_copy()
    return nx.readwrite.node_link_data(g)<|MERGE_RESOLUTION|>--- conflicted
+++ resolved
@@ -25,28 +25,20 @@
 import functools
 import traceback
 import uuid
-<<<<<<< HEAD
-from typing import Any, Dict, List
+from typing import Any, Callable, Dict, List, Optional
 
 import networkx as nx
-=======
-from typing import Callable, Dict, Optional
->>>>>>> 30251684
 
 from covalent._results_manager import Result
 from covalent._shared_files import logger
 from covalent._shared_files.config import get_config
 from covalent._shared_files.util_classes import RESULT_STATUS
 from covalent._workflow.lattice import Lattice
-from covalent._workflow.transport_graph_ops import TransportGraphOps
-
-<<<<<<< HEAD
+from covalent_dispatcher._dal.tg_ops import TransportGraphOps
+
 from .._dal.result import Result as SRVResult
 from .._dal.result import get_result_object as get_result_object_from_db
 from .._db import update
-=======
-from .._db import load, update, upsert
->>>>>>> 30251684
 from .._db.write_result_to_db import resolve_electron_id
 from . import dispatcher
 from .data_modules.utils import run_in_executor
@@ -223,46 +215,46 @@
     return result_object.dispatch_id
 
 
-<<<<<<< HEAD
-def get_result_object(dispatch_id: str, bare: bool = True) -> SRVResult:
-    if STATELESS:
-        app_log.debug(f"Getting result object from db, bare={bare}")
-        return get_result_object_from_db(dispatch_id, bare)
-    else:
-        app_log.debug("Getting cached result object")
-        return _registered_dispatches[dispatch_id]
-=======
 def _get_result_object_from_new_lattice(
-    json_lattice: str, old_result_object: Result, reuse_previous_results: bool
-) -> Result:
-    """Get new result object for re-dispatching from new lattice json."""
+    json_lattice: str, old_result_object: SRVResult, reuse_previous_results: bool
+) -> SRVResult:
+    """Get new SRVResult for re-dispatching from new lattice json."""
     lat = Lattice.deserialize_from_json(json_lattice)
-    result_object = Result(lat, get_unique_id())
-    result_object._initialize_nodes()
+    sdk_result = Result(lat, get_unique_id())
+    sdk_result._initialize_nodes()
+
+    # Record the new result in the DB so that we can perform graph
+    # diffs using db queries.
+
+    update.persist(sdk_result)
+    result_object = get_result_object_from_db(sdk_result.dispatch_id, False)
 
     if reuse_previous_results:
         tg = result_object.lattice.transport_graph
         tg_old = old_result_object.lattice.transport_graph
         reusable_nodes = TransportGraphOps(tg_old).get_reusable_nodes(tg)
-        TransportGraphOps(tg_old).copy_nodes(tg, reusable_nodes)
+        TransportGraphOps(tg).copy_nodes_from(tg_old, reusable_nodes)
 
     return result_object
 
 
 def _get_result_object_from_old_result(
-    old_result_object: Result, reuse_previous_results: bool
-) -> Result:
+    old_result_object: SRVResult, reuse_previous_results: bool
+) -> SRVResult:
     """Get new result object for re-dispatching from old result object."""
-    result_object = Result(old_result_object.lattice, get_unique_id())
-    result_object._num_nodes = old_result_object._num_nodes
+    sdk_result = Result(old_result_object.lattice, get_unique_id())
+    sdk_result._num_nodes = old_result_object.get_value("num_nodes")
 
     if not reuse_previous_results:
-        result_object._initialize_nodes()
+        sdk_result._initialize_nodes()
+
+    update.persist(sdk_result)
+    result_object = get_result_object_from_db(sdk_result.dispatch_id, False)
 
     return result_object
 
 
-def make_derived_dispatch(
+def _make_derived_dispatch_sync(
     parent_dispatch_id: str,
     json_lattice: Optional[str] = None,
     electron_updates: Optional[Dict[str, Callable]] = None,
@@ -272,7 +264,11 @@
     if electron_updates is None:
         electron_updates = {}
 
-    old_result_object = load.get_result_object_from_storage(parent_dispatch_id, wait=False)
+    # includes parameter value hashes
+    old_result_object = get_result_object_from_db(
+        dispatch_id=parent_dispatch_id,
+        bare=False,
+    )
 
     if json_lattice:
         result_object = _get_result_object_from_new_lattice(
@@ -283,19 +279,38 @@
             old_result_object, reuse_previous_results
         )
 
-    result_object.lattice.transport_graph.apply_electron_updates(electron_updates)
-    result_object.lattice.transport_graph.dirty_nodes = list(
-        result_object.lattice.transport_graph._graph.nodes
-    )
-    update.persist(result_object)
+    ops = TransportGraphOps(result_object.lattice.transport_graph)
+    ops.apply_electron_updates(electron_updates)
+
     _register_result_object(result_object)
 
     return result_object.dispatch_id
 
 
-def get_result_object(dispatch_id: str) -> Result:
-    return _registered_dispatches[dispatch_id]
->>>>>>> 30251684
+async def make_derived_dispatch(
+    parent_dispatch_id: str,
+    json_lattice: Optional[str] = None,
+    electron_updates: Optional[Dict[str, Callable]] = None,
+    reuse_previous_results: bool = False,
+) -> str:
+    """Make a re-dispatch from a previous dispatch."""
+
+    return await run_in_executor(
+        _make_derived_dispatch_sync,
+        parent_dispatch_id,
+        json_lattice,
+        electron_updates,
+        reuse_previous_results,
+    )
+
+
+def get_result_object(dispatch_id: str, bare: bool = True) -> SRVResult:
+    if STATELESS:
+        app_log.debug(f"Getting result object from db, bare={bare}")
+        return get_result_object_from_db(dispatch_id, bare)
+    else:
+        app_log.debug("Getting cached result object")
+        return _registered_dispatches[dispatch_id]
 
 
 def _register_result_object(result_object: Result):
@@ -315,15 +330,10 @@
     await _update_parent_electron(result_object)
 
 
-<<<<<<< HEAD
 async def _update_parent_electron(result_object: SRVResult):
     parent_eid = result_object._electron_id
 
     if parent_eid:
-=======
-async def _update_parent_electron(result_object: Result):
-    if parent_eid := result_object._electron_id:
->>>>>>> 30251684
         dispatch_id, node_id = resolve_electron_id(parent_eid)
         status = result_object.status
         if status == Result.POSTPROCESSING_FAILED:
