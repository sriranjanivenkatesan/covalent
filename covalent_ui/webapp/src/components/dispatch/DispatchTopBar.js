--- conflicted
+++ resolved
@@ -21,24 +21,15 @@
  */
 
 import React from 'react'
-<<<<<<< HEAD
 import { useParams } from 'react-router-dom'
 import { useSelector, useDispatch } from 'react-redux'
 import { Box, Typography, Skeleton, SvgIcon, Tooltip } from '@mui/material'
-import { statusIcon, statusColor, statusLabel,sublatticeIcon } from '../../utils/misc'
-=======
-import { useSelector, useDispatch } from 'react-redux'
-import { Box, Typography, Skeleton, SvgIcon, Tooltip } from '@mui/material'
 import { statusIcon, statusColor, statusLabel, sublatticeIconTopBar } from '../../utils/misc'
->>>>>>> b4f08062
 import { resetSublatticesId } from '../../redux/latticeSlice'
 import { ReactComponent as BackButton } from '../../assets/back.svg'
 
 const DispatchTopBar = () => {
-<<<<<<< HEAD
   const { dispatchId } = useParams()
-=======
->>>>>>> b4f08062
   const dispatch = useDispatch()
   const drawerLatticeDetails = useSelector(
     (state) => state.latticeResults.latticeResultsData[dispatchId].latticeDetails
@@ -106,11 +97,7 @@
             <Typography sx={{ display: 'flex' }}>
               Viewing:
             </Typography>
-<<<<<<< HEAD
-            {sublatticeIcon(sublatticesDispatchId?.status,true)}
-=======
             {sublatticeIconTopBar(sublatticesDispatchId?.status)}
->>>>>>> b4f08062
             <Typography sx={{ display: 'flex' }}>
               {sublatticesDispatchId?.latticeName}
             </Typography>
