/**
 * Copyright 2021 Agnostiq Inc.
 *
 * This file is part of Covalent.
 *
 * Licensed under the GNU Affero General Public License 3.0 (the "License").
 * A copy of the License may be obtained with this software package or at
 *
 *      https://www.gnu.org/licenses/agpl-3.0.en.html
 *
 * Use of this file is prohibited except in compliance with the License. Any
 * modifications or derivative works of this file must retain this copyright
 * notice, and modified files must contain a notice indicating that they have
 * been altered from the originals.
 *
 * Covalent is distributed in the hope that it will be useful, but WITHOUT
 * ANY WARRANTY; without even the implied warranty of MERCHANTABILITY or
 * FITNESS FOR A PARTICULAR PURPOSE. See the License for more details.
 *
 * Relief from the License may be granted by purchasing a commercial license.
 */

import React, { useState } from 'react'
import {
  Drawer,
  List,
  ListItemButton,
  Tooltip,
  SvgIcon,
  Grid,
  Toolbar,
  Typography,
  Snackbar,
} from '@mui/material'
import { ReactComponent as Logo } from '../../assets/covalent-logo.svg'
import { ReactComponent as DispatchList } from '../../assets/dashboard.svg'
import { ReactComponent as DispatchPreview } from '../../assets/license.svg'
import { ReactComponent as NavSettings } from '../../assets/SettingsIcon.svg'
import { ReactComponent as Logs } from '../../assets/logs.svg'
import { ReactComponent as ExitNewIcon } from '../../assets/exit.svg'
import { ReactComponent as closeIcon } from '../../assets/close.svg'
import { useMatch } from 'react-router-dom'
import { useDispatch, useSelector } from 'react-redux'
import { useNavigate } from 'react-router-dom'
import DialogBox from '../../components/settings/DialogBox'
import { toggleLatticeDrawer } from '../../redux/popupSlice'

export const navDrawerWidth = 60

const NavDrawer = () => {
  return (
    <Drawer
      data-testid="navDrawer"
      variant="permanent"
      anchor="left"
      className="side-drawernav"
      sx={{
        width: navDrawerWidth,
        flexShrink: 0,
        '& .MuiDrawer-paper': {
          width: navDrawerWidth,
          boxSizing: 'border-box',
          border: 'none',
          backgroundColor: 'background.default',
        },
      }}
    >
      <List>
        <LinkButton title="Logo" path="/" icon={Logo} />

        <LinkButton
          title="Dispatch list"
          path="/"
          icon={DispatchList}
          paddingTop="5px"
          paddingLeft="3px"
          paddingRight="0px"
          paddingBottom="0px"
          position="fixed"
          bottom="68%"
        />

        <LinkButton
          title="Lattice draw preview"
          path="/preview"
          icon={DispatchPreview}
          paddingTop="5px"
          paddingLeft="3px"
          paddingRight="0px"
          paddingBottom="0px"
          position="fixed"
          bottom="60%"
        />

        <LinkButton
          title="Settings"
          path="/settings"
          icon={NavSettings}
          position="fixed"
          bottom={55}
          paddingTop="3px"
          paddingLeft="2px"
          paddingRight="3px"
          paddingBottom="6px"
        />
        <Grid>
          <LinkButton
            title="Logs"
            path="/logs"
            icon={Logs}
            paddingTop="8px"
            paddingLeft="5px"
            paddingRight="0px"
            paddingBottom="0px"
            position="fixed"
            bottom={0}
          />
        </Grid>
      </List>
    </Drawer>
  )
}

const DialogToolbar = ({
  openDialogBox,
  setOpenDialogBox,
  onClickHand,
  handleClose,
  handlePopClose,
}) => {
  return (
    <Toolbar disableGutters sx={{ mb: 1 }}>
      <Typography
        sx={{
          display: 'flex',
          alignItems: 'center',
          justifyContent: 'center',
        }}
      ></Typography>
      <DialogBox
        openDialogBox={openDialogBox}
        setOpenDialogBox={setOpenDialogBox}
        handler={onClickHand}
        handleClose={handleClose}
        title="Leave settings?"
        message="You have unsaved changes. How do you want to proceed"
        icon={ExitNewIcon}
        handlePopClose={handlePopClose}
      />
    </Toolbar>
  )
}

const LinkButton = ({
  title,
  icon,
  path,
  margintop,
  paddingRight,
  paddingBottom,
  paddingTop,
  paddingLeft,
  position,
  bottom,
}) => {
  const dispatch = useDispatch()
  const selected = useMatch(path)
  const dRes = useSelector((state) => state.dataRes.popupData)
  const [popupShow, setPopupShow] = useState(false)
  const [openSnackbar, setOpenSnackbar] = useState(false)
  const [snackbarMessage, setSnackbarMessage] = useState(null)
  let navigate = useNavigate()

  const menuClick = (path) => {
    if (dRes === null) {
      navigate(path)
    } else if (dRes.isChanged === true) {
      if (path === '/settings') {
        setPopupShow(false)
      }
      else {
        setPopupShow(true)
      }
    } else {
      navigate(path)
    }
  }

  const handleClose = (event) => {
    setPopupShow(false)
  }

<<<<<<< HEAD
  const handlePopClose = (save) => {
    navigate(path)
=======
  const handlePopClose = () => {
    setPopupShow(false)
>>>>>>> 1ca71c08
    const settingObj = {
      isChanged: false,
    }
    if(save) {
      setOpenSnackbar(true);
      setSnackbarMessage('Settings Updated Successfully')
    }
    dispatch(toggleLatticeDrawer(settingObj))
<<<<<<< HEAD

=======
    navigate(path)
>>>>>>> 1ca71c08
  }

  return (
    <>
      {popupShow && (
        <DialogToolbar
          openDialogBox={popupShow}
          setOpenDialogBox={popupShow}
          onClickHand={()=>handlePopClose(true)}
          handleClose={handleClose}
          handlePopClose={()=>handlePopClose(false)}
        />
      )}
      <Snackbar
        open={openSnackbar}
        autoHideDuration={3000}
        message={snackbarMessage}
        onClose={() => setOpenSnackbar(false)}
        action={
          <SvgIcon
            sx={{
              mt: 2,
              zIndex: 2,
              cursor: 'pointer',
            }}
            component={closeIcon}
            onClick={() => setOpenSnackbar(false)}
          />
        }
      />
      {title === 'Logo' ? (
        <ListItemButton
          sx={{ position: 'fixed', top: 5 }}
          onClick={() => menuClick(path)}
        >
          <Logo data-testid="covalentLogo" style={{ width: '30px' }} />
        </ListItemButton>
      ) : (
        <Tooltip
          title={title}
          placement="right"
          arrow
          enterDelay={500}
          enterNextDelay={750}
        >
          <ListItemButton
            disableRipple
            sx={{
              textAlign: 'left',
              position: position,
              left: -10,
              bottom: bottom,
              marginTop: margintop ? margintop : '0px',
              '&:hover': {
                background: (theme) => theme.palette.background.default,
              },
            }}
            onClick={() => menuClick(path)}
            // component={Link}
            // to={path}
            selected={!!selected}
          >
            {!!selected ? (
              <SvgIcon
                sx={{
                  mx: 0.5,
                  border: '1px solid #998AFF',
                  width: '30px',
                  height: '30px',
                  paddingTop: paddingTop,
                  paddingRight: paddingRight,
                  paddingLeft: paddingLeft,
                  paddingBottom: paddingBottom,
                  borderRadius: '6px',
                  my: 2,
                }}
                component={icon}
              />
            ) : (
              <SvgIcon
                sx={{
                  mx: 'auto',
                  my: 2,
                  marginLeft: '4px',
                  border: '1px solid',
                  borderColor: (theme) => theme.palette.background.default,
                  width: '30px',
                  height: '30px',
                  paddingTop: paddingTop,
                  paddingRight: paddingRight,
                  paddingLeft: paddingLeft,
                  paddingBottom: paddingBottom,
                  borderRadius: '6px',

                  '&:hover': {
                    border: '1px solid #998AFF',
                    my: 2,
                  },
                }}
                component={icon}
              />
            )}
          </ListItemButton>
        </Tooltip>
      )}
    </>
  )
}
export default NavDrawer<|MERGE_RESOLUTION|>--- conflicted
+++ resolved
@@ -190,13 +190,8 @@
     setPopupShow(false)
   }
 
-<<<<<<< HEAD
   const handlePopClose = (save) => {
     navigate(path)
-=======
-  const handlePopClose = () => {
-    setPopupShow(false)
->>>>>>> 1ca71c08
     const settingObj = {
       isChanged: false,
     }
@@ -205,11 +200,6 @@
       setSnackbarMessage('Settings Updated Successfully')
     }
     dispatch(toggleLatticeDrawer(settingObj))
-<<<<<<< HEAD
-
-=======
-    navigate(path)
->>>>>>> 1ca71c08
   }
 
   return (
