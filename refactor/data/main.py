# Copyright 2021 Agnostiq Inc.
#
# This file is part of Covalent.
#
# Licensed under the GNU Affero General Public License 3.0 (the "License").
# A copy of the License may be obtained with this software package or at
#
#      https://www.gnu.org/licenses/agpl-3.0.en.html
#
# Use of this file is prohibited except in compliance with the License. Any
# modifications or derivative works of this file must retain this copyright
# notice, and modified files must contain a notice indicating that they have
# been altered from the originals.
#
# Covalent is distributed in the hope that it will be useful, but WITHOUT
# ANY WARRANTY; without even the implied warranty of MERCHANTABILITY or
# FITNESS FOR A PARTICULAR PURPOSE. See the License for more details.
#
# Relief from the License may be granted by purchasing a commercial license.

from pathlib import Path

from app.api.api_v0.api import api_router
from app.core.config import settings
from fastapi import FastAPI

BASE_PATH = Path(__file__).resolve().parent

app = FastAPI(title="Covalent Data Service API")

app.include_router(api_router, prefix=settings.API_V0_STR)


if __name__ == "__main__":
    # Use this for debugging purposes only
    import uvicorn

<<<<<<< HEAD
    uvicorn.run("main:app", host="0.0.0.0", port=8001, log_level="debug", reload=True)
=======
    uvicorn.run("main:app", host="0.0.0.0", port=settings.PORT, log_level="debug", reload=True)
>>>>>>> e30664c9
<|MERGE_RESOLUTION|>--- conflicted
+++ resolved
@@ -35,8 +35,4 @@
     # Use this for debugging purposes only
     import uvicorn
 
-<<<<<<< HEAD
-    uvicorn.run("main:app", host="0.0.0.0", port=8001, log_level="debug", reload=True)
-=======
-    uvicorn.run("main:app", host="0.0.0.0", port=settings.PORT, log_level="debug", reload=True)
->>>>>>> e30664c9
+    uvicorn.run("main:app", host="0.0.0.0", port=settings.PORT, log_level="debug", reload=True)