# Changelog

All notable changes to this project will be documented in this file.

The format is based on [Keep a Changelog](https://keepachangelog.com/en/1.0.0/),
and this project adheres to [Semantic Versioning](https://semver.org/spec/v2.0.0.html).

## [UNRELEASED]

<<<<<<< HEAD
### Changed

- Covalent dispatcher flask web apis ported to FastAPI in `covalent_dispatcher/_service/app.py`
- Unit tests written for Covalent dispatcher flask web apis ported to FastAPI in `covalent_dispatcher_tests/_service/app.test.py`
- Web apis of `covalent_ui` refactored to adhere to v11 DB schema
=======
## [0.170.0] - 2022-08-08

### Authors

- Venkat Bala <venkat@agnostiq.ai>
- Co-authored-by: pre-commit-ci[bot] <66853113+pre-commit-ci[bot]@users.noreply.github.com>


### Changed

- Temporarily allow executor plugin variable name to be either in uppercase or lowercase

## [0.169.0] - 2022-08-08

### Authors

- Venkat Bala <venkat@agnostiq.ai>
- Co-authored-by: pre-commit-ci[bot] <66853113+pre-commit-ci[bot]@users.noreply.github.com>


### Added

- Adding a `covalent config` convenience CLI to quickly view retrive the covalent configuration

## [0.168.0] - 2022-08-08

### Authors

- Venkat Bala <venkat@agnostiq.ai>
- Co-authored-by: pre-commit-ci[bot] <66853113+pre-commit-ci[bot]@users.noreply.github.com>


### Added

- Adding `setup/teardown` methods as placeholders for any executor specific setup and teardown tasks

## [0.167.0] - 2022-08-08

### Authors

- Poojith U Rao <106616820+poojithurao@users.noreply.github.com>
- Co-authored-by: Venkat Bala <venkat@agnostiq.ai>
- Co-authored-by: Faiyaz Hasan <faiyaz@agnostiq.ai>
- Co-authored-by: pre-commit-ci[bot] <66853113+pre-commit-ci[bot]@users.noreply.github.com>
- Co-authored-by: Alejandro Esquivel <ae@alejandro.ltd>


### Added

- S3 File transfer strategy

### Fixed

- Adding maximum number of retries and timeout parameter to the get result http call.
>>>>>>> 9d448369

## [0.166.0] - 2022-08-07

### Authors

- Venkat Bala <venkat@agnostiq.ai>


### Tests

- Update dask cli test to match Covalent Dask cluster configuration


### Changed

- Remove newline from log stream formatter for better log statment output
- Jsonify covalent cluster cli outputs

## [0.165.0] - 2022-08-06

### Authors

- Casey Jao <casey@agnostiq.ai>


### Changed

- Make `BaseExecutor` and `BaseAsyncExecutor` class siblings, not parent and child.

### Operations

- Only validate webapp if the webapp was built

### Tests

- Fixed randomly failing lattice json serialization test

## [0.164.0] - 2022-08-05

### Authors

- Sankalp Sanand <sankalp@agnostiq.ai>
- Faiyaz Hasan <faiyaz@agnostiq.ai>
- Co-authored-by: pre-commit-ci[bot] <66853113+pre-commit-ci[bot]@users.noreply.github.com>
- Co-authored-by: Venkat Bala <venkat@agnostiq.ai>
- Co-authored-by: Will Cunningham <wjcunningham7@gmail.com>


### Changed

- Use `update_config` to modify dask configuration from the cluster process
- Simplify `set_config` logic for dask configuration options on `covalent start`
- Removed default values from click options for dask configuration related values

### Added

- Configured default dask configuration options in `defaults.py`

### Fixed 

- Overwriting config address issue.

### Tests

- Moved misplaced functional/integration tests from the unit tests folder to their respective folders.
- All of the unit tests now use test DB instead of hitting a live DB.
- Updated `tests.yml` so that functional tests are run whenever tests get changed or github actions are changed.
- Several broken tests were also fixed.

## [0.163.0] - 2022-08-04

### Authors

- Alejandro Esquivel <ae@alejandro.ltd>
- Co-authored-by: Casey Jao <casey@agnostiq.ai>
- Will Cunningham <wjcunningham7@users.noreply.github.com>
- Co-authored-by: Scott Wyman Neagle <scott@agnostiq.ai>


### Added

- Added `rsync` dependency in `Dockerfile`

### Removed

- `Makefile` which was previously improperly committed

### Operations

- Functional tests are run only on `develop`
- `tests.yml` can be run manually provided a commit SHA
- `tests.yml` uses a `build` filter to conditionally install and build Covalent if build files are modified
- `docker.yml` is now only for dev work, and is manually triggered given an SHA
- `release.yml` is enhanced to push stable and pre-release images to a public ECR repo

## [0.162.0] - 2022-08-04

### Authors

- Alejandro Esquivel <ae@alejandro.ltd>
- Co-authored-by: Casey Jao <casey@agnostiq.ai>


### Changed

- Updated Base executor to support non-unique `retval_key`s, particularly for use in File Transfer where we may have several CallDeps with the reserved `retval_key` of value `files`.

## [0.161.2] - 2022-08-04

### Authors

- Alejandro Esquivel <ae@alejandro.ltd>
- Co-authored-by: pre-commit-ci[bot] <66853113+pre-commit-ci[bot]@users.noreply.github.com>


### Fixed

- Updated `covalent db migrations` to overwrite `alembic.ini` `script_location` with absolute path to migrations folder
- Updated `covalent db alembic [args]` command to use project root as `cwd` for alembic subprocess  

## [0.161.1] - 2022-08-03

### Authors

- Alejandro Esquivel <ae@alejandro.ltd>
- Scott Wyman Neagle <scott@agnostiq.ai>
- Co-authored-by: Faiyaz Hasan <faiyaz@agnostiq.ai>
- Poojith U Rao <106616820+poojithurao@users.noreply.github.com>
- Co-authored-by: Casey Jao <casey@agnostiq.ai>


### Fixed

- When a list was passed to an electron, the generated electron list
  had metadata copied from the electron. This was resulting in
  call_before and call_after functions being called by the electron
  list as well. The metadata (apart from executor) is now set to
  default values for the electron list.

## [0.161.0] - 2022-08-03

### Authors

- Alejandro Esquivel <ae@alejandro.ltd>
- Scott Wyman Neagle <scott@agnostiq.ai>
- Co-authored-by: Faiyaz Hasan <faiyaz@agnostiq.ai>


### Changed

- Replaced `Session(DispatchDB()._get_data_store().engine)` with `workflow_db.session()`

### Removed

- `DevDataStore` class from `datastore.py`
- workflows manager

## [0.160.1] - 2022-08-02

### Authors

- Alejandro Esquivel <ae@alejandro.ltd>
- Scott Wyman Neagle <scott@agnostiq.ai>


### Fixed

- `script_location` key not found issue when installing with pip (second attempt)

### Docs

- Remove migration guide reference from README

### Operations

- Explicitly check `release == true` in tests.yml

## [0.160.0] - 2022-08-02

### Authors

- Casey Jao <casey@agnostiq.ai>
- Co-authored-by: Faiyaz Hasan <faiyaz@agnostiq.ai>


### Changed

- `Executor.run()` now accepts a `task_metadata` dictionary. Current
  keys consist of `dispatch_id` and `node_id`.

## [0.159.0] - 2022-08-02

### Authors

- Casey Jao <casey@agnostiq.ai>
- Co-authored-by: Faiyaz Hasan <faiyaz@agnostiq.ai>


### Changed

- Database schema has been updated to v11

### Operations

- `paths-filter` will only be run on PRs, i.e on workflow runs, the whole test suite will be run.
- Removed retry action from running on `pytest` steps since they instead use `pytest` retries.
- `codecov.yml` added to enable carry-forward flags
- UI front-end is only built for pull requests when the source changes
- Packaging is only validated on the `develop` branch

### Added

- Added count of dispatches by status on the dispatch list section of the GUI.
- APIs that the GUI consumes have been re-written using FastAPI. This includes re-factoring of older APIs and adding of new APIs.

### Changed

- Electron graph mini map has been moved next to controls on the GUI.
- Lattice status and count of completed & total electrons has been moved to the top of the graph on the GUI.
- Some of the Flask APIs earlier consumed by the GUI have been deprecated & removed from the code base.
- APIs exposed by the web app back end have been re-factored to adhere to the new DB schema v10

## [0.158.0] - 2022-07-29

### Authors

- Okechukwu  Emmanuel Ochia <okechukwu@agnostiq.ai>
- Co-authored-by: Scott Wyman Neagle <scott@agnostiq.ai>
- Will Cunningham <wjcunningham7@users.noreply.github.com>
- Alejandro Esquivel <ae@alejandro.ltd>
- Co-authored-by: pre-commit-ci[bot] <66853113+pre-commit-ci[bot]@users.noreply.github.com>
- Casey Jao <casey@agnostiq.ai>
- Co-authored-by: Faiyaz Hasan <faiyaz@agnostiq.ai>


### Changed

- Construct the result object in the dispatcher `entry_point.py` module in order to avoid the Missing Latticed Id error so frequently.
- Update the sleep statement length to 0.1 seconds in the results.manager.

## [0.157.1] - 2022-07-29

### Authors

- Okechukwu  Emmanuel Ochia <okechukwu@agnostiq.ai>
- Co-authored-by: Scott Wyman Neagle <scott@agnostiq.ai>
- Will Cunningham <wjcunningham7@users.noreply.github.com>
- Alejandro Esquivel <ae@alejandro.ltd>
- Co-authored-by: pre-commit-ci[bot] <66853113+pre-commit-ci[bot]@users.noreply.github.com>
- Casey Jao <casey@agnostiq.ai>

### Fixed

- Pass non-kwargs to electrons in the correct order during dispatch.

## [0.157.0] - 2022-07-28

### Authors

- Okechukwu  Emmanuel Ochia <okechukwu@agnostiq.ai>
- Co-authored-by: Scott Wyman Neagle <scott@agnostiq.ai>
- Will Cunningham <wjcunningham7@users.noreply.github.com>
- Alejandro Esquivel <ae@alejandro.ltd>
- Co-authored-by: pre-commit-ci[bot] <66853113+pre-commit-ci[bot]@users.noreply.github.com>
- Casey Jao <casey@agnostiq.ai>


### Changed

- Expose a public `wait()` function compatible with both calling and dispatching lattices

### Docs

- Updated the RTD on `wait_for()` to use the static `wait()` function

### Operations

- pre-commit autoupdate

### Docs

- Changed the custom executor how-to to be shorter and more concise.



## [0.156.0] - 2022-07-27

### Authors

- Okechukwu  Emmanuel Ochia <okechukwu@agnostiq.ai>
- Co-authored-by: Scott Wyman Neagle <scott@agnostiq.ai>
- Will Cunningham <wjcunningham7@users.noreply.github.com>
- Alejandro Esquivel <ae@alejandro.ltd>
- Co-authored-by: pre-commit-ci[bot] <66853113+pre-commit-ci[bot]@users.noreply.github.com>


### Added

- Bash decorator is introduced
- Lepton commands can be specified as a list of strings rather than strings alone.

## [0.155.1] - 2022-07-26

### Authors

- Okechukwu  Emmanuel Ochia <okechukwu@agnostiq.ai>
- Co-authored-by: Scott Wyman Neagle <scott@agnostiq.ai>
- Will Cunningham <wjcunningham7@users.noreply.github.com>
- Alejandro Esquivel <ae@alejandro.ltd>
- Co-authored-by: pre-commit-ci[bot] <66853113+pre-commit-ci[bot]@users.noreply.github.com>


### Fixed

- `script_location` key not found issue when running alembic programatically

### Operations

- Fixed syntax errors in `stale.yml` and in `hotfix.yml`
- `docker.yml` triggered after version bump in `develop` instead of before
- Enhanced `tests.yml` to upload coverage reports by domain

## [0.155.0] - 2022-07-26

### Authors

- Alejandro Esquivel <ae@alejandro.ltd>


### Added

- Exposing `alembic {args}` cli commands through: `covalent db alembic {args}`

## [0.154.0] - 2022-07-25

### Authors

- Casey Jao <casey@agnostiq.ai>
- Co-authored-by: Venkat Bala <venkat@agnostiq.ai>
- Alejandro Esquivel <ae@alejandro.ltd>


### Added

- Added methods to programatically fetch information from Alembic without needing subprocess

## [0.153.1] - 2022-07-25

### Authors

- Casey Jao <casey@agnostiq.ai>
- Co-authored-by: Venkat Bala <venkat@agnostiq.ai>


### Fixed

- Stdout and stderr are now captured when using the dask executor.


### Tests

- Fixed Dask cluster CLI tests

## [0.153.0] - 2022-07-25

### Authors

- Faiyaz Hasan <faiyaz@agnostiq.ai>


### Added

- Helper function to load and save files corresponding to the DB filenames.

### Changed

- Files with .txt, .log extensions are stored as strings.
- Get result web request timeout to 2 seconds.

## [0.152.0] - 2022-07-25

### Authors

- Faiyaz Hasan <faiyaz@agnostiq.ai>
- Co-authored-by: Scott Wyman Neagle <scott@agnostiq.ai>


### Changed

- Pass default DataStore object to node value retrieval method in the Results object.

## [0.151.1] - 2022-07-22

### Authors

- Faiyaz Hasan <faiyaz@agnostiq.ai>
- Co-authored-by: Scott Wyman Neagle <scott@agnostiq.ai>


### Fixed

- Adding maximum number of retries and timeout parameter to the get result http call.
- Disabling result_webhook for now.

## [0.151.0] - 2022-07-22

### Authors

- Scott Wyman Neagle <scott@agnostiq.ai>
- Co-authored-by: Will Cunningham <wjcunningham7@gmail.com>
- Sankalp Sanand <sankalp@agnostiq.ai>


### Added

- `BaseAsyncExecutor` has been added which can be inherited by new async-aware executors.

### Changed

- Since tasks were basically submitting the functions to a Dask cluster by default, they have been converted into asyncio `Tasks` instead which support a far larger number of concurrent tasks than previously used `ThreadPool`.

- `tasks_pool` will still be used to schedule tasks which use non-async executors.

- Executor's `executor` will now receive a callable instead of a serialized function. This allows deserializing the function where it is going to be executed while providing a simplified `execute` at the same time.

- `uvloop` is being used instead of the default event loop of `asyncio` for better performance.

- Tests have also been updated to reflect above changes.

### Operations

- Made Santosh the sole owner of `/docs`

## [0.150.0] - 2022-07-22

### Authors

- Faiyaz Hasan <faiyaz@agnostiq.ai>


### Added

- Initialize database tables when the covalent server is started.

## [0.149.0] - 2022-07-21

### Authors

- Scott Wyman Neagle <scott@agnostiq.ai>
- Co-authored-by: Venkat Bala <venkat@agnostiq.ai>


### Removed

- `result.save()`
- `result._write_dispatch_to_python_file()`

## [0.148.0] - 2022-07-21

### Authors

- Alejandro Esquivel <ae@alejandro.ltd>


### Changed

- Changed DataStore default db path to correspond to dispatch db config path

### Operations

- Added workflow to stale and close pull requests


### Docs

- Fixed `get_metadata` calls in examples to remove `results_dir` argument
- Removed YouTube video temporarily

## [0.147.0] - 2022-07-21

### Authors

- Casey Jao <casey@agnostiq.ai>


### Changed

- Simplified interface for custom executors. All the boilerplate has
  been moved to `BaseExecutor`.

## [0.146.0] - 2022-07-20

### Authors

- Casey Jao <casey@agnostiq.ai>
- Co-authored-by: Venkat Bala <venkat@agnostiq.ai>
- Faiyaz Hasan <faiyaz@agnostiq.ai>



### Added

- Ensure that transportable objects are rendered correctly when printing the result object.

### Tests

- Check that user data is not unpickled by the Covalent server process

## [0.145.0] - 2022-07-20

### Authors

- Scott Wyman Neagle <scott@agnostiq.ai>
- Co-authored-by: Venkat Bala <venkat@agnostiq.ai>
- Co-authored-by: Faiyaz Hasan <faiyaz@agnostiq.ai>


### Removed

- `entry_point.get_result()`

### Changed

- get_result to query an HTTP endpoint instead of a DB session

## [0.144.0] - 2022-07-20

### Authors

- Will Cunningham <wjcunningham7@users.noreply.github.com>
- Co-authored-by: Scott Wyman Neagle <scott@agnostiq.ai>
- Alejandro Esquivel <ae@alejandro.ltd>


### Added

- Set up alembic migrations & added migration guide (`alembic/README.md`)

## [0.143.0] - 2022-07-19

### Authors

- Will Cunningham <wjcunningham7@users.noreply.github.com>
- Co-authored-by: Scott Wyman Neagle <scott@agnostiq.ai>


### Changed

- Installation will fail if `cova` is installed while trying to install `covalent`.

## [0.142.0] - 2022-07-19

### Authors

- Poojith U Rao <106616820+poojithurao@users.noreply.github.com>
- Co-authored-by: Will Cunningham <wjcunningham7@gmail.com>
- Anna Hughes <annagwen42@gmail.com>
- Co-authored-by: Poojith <poojith@agnostiq.ai>
- Co-authored-by: Scott Wyman Neagle <scott@agnostiq.ai>
- Casey Jao <casey@agnostiq.ai>
- Co-authored-by: Venkat Bala <venkat@agnostiq.ai>
- Co-authored-by: pre-commit-ci[bot] <66853113+pre-commit-ci[bot]@users.noreply.github.com>
- Faiyaz Hasan <faiyaz@agnostiq.ai>


### Added

- `electron_num`, `completed_electron_num` fields to the Lattice table.

## [0.141.0] - 2022-07-19

### Authors

- Poojith U Rao <106616820+poojithurao@users.noreply.github.com>
- Co-authored-by: Will Cunningham <wjcunningham7@gmail.com>
- Anna Hughes <annagwen42@gmail.com>
- Co-authored-by: Poojith <poojith@agnostiq.ai>
- Co-authored-by: Scott Wyman Neagle <scott@agnostiq.ai>
- Casey Jao <casey@agnostiq.ai>
- Co-authored-by: Venkat Bala <venkat@agnostiq.ai>
- Co-authored-by: pre-commit-ci[bot] <66853113+pre-commit-ci[bot]@users.noreply.github.com>


### Changed

- Deprecate topological sort in favor of inspect in-degree of nodes until they are zero before dispatching task
- Use deepcopy to generate a copy of the metadata dictionary before saving result object to the database

### Docs

- Adding incomplete pennylane kernel tutorial
- Adding quantum ensemble tutorial

## [0.140.0] - 2022-07-19

### Authors

- Faiyaz Hasan <faiyaz@agnostiq.ai>
- Co-authored-by: Venkat Bala <venkat@agnostiq.ai>


### Added

- Fields `deps_filename`, `call_before_filename` and `call_after_filename` to the `Electron` table.
- Re-write the deps / call before and after file contents when inserting / updating electron record in the database.

### Changed

- Modify the test and implementation logic of inserting the electron record with these new fields.
- Field `key` to `key_filename` in `Electron` table.

## [0.139.1] - 2022-07-19

### Authors

- Divyanshu Singh <55018955+divshacker@users.noreply.github.com>
- Co-authored-by: Scott Wyman Neagle <wymnea@protonmail.com>
- Co-authored-by: Scott Wyman Neagle <scott@agnostiq.ai>
- Co-authored-by: Will Cunningham <wjcunningham7@users.noreply.github.com>


### Fixed

- Fixes Reverse IP problem. All References to `0.0.0.0` are changed to `localhost` . More details can be found [here](https://github.com/AgnostiqHQ/covalent/issues/202)

## [0.139.0] - 2022-07-19

### Authors

- Venkat Bala <venkat@agnostiq.ai>
- Co-authored-by: Scott Wyman Neagle <scott@agnostiq.ai>
- Faiyaz Hasan <faiyaz@agnostiq.ai>
- Co-authored-by: Will Cunningham <wjcunningham7@gmail.com>


### Added

- Columns `is_active` in the lattice, eLectron and Electron dependency tables.

### Docs

- Adding a RTD tutorial/steps on creating a custom executor

## [0.138.0] - 2022-07-19

### Authors

- Anna Hughes <annagwen42@gmail.com>
- Co-authored-by: Will Cunningham <wjcunningham7@gmail.com>
- Will Cunningham <wjcunningham7@users.noreply.github.com>
- Co-authored-by: Venkat Bala <venkat@agnostiq.ai>


### Added

- Docker build workflow

### Changed

- Dockerfile uses multi-stage build

### Docs

- New tutorial demonstrating how to solve the MaxCut Problem with QAOA and Covalent

## [0.137.0] - 2022-07-19

### Authors

- Prasanna Venkatesh <54540812+Prasy12@users.noreply.github.com>
- Co-authored-by: Alejandro Esquivel <ae@alejandro.ltd>


### Added

- Ability to hide/show labels on the graph
- Graph layout with elk configurations

### Changed

- Changed API socket calls interval for graph optimization.

### Tests

- Disabled several dask functional tests

## [0.136.0] - 2022-07-18

### Authors

- Scott Wyman Neagle <scott@agnostiq.ai>
- Co-authored-by: Faiyaz Hasan <faiyaz@agnostiq.ai>


### Changed

- Result.save() has been deprecated in favor of Result.persist() and querying the database directly.

## [0.135.0] - 2022-07-18

### Authors

- Casey Jao <casey@agnostiq.ai>
- Co-authored-by: Scott Wyman Neagle <scott@agnostiq.ai>
- Co-authored-by: Alejandro Esquivel <ae@alejandro.ltd>


### Operations

- Psiog is only codeowner of js files
- Fix in changelog action to handle null author when a bot is committing

### Added

- Support injecting return values of calldeps into electrons during workflow execution

## [0.134.0] - 2022-07-15

### Authors

- Casey Jao <casey@agnostiq.ai>
- Co-authored-by: Scott Wyman Neagle <scott@agnostiq.ai>


### Changed

- Covalent server can now process workflows without having their deps installed

## [0.133.0] - 2022-07-15

### Authors

- Will Cunningham <wjcunningham7@users.noreply.github.com>


### Removed

- Removed the deprecated function `draw_inline` as well as the `matplotlib` dependency.

### Operations

- Fixing the retry block for tests

## [0.132.0] - 2022-07-14

### Authors

- Will Cunningham <wjcunningham7@users.noreply.github.com>


### Added

- Bash lepton support reintroduced with some UX modifications to the Lepton class. Leptons which use scripting languages can be specified as either (1) a command run in the shell/console or (2) a call to a function in a library/script. Leptons which use compiled languages must specify a library and a function name.
- The keyword argument `display_name` can be used to override the name appearing in the UI. Particularly useful when the lepton is a command.
- All arguments except for language are now keyword arguments.
- Keyword arguments passed to a Bash lepton are understood to define environment variables within the shell.
- Non-keyword arguments fill in `$1`, `$2`, etc.
- Named outputs enumerate variables within the shell which will be returned to the user. These can be either `Lepton.OUTPUT` or `Lepton.INPUT_OUTPUT` types.

### Added

- New fields to the decomposed result object Database: 

## [0.131.0] - 2022-07-13

### Authors

- Sankalp Sanand <sankalp@agnostiq.ai>
- Co-authored-by: Venkat Bala <venkat@agnostiq.ai>


### Fixed

- `covalent --version` now looks for `covalent` metadata instead of `cova`

### Tests

- Updated the cli test to include whether the correct version number is shown when `covalent --version` is run

### Added

- Method to write electron id corresponding to sublattices in `execution.py` when running `_run_task`.

## [0.130.0] - 2022-07-12

### Authors

- Venkat Bala <venkat@agnostiq.ai>
- Co-authored-by: Scott Wyman Neagle <scott@agnostiq.ai>

### Changed

- Ignoring tests for `cancel_dispatch` and `construct_bash`
- Create a dummy requirements.txt file for pip deps tests
- Fix version of `Werkzeug` package to avoid running into ValueError (unexpected kwarg `as_tuple`)
- Update `customization` how to test by specifying the section header `sdk`

## [0.129.0] - 2022-07-12

### Authors

- Sankalp Sanand <sankalp@agnostiq.ai>
- Co-authored-by: Alejandro Esquivel <ae@alejandro.ltd>

### Added

- Support for `wait_for` type edges when two electrons are connected by their execution side effects instead of output-input relation.

### Changed

- `active_lattice.electron_outputs` now contains the node ids as well for the electron which is being post processed.

## [0.128.1] - 2022-07-12

### Authors

- Faiyaz Hasan <faiyaz@agnostiq.ai>


### Fixed

- `Result.persist` test in `result_test.py`.
- Electron dependency `arg_index` is changed back to Nullable.

## [0.128.0] - 2022-07-12

### Authors

- Okechukwu  Emmanuel Ochia <okechukwu@agnostiq.ai>
- Co-authored-by: Casey Jao <casey@agnostiq.ai>
- Co-authored-by: Alejandro Esquivel <ae@alejandro.ltd>
- Co-authored-by: pre-commit-ci[bot] <66853113+pre-commit-ci[bot]@users.noreply.github.com>

### Added

- File transfer support for leptons

## [0.127.0] - 2022-07-11

### Authors

- Scott Wyman Neagle <scott@agnostiq.ai>
- Co-authored-by: Faiyaz Hasan <faiyaz@agnostiq.ai>
- Co-authored-by: Venkat Bala <venkat@agnostiq.ai>


### Added

- When saving to DB, also persist to the new DB if running in develop mode

### Tests

- Flask app route tests

## [0.126.0] - 2022-07-11

### Authors

- Will Cunningham <wjcunningham7@users.noreply.github.com>
- Alejandro Esquivel <ae@alejandro.ltd>
- Co-authored-by: pre-commit-ci[bot] <66853113+pre-commit-ci[bot]@users.noreply.github.com>
- Co-authored-by: Sankalp Sanand <sankalp@agnostiq.ai>


### Added

- Added Folder class
- Added internal call before/after deps to execute File Transfer operations pre/post electron execution.

### Operations

- Enhanced hotfix action to create branches from existing commits

## [0.125.0] - 2022-07-09

### Authors

- Okechukwu  Emmanuel Ochia <okechukwu@agnostiq.ai>
- Co-authored-by: pre-commit-ci[bot] <66853113+pre-commit-ci[bot]@users.noreply.github.com>
- Co-authored-by: Alejandro Esquivel <ae@alejandro.ltd>
- Venkat Bala <venkat@agnostiq.ai>
- Co-authored-by: Okechukwu Ochia <emmirald@gmail.com>
- Co-authored-by: Scott Wyman Neagle <scott@agnostiq.ai>


### Added

- Dask Cluster CLI functional/unit tests

### Docs

- Updated RTD concepts, how-to-guides, and api docs with electron dependencies.

### Operations

- Separate out running tests and uploading coverage report to circumvent bug in
  retry action

## [0.124.0] - 2022-07-07

### Authors

- Will Cunningham <wjcunningham7@users.noreply.github.com>
- Co-authored-by: Scott Wyman Neagle <scott@agnostiq.ai>
- Faiyaz Hasan <faiyaz@agnostiq.ai>


### Added

- `Result.persist` method in `covalent/_results_manager/result.py`.

### Operations

- Package pre-releases go to `covalent` instead of `cova` on PyPI.

## [0.123.0] - 2022-07-07

### Authors

- Scott Wyman Neagle <scott@agnostiq.ai>
- Co-authored-by: Faiyaz Hasan <faiyaz@agnostiq.ai>
- Will Cunningham <wjcunningham7@users.noreply.github.com>
- Alejandro Esquivel <ae@alejandro.ltd>
- Co-authored-by: pre-commit-ci[bot] <66853113+pre-commit-ci[bot]@users.noreply.github.com>


### Added

- Added Folder class
- Added internal call before/after deps to execute File Transfer operations pre/post electron execution.

### Operations

- `codeql.yml` and `condabuild.yml` run nightly instead of on every PR.
- Style fixes in changelog

## [0.122.1] - 2022-07-06

### Authors

Will Cunningham <wjcunningham7@users.noreply.github.com>
Co-authored-by: Scott Wyman Neagle <scott@agnostiq.ai>


### Operations

- Added license scanner action
- Pre-commit autoupdate

### Tests

- Tests for running workflows with more than one iteration

### Fixed

- Attribute error caused by attempts to retrieve the name from the node function when the node function is set to None

## [0.122.0] - 2022-07-04

### Authors

Faiyaz Hasan <faiyaz@agnostiq.ai>
Co-authored-by: pre-commit-ci[bot] <66853113+pre-commit-ci[bot]@users.noreply.github.com>


### Added

- `covalent/_results_manager/write_result_to_db.py` module and methods to insert / update data in the DB.
- `tests/covalent_tests/results_manager_tests/write_result_to_db_test.py` containing the unit tests for corresponding functions.

### Changed

- Electron `type` column to a string type rather than an `ElectronType` in DB models.
- Primary keys from `BigInteger` to `Integer` in DB models.

## [0.121.0] - 2022-07-04

### Authors

Will Cunningham <wjcunningham7@users.noreply.github.com>
Co-authored-by: Alejandro Esquivel <ae@alejandro.ltd>
Co-authored-by: pre-commit-ci[bot] <66853113+pre-commit-ci[bot]@users.noreply.github.com>


### Removed

- Unused requirements `gunicorn` and `eventlet` in `requirements.txt` as well as `dask` in `tests/requirements.txt`, since it is already included in the core requirements.

### Docs

- Updated the compatibility matrix in the docs.

## [0.120.0] - 2022-07-04

### Authors

Okechukwu  Emmanuel Ochia <okechukwu@agnostiq.ai>
Co-authored-by: Venkat Bala <venkat@agnostiq.ai>
Co-authored-by: pre-commit-ci[bot] <66853113+pre-commit-ci[bot]@users.noreply.github.com>
Co-authored-by: Scott Wyman Neagle <scott@agnostiq.ai>


### Added

- Adding `cluster` CLI options to facilitate interacting with the backend Dask cluster
- Adding options to `covalent start` to enable specifying number of workers, memory limit and threads per worker at cluster startup

### Changed

- Update `DaskAdminWorker` docstring with better explanation

## [0.119.1] - 2022-07-04

### Authors

Scott Wyman Neagle <scott@agnostiq.ai>
Casey Jao <casey@agnostiq.ai>


### Fixed

- `covalent status` checks if the server process is still alive.

### Operations

- Updates to changelog logic to handle multiple authors

## [0.119.0] - 2022-07-03
### Authors
@cjao 


### Added

- Introduce support for pip dependencies

## [0.118.0] - 2022-07-02
### Authors
@AlejandroEsquivel 


### Added

- Introduced File, FileTransfer, and FileTransferStrategy classes to support various File Transfer use cases prior/post electron execution

## [0.117.0] - 2022-07-02
### Authors
@Emmanuel289 


### Added

- Included retry action in 'tests.yaml' workflow.

## [0.116.0] - 2022-06-29
### Authors
@Prasy12 

### Changed

- Changed API socket calls interval for graph optimization.

### Added

- Ability to change to different layouts from the GUI.

## [0.115.0] - 2022-06-28
### Authors
@cjao 


### Added

- Introduce support for `call_before`, `call_after`, and bash dependencies

### Operations

- Unit tests performed on Python 3.10 on Ubuntu and MacOS images as well as 3.9 on MacOS
- Updated codeowners so that AQ Engineers doesn't own this CHANGELOG
- pre-commit autoupdate

## [0.114.0] - 2022-06-23
### Authors
@dependabot[bot] 


### Changed

- Changed eventsource version on webapp yarn-lock file.

### Operations

- Added Github push changelog workflow to append commiters username
- Reusable JavaScript action to parse changelog and update version

## [0.113.0] - 2022-06-21

### Added

- Introduce new db models and object store backends

### Operations

- Syntax fix in hotfix.yml

### Docs

- Added new tutorial: Linear and convolutional autoencoders

## [0.112.0] - 2022-06-20

### Changed

- Changed async version on webapp package-lock file.

## [0.111.0] - 2022-06-20

### Changed

- Changed eventsource version on webapp package-lock file.

### Docs

- Added new tutorial: Covalentified version of the Pennylane Variational Classifier tutorial.

## [0.110.3] - 2022-06-17

### Fixed

- Fix error when parsing electron positional arguments in workflows

### Docs

- Remove hardcoding version info in README.md

## [0.110.2] - 2022-06-10

### Docs

- Fix MNIST tutorial
- Fix Quantum Gravity tutorial
- Update RTD with migration guide compatible with latest release
- Convert all references to `covalent start` from Jupyter notebooks to markdown statements
- Update release notes summary in README.md
- Fixed display issues with figure (in dark mode) and bullet points in tutorials

### Operations

- Added a retry block to the webapp build step in `tests.yml`

## [0.110.1] - 2022-06-10

### Fixed

- Configure dask to not use daemonic processes when creating a cluster

### Operations

- Sync the VERSION file within `covalent` directory to match the root level VERSION
- Manually patch `covalent/VERSION`

## [0.110.0] - 2022-06-10

### Changed

- Web GUI list size and status label colors changed.
- Web GUI graph running icon changed to non-static icon.

### Docs

- Removed references to the Dask executor in RTD as they are no longer needed.

## [0.109.1] - 2022-06-10

### Fixed

- `covalent --version` now works for PyPI releases

## [0.109.0] - 2022-06-10

### Docs

- Update CLI help statements

### Added

- Add CLI functionality to start covalent with/without Dask
- Add CLI support to parse `covalent_ui.log` file

### Operations

- Updating codeowners to establish engineering & psiog ownership

### Docs

- Added new tutorial: Training quantum embedding kernels for classification.

## [0.108.0] - 2022-06-08

### Added

- WCI yaml file

### Docs

- Add pandoc installation updates to contributing guide

## [0.107.0] - 2022-06-07

### Changed

- Skipping stdout/stderr redirection tests until implemented in Dask parent process

### Added

- Simplifed starting the dask cluster using `multiprocessing`
- Added `bokeh==2.4.3` to requirements.txt to enable view Dask dashboard

### Fixed

- Changelog-reminder action now works for PRs from forks.

## [0.106.2] - 2022-06-06

### Fixed

- Specifying the version for package `furo` to `2022.4.7` to prevent breaking doc builds

### Docs

- Added new tutorial: Using Covalent with PennyLane for hybrid computation.

## [0.106.1] - 2022-06-01

### Fixed

- Changelog-reminder action now works for PRs from forks

### Docs

- Removed references to microservices in RTD
- Updated README.md.
- Changed `ct.electron` to `ct.lattice(executor=dask_executor)` in MNIST classifier tutorial

## [0.106.0] - 2022-05-26

### Changed

- Visual theme for Webapp GUI changed in accordance to new theme
- Fonts, colors, icons have been updated

## [0.105.0] - 2022-05-25

### Added

- Add a pre-commit hook for `detect-secrets`.
- Updated the actions in accordance with the migration done in the previous version.

## [0.104.0] - 2022-05-23

### Changed

- Services have been moved to a different codebase. This repo is now hosting the Covalent SDK, local dispatcher backend, Covalent web GUI, and documentation. Version is bumped to `0.104.0` in order to avoid conflicts.
- Update tests to match the current dispatcher api
- Skip testing dask executor until dask executor plugin is made public
- Using 2 thread pools to manage multiple workflows better and the other one for executing electrons in parallel.

### Fixed

- Add psutil and PyYAML to requirements.txt
- Passing the same Electron to multiple inputs of an Electron now works. UI fix pending.
- Dask from `requirements.txt`.

### Removed

- Asyncio usage for electron level concurrency.
- References to dask

### Added

- Functional test added for dask executor with the cluster running locally.
- Scalability tests for different workflows and workflow sizes under `tests/stress_tests/scripts`
- Add sample performance testing workflows under `tests/stress_tests`
- Add pipelines to continuously run the tutorial notebooks
- Create notebook with tasks from RTD

## [0.32.3] - 2022-03-16

### Fixed

- Fix missing UI graph edges between parameters and electrons in certain cases.
- Fix UI crashes in cases where legacy localStorage state was being loaded.

## [0.32.2] - 2022-03-16

### Added

- Images for graphs generated in tutorials and how-tos.
- Note for quantum gravity tutorial to tell users that `tensorflow` doesn't work on M1 Macs.
- `Known Issues` added to `README.md`

### Fixed

- `draw` function usage in tutorials and how-tos now reflects the UI images generated instead of using graphviz.
- Images now render properly in RTD of how-tos.

### Changed

- Reran all the tutorials that could run, generating the outputs again.

## [0.32.1] - 2022-03-15

### Fixed

- CLI now starts server directly in the subprocess instead of as a daemon
- Logs are provided as pipes to Popen instead of using a shell redirect
- Restart behavior fixed
- Default port in `covalent_ui/app.py` uses the config manager

### Removed

- `_graceful_restart` function no longer needed without gunicorn

## [0.32.0] - 2022-03-11

### Added

- Dispatcher microservice API endpoint to dispatch and update workflow.
- Added get runnable task endpoint.

## [0.31.0] - 2022-03-11

### Added

- Runner component's main functionality to run a set of tasks, cancel a task, and get a task's status added to its api.

## [0.30.5] - 2022-03-11

### Updated

- Updated Workflow endpoints & API spec to support upload & download of result objects as pickle files

## [0.30.4] - 2022-03-11

### Fixed

- When executing a task on an alternate Conda environment, Covalent no longer has to be installed on that environment. Previously, a Covalent object (the execution function as a TransportableObject) was passed to the environment. Now it is deserialized to a "normal" Python function, which is passed to the alternate Conda environment.

## [0.30.3] - 2022-03-11

### Fixed

- Fixed the order of output storage in `post_process` which should have been the order in which the electron functions are called instead of being the order in which they are executed. This fixes the order in which the replacement of function calls with their output happens, which further fixes any discrepencies in the results obtained by the user.

- Fixed the `post_process` test to check the order as well.

## [0.30.2] - 2022-03-11

### Changed

- Updated eventlet to 0.31.0

## [0.30.1] - 2022-03-10

### Fixed

- Eliminate unhandled exception in Covalent UI backend when calling fetch_result.

## [0.30.0] - 2022-03-09

### Added

- Skeleton code for writing the different services corresponding to each component in the open source refactor.
- OpenAPI specifications for each of the services.

## [0.29.3] - 2022-03-09

### Fixed

- Covalent UI is built in the Dockerfile, the setup file, the pypi workflow, the tests workflow, and the conda build script.

## [0.29.2] - 2022-03-09

### Added

- Defaults defined in executor plugins are read and used to update the in-memory config, as well as the user config file. But only if the parameter in question wasn't already defined.

### Changed

- Input parameter names and docstrings in _shared_files.config.update_config were changed for clarity.

## [0.29.1] - 2022-03-07

### Changed

- Updated fail-fast strategy to run all tests.

## [0.29.0] - 2022-03-07

### Added

- DispatchDB for storing dispatched results

### Changed

- UI loads dispatches from DispatchDB instead of browser local storage

## [0.28.3] - 2022-03-03

### Fixed

Installed executor plugins don't have to be referred to by their full module name. Eg, use "custom_executor", instead of "covalent_custom_plugin.custom_executor".

## [0.28.2] - 2022-03-03

### Added

- A brief overview of the tutorial structure in the MNIST classification tutorial.

## [0.28.1] - 2022-03-02

### Added

- Conda installation is only supported for Linux in the `Getting Started` guide.
- MNIST classifier tutorial.

### Removed

- Removed handling of default values of function parameters in `get_named_params` in `covalent/_shared_files/utils.py`. So, it is actually being handled by not being handled since now `named_args` and `named_kwargs` will only contain parameters that were passed during the function call and not all of them.

## [0.28.0] - 2022-03-02

### Added

- Lepton support, including for Python modules and C libraries
- How-to guides showing how to use leptons for each of these

## [0.27.6] - 2022-03-01

### Added

- Added feature development basic steps in CONTRIBUTING.md.
- Added section on locally building RTD (read the docs) in the contributing guide.

## [0.27.5] - 2022-03-01

### Fixed

- Missing UI input data after backend change - needed to be derived from graph for electrons, lattice inputs fixed on server-side, combining name and positional args
- Broken UI graph due to variable->edge_name renaming
- Missing UI executor data after server-side renaming

## [0.27.4] - 2022-02-28

### Fixed

- Path used in `covalent/executor/__init__.py` for executor plugin modules needed updating to `covalent/executor/executor_plugins`

### Removed

- Disabled workflow cancellation test due to inconsistent outcomes. Test will be re-enabled after cancellation mechanisms are investigated further.

## [0.27.3] - 2022-02-25

### Added

- Added `USING_DOCKER.md` guide for running docker container.
- Added cli args to covalent UI flask server `covalent_ui/app.py` to modify port and log file path.

### Removed

- Removed gunicorn from cli and Dockerfile.

### Changed

- Updated cli `covalent_dispatcher/_cli/service.py` to run flask server directly, and removed dispatcher and UI flags.
- Using Flask blueprints to merge Dispatcher and UI servers.
- Updated Dockerfile to run flask server directly.
- Creating server PID file manually in `covalent_dispatcher/_cli/service.py`.
- Updated tests and docs to reflect merged servers.
- Changed all mentions of port 47007 (for old UI server) to 48008.

## [0.27.2] - 2022-02-24

### Changed

- Removed unnecessary blockquotes from the How-To guide for creating custom executors
- Changed "Covalent Cloud" to "Covalent" in the main code text

## [0.27.1] - 2022-02-24

### Removed

- Removed AQ-Engineers from CODEOWNERS in order to fix PR review notifications

## [0.27.0] - 2022-02-24

### Added

- Support for positional only, positional or keyword, variable positional, keyword only, variable keyword types of parameters is now added, e.g an electron can now use variable args and variable kwargs if the number/names of parameters are unknown during definition as `def task(*args, **kwargs)` which wasn't possible before.

- `Lattice.args` added to store positional arguments passed to the lattice's workflow function.

- `get_named_params` function added in `_shared_files/utils.py` which will return a tuple containing named positional arguments and named keyword arguments. The names help in showing and storing these parameters in the transport graph.

- Tests to verify whether all kinds of input paramaters are supported by electron or a lattice.

### Changed

- No longer merging positional arguments with keyword arguments, instead they are separately stored in respective nodes in the transport graph.

- `inputs` returned from `_get_inputs` function in `covalent_dispatcher/_core/execution.py` now contains positional as well as keyword arguments which further get passed to the executor.

- Executors now support positional and keyword arguments as inputs to their executable functions.

- Result object's `_inputs` attribute now contains both `args` and `kwargs`.

- `add_node_for_nested_iterables` is renamed to `connect_node_with_others` and `add_node_to_graph` also renamed to `add_collection_node_to_graph` in `electron.py`. Some more variable renames to have appropriate self-explanatory names.

- Nodes and edges in the transport graph now have a better interface to assign attributes to them.

- Edge attribute `variable` renamed to `edge_name`.

- In `serialize` function of the transport graph, if `metadata_only` is True, then only `metadata` attribute of node and `source` and `target` attributes of edge are kept in the then return serialized `data`.

- Updated the tests wherever necessary to reflect the above changes

### Removed

- Deprecated `required_params_passed` since an error will automatically be thrown by the `build_graph` function if any of the required parameters are not passed.

- Removed duplicate attributes from nodes in the transport graph.

## [0.26.1] - 2022-02-23

### Added

- Added Local Executor section to the API read the docs.

## [0.26.0] - 2022-02-23

### Added

- Automated reminders to update the changelog

## [0.25.3] - 2022-02-23

## Added

- Listed common mocking commands in the CONTRIBUTING.md guide.
- Additional guidelines on testing.

## [0.25.2] - 2022-02-21

### Changed

- `backend` metadata name changed to `executor`.
- `_plan_workflow` usage updated to reflect how that executor related information is now stored in the specific executor object.
- Updated tests to reflect the above changes.
- Improved the dispatch cancellation test to provide a robust solution which earlier took 10 minutes to run with uncertainty of failing every now and then.

### Removed

- Removed `TaskExecutionMetadata` as a consequence of removing `execution_args`.

## [0.25.1] - 2022-02-18

### Fixed

- Tracking imports that have been used in the workflow takes less time.

### Added

- User-imports are included in the dispatch_source.py script. Covalent-related imports are commented out.

## [0.25.0] - 2022-02-18

### Added

- UI: Lattice draw() method displays in web UI
- UI: New navigation panel

### Changed

- UI: Animated graph changes, panel opacity

### Fixed

- UI: Fixed "Not Found" pages

## [0.24.21] - 2022-02-18

### Added

- RST document describing the expectations from a tutorial.

## [0.24.20] - 2022-02-17

### Added

- Added how to create custom executors

### Changed

- Changed the description of the hyperlink for choosing executors
- Fixed typos in doc/source/api/getting_started/how_to/execution/creating_custom_executors.ipynb

## [0.24.19] - 2022-02-16

### Added

- CODEOWNERS for certain files.

## [0.24.18] - 2022-02-15

### Added

- The user configuration file can now specify an executor plugin directory.

## [0.24.17] - 2022-02-15

### Added

- Added a how-to for making custom executors.

## [0.24.16] - 2022-02-12

### Added

- Errors now contain the traceback as well as the error message in the result object.
- Added test for `_post_process` in `tests/covalent_dispatcher_tests/_core/execution_test.py`.

### Changed

- Post processing logic in `electron` and dispatcher now relies on the order of execution in the transport graph rather than node's function names to allow for a more reliable pairing of nodes and their outputs.

- Renamed `init_test.py` in `tests/covalent_dispatcher_tests/_core/` to `execution_test.py`.

### Removed

- `exclude_from_postprocess` list which contained some non executable node types removed since only executable nodes are post processed now.

## [0.24.15] - 2022-02-11

### Fixed

- If a user's configuration file does not have a needed exeutor parameter, the default parameter (defined in _shared_files/defaults.py) is used.
- Each executor plugin is no longer initialized upon the import of Covalent. This allows required parameters in executor plugins.

## Changed

- Upon updating the configuration data with a user's configuration file, the complete set is written back to file.

## Added

- Tests for the local and base executors.

## [0.24.14] - 2022-02-11

### Added

- UI: add dashboard cards
- UI: add scaling dots background

### Changed

- UI: reduce sidebar font sizes, refine color theme
- UI: refine scrollbar styling, show on container hover
- UI: format executor parameters as YAML code
- UI: update syntax highlighting scheme
- UI: update index.html description meta tag

## [0.24.13] - 2022-02-11

### Added

- Tests for covalent/_shared_files/config.py

## [0.24.12] - 2022-02-10

### Added

- CodeQL code analyzer

## [0.24.11] - 2022-02-10

### Added

- A new dictionary `_DEFAULT_CONSTRAINTS_DEPRECATED` in defaults.py

### Changed

- The `_DEFAULT_CONSTRAINT_VALUES` dictionary now only contains the `backend` argument

## [0.24.10] - 2022-02-09

### Fixed

- Sporadically failing workflow cancellation test in tests/workflow_stack_test.py

## [0.24.9] - 2022-02-09

## Changed

- Implementation of `_port_from_pid` in covalent_dispatcher/_cli/service.py.

## Added

- Unit tests for command line interface (CLI) functionalities in covalent_dispatcher/_cli/service.py and covalent_dispatcher/_cli/cli.py.

## [0.24.8] - 2022-02-07

### Fixed

- If a user's configuration file does not have a needed parameter, the default parameter (defined in _shared_files/defaults.py) is used.

## [0.24.7] - 2022-02-07

### Added

- Typing: Add Type hint `dispatch_info` parameter.
- Documentation: Updated the return_type description in docstring.

### Changed

- Typing: Change return type annotation to `Generator`.

## [0.24.6] - 2022-02-06

### Added

- Type hint to `deserialize` method of `TransportableObject` of `covalent/_workflow/transport.py`.

### Changed

- Description of `data` in `deserialize` method of `TransportableObject` of `covalent/_workflow/transport.py` from `The serialized transportable object` to `Cloudpickled function`.

## [0.24.5] - 2022-02-05

### Fixed

- Removed dependence on Sentinel module

## [0.24.4] - 2022-02-04

### Added

- Tests across multiple versions of Python and multiple operating systems
- Documentation reflecting supported configurations

## [0.24.3] - 2022-02-04

### Changed

- Typing: Use `bool` in place of `Optional[bool]` as type annotation for `develop` parameter in `covalent_dispatcher.service._graceful_start`
- Typing: Use `Any` in place of `Optional[Any]` as type annotation for `new_value` parameter in `covalent._shared_files.config.get_config`

## [0.24.2] - 2022-02-04

### Fixed

- Updated hyperlink of "How to get the results" from "./collection/query_electron_execution_result" to "./collection/query_multiple_lattice_execution_results" in "doc/source/how_to/index.rst".
- Updated hyperlink of "How to get the result of a particular electron" from "./collection/query_multiple_lattice_execution_results" to "./collection/query_electron_execution_result" in "doc/source/how_to/index.rst".

## [0.24.1] - 2022-02-04

### Changed

- Changelog entries are now required to have the current date to enforce ordering.

## [0.24.0] - 2022-02-03

### Added

- UI: log file output - display in Output tab of all available log file output
- UI: show lattice and electron inputs
- UI: display executor attributes
- UI: display error message on failed status for lattice and electron

### Changed

- UI: re-order sidebar sections according to latest figma designs
- UI: update favicon
- UI: remove dispatch id from tab title
- UI: fit new uuids
- UI: adjust theme text primary and secondary colors

### Fixed

- UI: auto-refresh result state on initial render of listing and graph pages
- UI: graph layout issues: truncate long electron/param names

## [0.23.0] - 2022-02-03

### Added

- Added `BaseDispatcher` class to be used for creating custom dispatchers which allow connection to a dispatcher server.
- `LocalDispatcher` inheriting from `BaseDispatcher` allows connection to a local dispatcher server running on the user's machine.
- Covalent only gives interface to the `LocalDispatcher`'s `dispatch` and `dispatch_sync` methods.
- Tests for both `LocalDispatcher` and `BaseDispatcher` added.

### Changed

- Switched from using `lattice.dispatch` and `lattice.dispatch_sync` to `covalent.dispatch` and `covalent.dispatch_sync`.
- Dispatcher address now is passed as a parameter (`dispatcher_addr`) to `covalent.dispatch` and `covalent.dispatch_sync` instead of a metadata field to lattice.
- Updated tests, how tos, and tutorials to use `covalent.dispatch` and `covalent.dispatch_sync`.
- All the contents of `covalent_dispatcher/_core/__init__.py` are moved to `covalent_dispatcher/_core/execution.py` for better organization. `__init__.py` only contains function imports which are needed by external modules.
- `dispatch`, `dispatch_sync` methods deprecated from `Lattice`.

### Removed

- `_server_dispatch` method removed from `Lattice`.
- `dispatcher` metadata field removed from `lattice`.

## [0.22.19] - 2022-02-03

### Fixed

- `_write_dispatch_to_python_file` isn't called each time a task is saved. It is now only called in the final save in `_run_planned_workflow` (in covalent_dispatcher/_core/__init__.py).

## [0.22.18] - 2022-02-03

### Fixed

- Added type information to result.py

## [0.22.17] - 2022-02-02

### Added

- Replaced `"typing.Optional"` with `"str"` in covalent/executor/base.py
- Added missing type hints to `get_dispatch_context` and `write_streams_to_file` in covalent/executor/base.py, BaseExecutor

## [0.22.16] - 2022-02-02

### Added

- Functions to check if UI and dispatcher servers are running.
- Tests for the `is_ui_running` and `is_server_running` in covalent_dispatcher/_cli/service.py.

## [0.22.15] - 2022-02-01

### Fixed

- Covalent CLI command `covalent purge` will now stop the servers before deleting all the pid files.

### Added

- Test for `purge` method in covalent_dispatcher/_cli/service.py.

### Removed

- Unused `covalent_dispatcher` import from covalent_dispatcher/_cli/service.py.

### Changed

- Moved `_config_manager` import from within the `purge` method to the covalent_dispatcher/_cli/service.py for the purpose of mocking in tests.

## [0.22.14] - 2022-02-01

### Added

- Type hint to `_server_dispatch` method in `covalent/_workflow/lattice.py`.

## [0.22.13] - 2022-01-26

### Fixed

- When the local executor's `log_stdout` and `log_stderr` config variables are relative paths, they should go inside the results directory. Previously that was queried from the config, but now it's queried from the lattice metadata.

### Added

- Tests for the corresponding functions in (`covalent_dispatcher/_core/__init__.py`, `covalent/executor/base.py`, `covalent/executor/executor_plugins/local.py` and `covalent/executor/__init__.py`) affected by the bug fix.

### Changed

- Refactored `_delete_result` in result manager to give the option of deleting the result parent directory.

## [0.22.12] - 2022-01-31

### Added

- Diff check in pypi.yml ensures correct files are packaged

## [0.22.11] - 2022-01-31

### Changed

- Removed codecov token
- Removed Slack notifications from feature branches

## [0.22.10] - 2022-01-29

### Changed

- Running tests, conda, and version workflows on pull requests, not just pushes

## [0.22.9] - 2022-01-27

### Fixed

- Fixing version check action so that it doesn't run on commits that are in develop
- Edited PR template so that markdown checklist appears properly

## [0.22.8] - 2022-01-27

### Fixed

- publish workflow, using `docker buildx` to build images for x86 and ARM, prepare manifest and push to ECR so that pulls will match the correct architecture.
- typo in CONTRIBUTING
- installing `gcc` in Docker image so Docker can build wheels for `dask` and other packages that don't provide ARM wheels

### Changed

- updated versions in `requirements.txt` for `matplotlib` and `dask`

## [0.22.7] - 2022-01-27

### Added

- `MANIFEST.in` did not have `covalent_dispatcher/_service` in it due to which the PyPi package was not being built correctly. Added the `covalent_dispatcher/_service` to the `MANIFEST.in` file.

### Fixed

- setuptools properly including data files during installation

## [0.22.6] - 2022-01-26

### Fixed

- Added service folder in covalent dispatcher to package.

## [0.22.5] - 2022-01-25

### Fixed

- `README.md` images now use master branch's raw image urls hosted on <https://github.com> instead of <https://raw.githubusercontent.com>. Also, switched image rendering from html to markdown.

## [0.22.4] - 2022-01-25

### Fixed

- dispatcher server app included in sdist
- raw image urls properly used

## [0.22.3] - 2022-01-25

### Fixed

- raw image urls used in readme

## [0.22.2] - 2022-01-25

### Fixed

- pypi upload

## [0.22.1] - 2022-01-25

### Added

- Code of conduct
- Manifest.in file
- Citation info
- Action to upload to pypi

### Fixed

- Absolute URLs used in README
- Workflow badges updated URLs
- `install_package_data` -> `include_package_data` in `setup.py`

## [0.22.0] - 2022-01-25

### Changed

- Using public ECR for Docker release

## [0.21.0] - 2022-01-25

### Added

- GitHub pull request templates

## [0.20.0] - 2022-01-25

### Added

- GitHub issue templates

## [0.19.0] - 2022-01-25

### Changed

- Covalent Beta Release

## [0.18.9] - 2022-01-24

### Fixed

- iframe in the docs landing page is now responsive

## [0.18.8] - 2022-01-24

### Changed

- Temporarily removed output tab
- Truncated dispatch id to fit left sidebar, add tooltip to show full id

## [0.18.7] - 2022-01-24

### Changed

- Many stylistic improvements to documentation, README, and CONTRIBUTING.

## [0.18.6] - 2022-01-24

### Added

- Test added to check whether an already decorated function works as expected with Covalent.
- `pennylane` package added to the `requirements-dev.txt` file.

### Changed

- Now using `inspect.signature` instead of `function.__code__` to get the names of function's parameters.

## [0.18.5] - 2022-01-21

### Fixed

- Various CI fixes, including rolling back regression in version validation, caching on s3 hosted badges, applying releases and tags correctly.

## [0.18.4] - 2022-01-21

### Changed

- Removed comments and unused functions in covalent_dispatcher
- `result_class.py` renamed to `result.py`

### Fixed

- Version was not being properly imported inside `covalent/__init__.py`
- `dispatch_sync` was not previously using the `results_dir` metadata field

### Removed

- Credentials in config
- `generate_random_filename_in_cache`
- `is_any_atom`
- `to_json`
- `show_subgraph` option in `draw`
- `calculate_node`

## [0.18.3] - 2022-01-20

### Fixed

- The gunicorn servers now restart more gracefully

## [0.18.2] - 2022-01-21

### Changed

- `tempdir` metadata field removed and replaced with `executor.local.cache_dir`

## [0.18.1] - 2022-01-11

## Added

- Concepts page

## [0.18.0] - 2022-01-20

### Added

- `Result.CANCELLED` status to represent the status of a cancelled dispatch.
- Condition to cancel the whole dispatch if any of the nodes are cancelled.
- `cancel_workflow` function which uses a shared variable provided by Dask (`dask.distributed.Variable`) in a dask client to inform nodes to stop execution.
- Cancel function for dispatcher server API which will allow the server to terminate the dispatch.
- How to notebook for cancelling a dispatched job.
- Test to verify whether cancellation of dispatched jobs is working as expected.
- `cancel` function is available as `covalent.cancel`.

### Changed

- In file `covalent/_shared_files/config.py` instead of using a variable to store and then return the config data, now directly returning the configuration.
- Using `fire_and_forget` to dispatch a job instead of a dictionary of Dask's `Future` objects so that we won't have to manage the lifecycle of those futures.
- The `test_run_dispatcher` test was changed to reflect that the dispatcher no longer uses a dictionary of future objects as it was not being utilized anywhere.

### Removed

- `with dask_client` context was removed as the client created in `covalent_dispatcher/_core/__init__.py` is already being used even without the context. Furthermore, it creates issues when that context is exited which is unnecessary at the first place hence not needed to be resolved.

## [0.17.5] - 2022-01-19

### Changed

- Results directory uses a relative path by default and can be overridden by the environment variable `COVALENT_RESULTS_DIR`.

## [0.17.4] - 2022-01-19

### Changed

- Executor parameters use defaults specified in config TOML
- If relative paths are supplied for stdout and stderr, those files are created inside the results directory

## [0.17.3] - 2022-01-18

### Added

- Sync function
- Covalent CLI tool can restart in developer mode

### Fixed

- Updated the UI address referenced in the README

## [0.17.2] - 2022-01-12

### Added

- Quantum gravity tutorial

### Changed

- Moved VERSION file to top level

## [0.17.1] - 2022-01-19

### Added

- `error` attribute was added to the results object to show which node failed and the reason behind it.
- `stdout` and `stderr` attributes were added to a node's result to store any stdout and stderr printing done inside an electron/node.
- Test to verify whether `stdout` and `stderr` are being stored in the result object.

### Changed

- Redesign of how `redirect_stdout` and `redirect_stderr` contexts in executor now work to allow storing their respective outputs.
- Executors now also return `stdout` and `stderr` strings, along with the execution output, so that they can be stored in their result object.

## [0.17.0] - 2022-01-18

### Added

- Added an attribute `__code__` to electron and lattice which is a copy of their respective function's `__code__` attribute.
- Positional arguments, `args`, are now merged with keyword arguments, `kwargs`, as close as possible to where they are passed. This was done to make sure we support both with minimal changes and without losing the name of variables passed.
- Tests to ensure usage of positional arguments works as intended.

### Changed

- Slight rework to how any print statements in lattice are sent to null.
- Changed `test_dispatcher_functional` in `basic_dispatcher_test.py` to account for the support of `args` and removed a an unnecessary `print` statement.

### Removed

- Removed `args` from electron's `init` as it wasn't being used anywhere.

## [0.16.1] - 2022-01-18

### Changed

- Requirement changed from `dask[complete]` to `dask[distributed]`.

## [0.16.0] - 2022-01-14

### Added

- New UI static demo build
- New UI toolbar functions - orientation, toggle params, minimap
- Sortable and searchable lattice name row

### Changed

- Numerous UI style tweaks, mostly around dispatches table states

### Fixed

- Node sidebar info now updates correctly

## [0.15.11] - 2022-01-18

### Removed

- Unused numpy requirement. Note that numpy is still being installed indirectly as other packages in the requirements rely on it.

## [0.15.10] - 2022-01-16

## Added

- How-to guide for Covalent dispatcher CLI.

## [0.15.9] - 2022-01-18

### Changed

- Switched from using human readable ids to using UUIDs

### Removed

- `human-id` package was removed along with its mention in `requirements.txt` and `meta.yaml`

## [0.15.8] - 2022-01-17

### Removed

- Code breaking text from CLI api documentation.
- Unwanted covalent_dispatcher rst file.

### Changed

- Installation of entire covalent_dispatcher instead of covalent_dispatcher/_service in setup.py.

## [0.15.7] - 2022-01-13

### Fixed

- Functions with multi-line or really long decorators are properly serialized in dispatch_source.py.
- Multi-line Covalent output is properly commented out in dispatch_source.py.

## [0.15.6] - 2022-01-11

### Fixed

- Sub-lattice functions are successfully serialized in the utils.py get_serialized_function_str.

### Added

- Function to scan utilized source files and return a set of imported modules (utils.get_imports_from_source)

## [0.15.5] - 2022-01-12

### Changed

- UI runs on port 47007 and the dispatcher runs on port 48008. This is so that when the servers are later merged, users continue using port 47007 in the browser.
- Small modifications to the documentation
- Small fix to the README

### Removed

- Removed a directory `generated` which was improperly added
- Dispatcher web interface
- sqlalchemy requirement

## [0.15.4] - 2022-01-11

### Changed

- In file `covalent/executor/base.py`, `pickle` was changed to `cloudpickle` because of its universal pickling ability.

### Added

- In docstring of `BaseExecutor`, a note was added specifying that `covalent` with its dependencies is assumed to be installed in the conda environments.
- Above note was also added to the conda env selector how-to.

## [0.15.3] - 2022-01-11

### Changed

- Replaced the generic `RuntimeError` telling users to check if there is an object manipulation taking place inside the lattice to a simple warning. This makes the original error more visible.

## [0.15.2] - 2022-01-11

### Added

- If condition added for handling the case where `__getattr__` of an electron is accessed to detect magic functions.

### Changed

- `ActiveLatticeManager` now subclasses from `threading.local` to make it thread-safe.
- `ValueError` in the lattice manager's `claim` function now also shows the name of the lattice that is currently claimed.
- Changed docstring of `ActiveLatticeManager` to note that now it is thread-safe.
- Sublattice dispatching now no longer deletes the result object file and is dispatched normally instead of in a serverless manner.
- `simulate_nitrogen_and_copper_slab_interaction.ipynb` notebook tutorial now does normal dispatching as well instead of serverless dispatching. Also, now 7 datapoints will be shown instead of 10 earlier.

## [0.15.1] - 2022-01-11

### Fixed

- Passing AWS credentials to reusable workflows as a secret

## [0.15.0] - 2022-01-10

### Added

- Action to push development image to ECR

### Changed

- Made the publish action reusable and callable

## [0.14.1] - 2022-01-02

### Changed

- Updated the README
- Updated classifiers in the setup.py file
- Massaged some RTD pages

## [0.14.0] - 2022-01-07

### Added

- Action to push static UI to S3

## [0.13.2] - 2022-01-07

### Changed

- Completed new UI design work

## [0.13.1] - 2022-01-02

### Added

- Added eventlet requirement

### Changed

- The CLI tool can now manage the UI flask server as well
- [Breaking] The CLI option `-t` has been changed to `-d`, which starts the servers in developer mode and exposes unit tests to the server.

## [0.13.0] - 2022-01-01

### Added

- Config manager in `covalent/_shared_files/config.py`
- Default location for the main config file can be overridden using the environment variable `COVALENT_CONFIG_DIR`
- Ability to set and get configuration using `get_config` and `set_config`

### Changed

- The flask servers now reference the config file
- Defaults reference the config file

### Fixed

- `ValueError` caught when running `covalent stop`
- One of the functional tests was using a malformed path

### Deprecated

- The `electron.to_json` function
- The `generate_random_filename_in_cache` function

### Removed

- The `get_api_token` function

## [0.12.13] - 2022-01-04

## Removed

- Tutorial section headings

## Fixed

- Plot background white color

## [0.12.12] - 2022-01-06

### Fixed

- Having a print statement inside electron and lattice code no longer causes the workflow to fail.

## [0.12.11] - 2022-01-04

### Added

- Completed UI feature set for first release

### Changed

- UI server result serialization improvements
- UI result update webhook no longer fails on request exceptions, logs warning intead

## [0.12.10] - 2021-12-17

### Added

- Astrophysics tutorial

## [0.12.9] - 2022-01-04

### Added

- Added `get_all_node_results` method in `result_class.py` to return result of all node executions.

- Added `test_parallelilization` test to verify whether the execution is now being achieved in parallel.

### Changed

- Removed `LocalCluster` cluster creation usage to a simple `Client` one from Dask.

- Removed unnecessary `to_run` function as we no longer needed to run execution through an asyncio loop.

- Removed `async` from function definition of previously asynchronous functions, `_run_task`, `_run_planned_workflow`, `_plan_workflow`, and `_run_workflow`.

- Removed `uvloop` from requirements.

- Renamed `test_get_results` to `test_get_result`.

- Reran the how to notebooks where execution time was mentioned.

- Changed how `dispatch_info` context manager was working to account for multiple nodes accessing it at the same time.

## [0.12.8] - 2022-01-02

### Changed

- Changed the software license to GNU Affero 3.0

### Removed

- `covalent-ui` directory

## [0.12.7] - 2021-12-29

### Fixed

- Gunicorn logging now uses the `capture-output` flag instead of redirecting stdout and stderr

## [0.12.6] - 2021-12-23

### Changed

- Cleaned up the requirements and moved developer requirements to a separate file inside `tests`

## [0.12.5] - 2021-12-16

### Added

- Conda build CI job

## [0.12.4] - 2021-12-23

### Changed

- Gunicorn server now checks for port availability before starting

### Fixed

- The `covalent start` function now prints the correct port if the server is already running.

## [0.12.3] - 2021-12-14

### Added

- Covalent tutorial comparing quantum support vector machines with support vector machine algorithms implemented in qiskit and scikit-learn.

## [0.12.2] - 2021-12-16

### Fixed

- Now using `--daemon` in gunicorn to start the server, which was the original intention.

## [0.12.1] - 2021-12-16

### Fixed

- Removed finance references from docs
- Fixed some other small errors

### Removed

- Removed one of the failing how-to tests from the functional test suite

## [0.12.0] - 2021-12-16

### Added

- Web UI prototype

## [0.11.1] - 2021-12-14

### Added

- CLI command `covalent status` shows port information

### Fixed

- gunicorn management improved

## [0.11.0] - 2021-12-14

### Added

- Slack notifications for test status

## [0.10.4] - 2021-12-15

### Fixed

- Specifying a non-default results directory in a sub-lattice no longer causes a failure in lattice execution.

## [0.10.3] - 2021-12-14

### Added

- Functional tests for how-to's in documentation

### Changed

- Moved example script to a functional test in the pipeline
- Added a test flag to the CLI tool

## [0.10.2] - 2021-12-14

### Fixed

- Check that only `kwargs` without any default values in the workflow definition need to be passed in `lattice.draw(ax=ax, **kwargs)`.

### Added

- Function to check whether all the parameters without default values for a callable function has been passed added to shared utils.

## [0.10.1] - 2021-12-13

### Fixed

- Content and style fixes for getting started doc.

## [0.10.0] - 2021-12-12

### Changed

- Remove all imports from the `covalent` to the `covalent_dispatcher`, except for `_dispatch_serverless`
- Moved CLI into `covalent_dispatcher`
- Moved executors to `covalent` directory

## [0.9.1] - 2021-12-13

### Fixed

- Updated CONTRIBUTING to clarify docstring style.
- Fixed docstrings for `calculate_node` and `check_constraint_specific_sum`.

## [0.9.0] - 2021-12-10

### Added

- `prefix_separator` for separating non-executable node types from executable ones.

- `subscript_prefix`, `generator_prefix`, `sublattice_prefix`, `attr_prefix` for prefixes of subscripts, generators,
  sublattices, and attributes, when called on an electron and added to the transport graph.

- `exclude_from_postprocess` list of prefixes to denote those nodes which won't be used in post processing the workflow.

- `__int__()`, `__float__()`, `__complex__()` for converting a node to an integer, float, or complex to a value of 0 then handling those types in post processing.

- `__iter__()` generator added to Electron for supporting multiple return values from an electron execution.

- `__getattr__()` added to Electron for supporting attribute access on the node output.

- `__getitem__()` added to Electron for supporting subscripting on the node output.

- `electron_outputs` added as an attribute to lattice.

### Changed

- `electron_list_prefix`, `electron_dict_prefix`, `parameter_prefix` modified to reflect new way to assign prefixes to nodes.

- In `build_graph` instead of ignoring all exceptions, now the exception is shown alongwith the runtime error notifying that object manipulation should be avoided inside a lattice.

- `node_id` changed to `self.node_id` in Electron's `__call__()`.

- `parameter` type electrons now have the default metadata instead of empty dictionary.

- Instead of deserializing and checking whether a sublattice is there, now a `sublattice_prefix` is used to denote when a node is a sublattice.

- In `dispatcher_stack_test`, `test_dispatcher_flow` updated to indicate the new use of `parameter_prefix`.

### Fixed

- When an execution fails due to something happening in `run_workflow`, then result object's status is now failed and the object is saved alongwith throwing the appropriate exception.

## [0.8.5] - 2021-12-10

### Added

- Added tests for choosing specific executors inside electron initialization.
- Added test for choosing specific Conda environments inside electron initialization.

## [0.8.4] - 2021-12-10

### Changed

- Removed _shared_files directory and contents from covalent_dispatcher. Logging in covalent_dispatcher now uses the logger in covalent/_shared_files/logging.py.

## [0.8.3] - 2021-12-10

### Fixed

- Decorator symbols were added to the pseudo-code in the quantum chemistry tutorial.

## [0.8.2] - 2021-12-06

### Added

- Quantum chemistry tutorial.

## [0.8.1] - 2021-12-08

### Added

- Docstrings with typehints for covalent dispatcher functions added.

### Changed

- Replaced `node` to `node_id` in `electron.py`.

- Removed unnecessary `enumerate` in `covalent_dispatcher/_core/__init__.py`.

- Removed `get_node_device_mapping` function from `covalent_dispatcher/_core/__init__.py`
  and moved the definition to directly add the mapping to `workflow_schedule`.

- Replaced iterable length comparison for `executor_specific_exec_cmds` from `if len(executor_specific_exec_cmds) > 0`
  to `if executor_specific_exec_cmds`.

## [0.8.0] - 2021-12-03

### Added

- Executors can now accept the name of a Conda environment. If that environment exists, the operations of any electron using that executor are performed in that Conda environment.

## [0.7.6] - 2021-12-02

### Changed

- How to estimate lattice execution time has been renamed to How to query lattice execution time.
- Change result querying syntax in how-to guides from `lattice.get_result` to
  `covalent.get_result`.
- Choose random port for Dask dashboard address by setting `dashboard_address` to ':0' in
  `LocalCluster`.

## [0.7.5] - 2021-12-02

### Fixed

- "Default" executor plugins are included as part of the package upon install.

## [0.7.4] - 2021-12-02

### Fixed

- Upgraded dask to 2021.10.0 based on a vulnerability report

## [0.7.3] - 2021-12-02

### Added

- Transportable object tests
- Transport graph tests

### Changed

- Variable name node_num to node_id
- Variable name node_idx to node_id

### Fixed

- Transport graph `get_dependencies()` method return type was changed from Dict to List

## [0.7.2] - 2021-12-01

### Fixed

- Date handling in changelog validation

### Removed

- GitLab CI YAML

## [0.7.1] - 2021-12-02

### Added

- A new parameter to a node's result called `sublattice_result` is added.
  This will be of a `Result` type and will contain the result of that sublattice's
  execution. If a normal electron is executed, this will be `None`.

- In `_delete_result` function in `results_manager.py`, an empty results directory
  will now be deleted.

- Name of a sublattice node will also contain `(sublattice)`.

- Added `_dispatch_sync_serverless` which synchronously dispatches without a server
  and waits for a result to be returned. This is the method used to dispatch a sublattice.

- Test for sublatticing is added.

- How-to guide added for sublatticing explaining the new features.

### Changed

- Partially changed `draw` function in `lattice.py` to also draw the subgraph
  of the sublattice when drawing the main graph of the lattice. The change is
  incomplete as we intend to add this feature later.

- Instead of returning `plt`, `draw` now returns the `ax` object.

- `__call__` function in `lattice.py` now runs the lattice's function normally
  instead of dispatching it.

- `_run_task` function now checks whether current node is a sublattice and acts
  accordingly.

### Fixed

- Unnecessary lines to rename the node's name in `covalent_dispatcher/_core/__init__.py` are removed.

- `test_electron_takes_nested_iterables` test was being ignored due to a spelling mistake. Fixed and
  modified to follow the new pattern.

## [0.7.0] - 2021-12-01

### Added

- Electrons can now accept an executor object using the "backend" keyword argument. "backend" can still take a string naming the executor module.
- Electrons and lattices no longer have Slurm metadata associated with the executor, as that information should be contained in the executor object being used as an input argument.
- The "backend" keyword can still be a string specifying the executor module, but only if the executor doesn't need any metadata.
- Executor plugin classes are now directly available to covalent, eg: covalent.executor.LocalExecutor().

## [0.6.7] - 2021-12-01

### Added

- Docstrings without examples for all the functions in core covalent.
- Typehints in those functions as well.
- Used `typing.TYPE_CHECKING` to prevent cyclic imports when writing typehints.

### Changed

- `convert_to_lattice_function` renamed to `convert_to_lattice_function_call`.
- Context managers now raise a `ValueError` instead of a generic `Exception`.

## [0.6.6] - 2021-11-30

### Fixed

- Fixed the version used in the documentation
- Fixed the badge URLs to prevent caching

## [0.6.5] - 2021-11-30

### Fixed

- Broken how-to links

### Removed

- Redundant lines from .gitignore
- *.ipynb from .gitignore

## [0.6.4] - 2021-11-30

### Added

- How-to guides for workflow orchestration.
  - How to construct an electron
  - How to construct a lattice
  - How to add an electron to lattice
  - How to visualize the lattice
  - How to add constraints to lattices
- How-to guides for workflow and subtask execution.
  - How to execute individual electrons
  - How to execute a lattice
  - How to execute multiple lattices
- How-to guides for status querying.
  - How to query electron execution status
  - How to query lattice execution status
  - How to query lattice execution time
- How-to guides for results collection
  - How to query electron execution results
  - How to query lattice execution results
  - How to query multiple lattice execution results
- Str method for the results object.

### Fixed

- Saving the electron execution status when the subtask is running.

## [0.6.3] - 2021-11-29

### Removed

- JWT token requirement.
- Covalent dispatcher login requirement.
- Update covalent login reference in README.md.
- Changed the default dispatcher server port from 5000 to 47007.

## [0.6.2] - 2021-11-28

### Added

- Github action for tests and coverage
- Badges for tests and coverage
- If tests pass then develop is pushed to master
- Add release action which tags and creates a release for minor version upgrades
- Add badges action which runs linter, and upload badges for version, linter score, and platform
- Add publish action (and badge) which builds a Docker image and uploads it to the AWS ECR

## [0.6.1] - 2021-11-27

### Added

- Github action which checks version increment and changelog entry

## [0.6.0] - 2021-11-26

### Added

- New Covalent RTD theme
- sphinx extension sphinx-click for CLI RTD
- Sections in RTD
- init.py in both covalent-dispatcher logger module and cli module for it to be importable in sphinx

### Changed

- docutils version that was conflicting with sphinx

### Removed

- Old aq-theme

## [0.5.1] - 2021-11-25

### Added

- Integration tests combining both covalent and covalent-dispatcher modules to test that
  lattice workflow are properly planned and executed.
- Integration tests for the covalent-dispatcher init module.
- pytest-asyncio added to requirements.

## [0.5.0] - 2021-11-23

### Added

- Results manager file to get results from a file, delete a result, and redispatch a result object.
- Results can also be awaited to only return a result if it has either been completed or failed.
- Results class which is used to store the results with all the information needed to be used again along with saving the results to a file functionality.
- A result object will be a mercurial object which will be updated by the dispatcher and saved to a file throughout the dispatching and execution parts.
- Direct manipulation of the transport graph inside a result object takes place.
- Utility to convert a function definition string to a function and vice-versa.
- Status class to denote the status of a result object and of each node execution in the transport graph.
- Start and end times are now also stored for each node execution as well as for the whole dispatch.
- Logging of `stdout` and `stderr` can be done by passing in the `log_stdout`, `log_stderr` named metadata respectively while dispatching.
- In order to get the result of a certain dispatch, the `dispatch_id`, the `results_dir`, and the `wait` parameter can be passed in. If everything is default, then only the dispatch id is required, waiting will not be done, and the result directory will be in the current working directory with folder name as `results/` inside which every new dispatch will have a new folder named according to their respective dispatch ids, containing:
  - `result.pkl` - (Cloud)pickled result object.
  - `result_info.yaml` - yaml file with high level information about the result and its execution.
  - `dispatch_source.py` - python file generated, containing the original function definitions of lattice and electrons which can be used to dispatch again.

### Changed

- `logfile` named metadata is now `slurm_logfile`.
- Instead of using `jsonpickle`, `cloudpickle` is being used everywhere to maintain consistency.
- `to_json` function uses `json` instead of `jsonpickle` now in electron and lattice definitions.
- `post_processing` moved to the dispatcher, so the dispatcher will now store a finished execution result in the results folder as specified by the user with no requirement of post processing it from the client/user side.
- `run_task` function in dispatcher modified to check if a node has completed execution and return it if it has, else continue its execution. This also takes care of cases if the server has been closed mid execution, then it can be started again from the last saved state, and the user won't have to wait for the whole execution.
- Instead of passing in the transport graph and dispatch id everywhere, the result object is being passed around, except for the `asyncio` part where the dispatch id and results directory is being passed which afterwards lets the core dispatcher know where to get the result object from and operate on it.
- Getting result of parent node executions of the graph, is now being done using the result object's graph. Storing of each execution's result is also done there.
- Tests updated to reflect the changes made. They are also being run in a serverless manner.

### Removed

- `LatticeResult` class removed.
- `jsonpickle` requirement removed.
- `WorkflowExecutionResult`, `TaskExecutionResult`, and `ExecutionError` singleton classes removed.

### Fixed

- Commented out the `jwt_required()` part in `covalent-dispatcher/_service/app.py`, may be removed in later iterations.
- Dispatcher server will now return the error message in the response of getting result if it fails instead of sending every result ever as a response.

## [0.4.3] - 2021-11-23

### Added

- Added a note in Known Issues regarding port conflict warning.

## [0.4.2] - 2021-11-24

### Added

- Added badges to README.md

## [0.4.1] - 2021-11-23

### Changed

- Removed old coverage badge and fixed the badge URL

## [0.4.0] - 2021-11-23

### Added

- Codecov integrations and badge

### Fixed

- Detached pipelines no longer created

## [0.3.0] - 2021-11-23

### Added

- Wrote a Code of Conduct based on <https://www.contributor-covenant.org/>
- Added installation and environment setup details in CONTRIBUTING
- Added Known Issues section to README

## [0.2.0] - 2021-11-22

### Changed

- Removed non-open-source executors from Covalent. The local SLURM executor is now
- a separate repo. Executors are now plugins.

## [0.1.0] - 2021-11-19

### Added

- Pythonic CLI tool. Install the package and run `covalent --help` for a usage description.
- Login and logout functionality.
- Executor registration/deregistration skeleton code.
- Dispatcher service start, stop, status, and restart.

### Changed

- JWT token is stored to file instead of in an environment variable.
- The Dask client attempts to connect to an existing server.

### Removed

- Removed the Bash CLI tool.

### Fixed

- Version assignment in the covalent init file.

## [0.0.3] - 2021-11-17

### Fixed

- Fixed the Dockerfile so that it runs the dispatcher server from the covalent repo.

## [0.0.2] - 2021-11-15

### Changed

- Single line change in ci script so that it doesn't exit after validating the version.
- Using `rules` in `pytest` so that the behavior in test stage is consistent.

## [0.0.1] - 2021-11-15

### Added

- CHANGELOG.md to track changes (this file).
- Semantic versioning in VERSION.
- CI pipeline job to enforce versioning.<|MERGE_RESOLUTION|>--- conflicted
+++ resolved
@@ -7,13 +7,21 @@
 
 ## [UNRELEASED]
 
-<<<<<<< HEAD
 ### Changed
 
 - Covalent dispatcher flask web apis ported to FastAPI in `covalent_dispatcher/_service/app.py`
 - Unit tests written for Covalent dispatcher flask web apis ported to FastAPI in `covalent_dispatcher_tests/_service/app.test.py`
 - Web apis of `covalent_ui` refactored to adhere to v11 DB schema
-=======
+- Electron graph mini map has been moved next to controls on the GUI.
+- Lattice status and count of completed & total electrons has been moved to the top of the graph on the GUI.
+- Some of the Flask APIs earlier consumed by the GUI have been deprecated & removed from the code base.
+- APIs exposed by the web app back end have been re-factored to adhere to the new DB schema v10
+
+### Added
+
+- Added count of dispatches by status on the dispatch list section of the GUI.
+- APIs that the GUI consumes have been re-written using FastAPI. This includes re-factoring of older APIs and adding of new APIs.
+
 ## [0.170.0] - 2022-08-08
 
 ### Authors
@@ -68,7 +76,6 @@
 ### Fixed
 
 - Adding maximum number of retries and timeout parameter to the get result http call.
->>>>>>> 9d448369
 
 ## [0.166.0] - 2022-08-07
 
@@ -278,18 +285,6 @@
 - `codecov.yml` added to enable carry-forward flags
 - UI front-end is only built for pull requests when the source changes
 - Packaging is only validated on the `develop` branch
-
-### Added
-
-- Added count of dispatches by status on the dispatch list section of the GUI.
-- APIs that the GUI consumes have been re-written using FastAPI. This includes re-factoring of older APIs and adding of new APIs.
-
-### Changed
-
-- Electron graph mini map has been moved next to controls on the GUI.
-- Lattice status and count of completed & total electrons has been moved to the top of the graph on the GUI.
-- Some of the Flask APIs earlier consumed by the GUI have been deprecated & removed from the code base.
-- APIs exposed by the web app back end have been re-factored to adhere to the new DB schema v10
 
 ## [0.158.0] - 2022-07-29
 
