# Changelog

All notable changes to this project will be documented in this file.

The format is based on [Keep a Changelog](https://keepachangelog.com/en/1.0.0/),
and this project adheres to [Semantic Versioning](https://semver.org/spec/v2.0.0.html).

## [UNRELEASED]

<<<<<<< HEAD
=======
## [0.134.0] - 2022-07-15

### Authors

- Casey Jao <casey@agnostiq.ai>
- Co-authored-by: Scott Wyman Neagle <scott@agnostiq.ai>


### Changed

- Covalent server can now process workflows without having their deps installed

## [0.133.0] - 2022-07-15

### Authors

- Will Cunningham <wjcunningham7@users.noreply.github.com>


>>>>>>> c1b5790c
### Removed

- Removed the deprecated function `draw_inline` as well as the `matplotlib` dependency.

### Operations

- Fixing the retry block for tests

## [0.132.0] - 2022-07-14

### Authors

- Will Cunningham <wjcunningham7@users.noreply.github.com>


### Added

- Bash lepton support reintroduced with some UX modifications to the Lepton class. Leptons which use scripting languages can be specified as either (1) a command run in the shell/console or (2) a call to a function in a library/script. Leptons which use compiled languages must specify a library and a function name.
- The keyword argument `display_name` can be used to override the name appearing in the UI. Particularly useful when the lepton is a command.
- All arguments except for language are now keyword arguments.
- Keyword arguments passed to a Bash lepton are understood to define environment variables within the shell.
- Non-keyword arguments fill in `$1`, `$2`, etc.
- Named outputs enumerate variables within the shell which will be returned to the user. These can be either `Lepton.OUTPUT` or `Lepton.INPUT_OUTPUT` types.

## [0.131.0] - 2022-07-13

### Authors

- Sankalp Sanand <sankalp@agnostiq.ai>
- Co-authored-by: Venkat Bala <venkat@agnostiq.ai>


### Fixed

- `covalent --version` now looks for `covalent` metadata instead of `cova`

### Tests

- Updated the cli test to include whether the correct version number is shown when `covalent --version` is run

### Added

- Method to write electron id corresponding to sublattices in `execution.py` when running `_run_task`.

## [0.130.0] - 2022-07-12

### Authors

- Venkat Bala <venkat@agnostiq.ai>
- Co-authored-by: Scott Wyman Neagle <scott@agnostiq.ai>

### Changed

- Ignoring tests for `cancel_dispatch` and `construct_bash`
- Create a dummy requirements.txt file for pip deps tests
- Fix version of `Werkzeug` package to avoid running into ValueError (unexpected kwarg `as_tuple`)
- Update `customization` how to test by specifying the section header `sdk`

## [0.129.0] - 2022-07-12

### Authors

- Sankalp Sanand <sankalp@agnostiq.ai>
- Co-authored-by: Alejandro Esquivel <ae@alejandro.ltd>

### Added

- Support for `wait_for` type edges when two electrons are connected by their execution side effects instead of output-input relation.

### Changed

- `active_lattice.electron_outputs` now contains the node ids as well for the electron which is being post processed.

## [0.128.1] - 2022-07-12

### Authors

- Faiyaz Hasan <faiyaz@agnostiq.ai>


### Fixed

- `Result.persist` test in `result_test.py`.
- Electron dependency `arg_index` is changed back to Nullable.

## [0.128.0] - 2022-07-12

### Authors

- Okechukwu  Emmanuel Ochia <okechukwu@agnostiq.ai>
- Co-authored-by: Casey Jao <casey@agnostiq.ai>
- Co-authored-by: Alejandro Esquivel <ae@alejandro.ltd>
- Co-authored-by: pre-commit-ci[bot] <66853113+pre-commit-ci[bot]@users.noreply.github.com>

### Added

- File transfer support for leptons

## [0.127.0] - 2022-07-11

### Authors

- Scott Wyman Neagle <scott@agnostiq.ai>
- Co-authored-by: Faiyaz Hasan <faiyaz@agnostiq.ai>
- Co-authored-by: Venkat Bala <venkat@agnostiq.ai>


### Added

- When saving to DB, also persist to the new DB if running in develop mode

### Tests

- Flask app route tests

## [0.126.0] - 2022-07-11

### Authors

- Will Cunningham <wjcunningham7@users.noreply.github.com>
- Alejandro Esquivel <ae@alejandro.ltd>
- Co-authored-by: pre-commit-ci[bot] <66853113+pre-commit-ci[bot]@users.noreply.github.com>
- Co-authored-by: Sankalp Sanand <sankalp@agnostiq.ai>


### Added

- Added Folder class
- Added internal call before/after deps to execute File Transfer operations pre/post electron execution.

### Operations

- Enhanced hotfix action to create branches from existing commits

## [0.125.0] - 2022-07-09

### Authors

- Okechukwu  Emmanuel Ochia <okechukwu@agnostiq.ai>
- Co-authored-by: pre-commit-ci[bot] <66853113+pre-commit-ci[bot]@users.noreply.github.com>
- Co-authored-by: Alejandro Esquivel <ae@alejandro.ltd>
- Venkat Bala <venkat@agnostiq.ai>
- Co-authored-by: Okechukwu Ochia <emmirald@gmail.com>
- Co-authored-by: Scott Wyman Neagle <scott@agnostiq.ai>


### Added

- Dask Cluster CLI functional/unit tests

### Docs

- Updated RTD concepts, how-to-guides, and api docs with electron dependencies.

### Operations

- Separate out running tests and uploading coverage report to circumvent bug in
  retry action

## [0.124.0] - 2022-07-07

### Authors

- Will Cunningham <wjcunningham7@users.noreply.github.com>
- Co-authored-by: Scott Wyman Neagle <scott@agnostiq.ai>
- Faiyaz Hasan <faiyaz@agnostiq.ai>


### Added

- `Result.persist` method in `covalent/_results_manager/result.py`.

### Operations

- Package pre-releases go to `covalent` instead of `cova` on PyPI.

## [0.123.0] - 2022-07-07

### Authors

- Scott Wyman Neagle <scott@agnostiq.ai>
- Co-authored-by: Faiyaz Hasan <faiyaz@agnostiq.ai>
- Will Cunningham <wjcunningham7@users.noreply.github.com>
- Alejandro Esquivel <ae@alejandro.ltd>
- Co-authored-by: pre-commit-ci[bot] <66853113+pre-commit-ci[bot]@users.noreply.github.com>


### Added

- Added Folder class
- Added internal call before/after deps to execute File Transfer operations pre/post electron execution.

### Operations

- `codeql.yml` and `condabuild.yml` run nightly instead of on every PR.
- Style fixes in changelog

## [0.122.1] - 2022-07-06

### Authors

Will Cunningham <wjcunningham7@users.noreply.github.com>
Co-authored-by: Scott Wyman Neagle <scott@agnostiq.ai>


### Operations

- Added license scanner action
- Pre-commit autoupdate

### Tests

- Tests for running workflows with more than one iteration

### Fixed

- Attribute error caused by attempts to retrieve the name from the node function when the node function is set to None

## [0.122.0] - 2022-07-04

### Authors

Faiyaz Hasan <faiyaz@agnostiq.ai>
Co-authored-by: pre-commit-ci[bot] <66853113+pre-commit-ci[bot]@users.noreply.github.com>


### Added

- `covalent/_results_manager/write_result_to_db.py` module and methods to insert / update data in the DB.
- `tests/covalent_tests/results_manager_tests/write_result_to_db_test.py` containing the unit tests for corresponding functions.

### Changed

- Electron `type` column to a string type rather than an `ElectronType` in DB models.
- Primary keys from `BigInteger` to `Integer` in DB models.

## [0.121.0] - 2022-07-04

### Authors

Will Cunningham <wjcunningham7@users.noreply.github.com>
Co-authored-by: Alejandro Esquivel <ae@alejandro.ltd>
Co-authored-by: pre-commit-ci[bot] <66853113+pre-commit-ci[bot]@users.noreply.github.com>


### Removed

- Unused requirements `gunicorn` and `eventlet` in `requirements.txt` as well as `dask` in `tests/requirements.txt`, since it is already included in the core requirements.

### Docs

- Updated the compatibility matrix in the docs.

## [0.120.0] - 2022-07-04

### Authors

Okechukwu  Emmanuel Ochia <okechukwu@agnostiq.ai>
Co-authored-by: Venkat Bala <venkat@agnostiq.ai>
Co-authored-by: pre-commit-ci[bot] <66853113+pre-commit-ci[bot]@users.noreply.github.com>
Co-authored-by: Scott Wyman Neagle <scott@agnostiq.ai>


### Added

- Adding `cluster` CLI options to facilitate interacting with the backend Dask cluster
- Adding options to `covalent start` to enable specifying number of workers, memory limit and threads per worker at cluster startup

### Changed

- Update `DaskAdminWorker` docstring with better explanation

## [0.119.1] - 2022-07-04

### Authors

Scott Wyman Neagle <scott@agnostiq.ai>
Casey Jao <casey@agnostiq.ai>


### Fixed

- `covalent status` checks if the server process is still alive.

### Operations

- Updates to changelog logic to handle multiple authors

## [0.119.0] - 2022-07-03
### Authors
@cjao 


### Added

- Introduce support for pip dependencies

## [0.118.0] - 2022-07-02
### Authors
@AlejandroEsquivel 


### Added

- Introduced File, FileTransfer, and FileTransferStrategy classes to support various File Transfer use cases prior/post electron execution

## [0.117.0] - 2022-07-02
### Authors
@Emmanuel289 


### Added

- Included retry action in 'tests.yaml' workflow.

## [0.116.0] - 2022-06-29
### Authors
@Prasy12 

### Changed

- Changed API socket calls interval for graph optimization.

### Added

- Ability to change to different layouts from the GUI.

## [0.115.0] - 2022-06-28
### Authors
@cjao 


### Added

- Introduce support for `call_before`, `call_after`, and bash dependencies

### Operations

- Unit tests performed on Python 3.10 on Ubuntu and MacOS images as well as 3.9 on MacOS
- Updated codeowners so that AQ Engineers doesn't own this CHANGELOG
- pre-commit autoupdate

## [0.114.0] - 2022-06-23
### Authors
@dependabot[bot] 


### Changed

- Changed eventsource version on webapp yarn-lock file.

### Operations

- Added Github push changelog workflow to append commiters username
- Reusable JavaScript action to parse changelog and update version

## [0.113.0] - 2022-06-21

### Added

- Introduce new db models and object store backends

### Operations

- Syntax fix in hotfix.yml

### Docs

- Added new tutorial: Linear and convolutional autoencoders

## [0.112.0] - 2022-06-20

### Changed

- Changed async version on webapp package-lock file.

## [0.111.0] - 2022-06-20

### Changed

- Changed eventsource version on webapp package-lock file.

### Docs

- Added new tutorial: Covalentified version of the Pennylane Variational Classifier tutorial.

## [0.110.3] - 2022-06-17

### Fixed

- Fix error when parsing electron positional arguments in workflows

### Docs

- Remove hardcoding version info in README.md

## [0.110.2] - 2022-06-10

### Docs

- Fix MNIST tutorial
- Fix Quantum Gravity tutorial
- Update RTD with migration guide compatible with latest release
- Convert all references to `covalent start` from Jupyter notebooks to markdown statements
- Update release notes summary in README.md
- Fixed display issues with figure (in dark mode) and bullet points in tutorials

### Operations

- Added a retry block to the webapp build step in `tests.yml`

## [0.110.1] - 2022-06-10

### Fixed

- Configure dask to not use daemonic processes when creating a cluster

### Operations

- Sync the VERSION file within `covalent` directory to match the root level VERSION
- Manually patch `covalent/VERSION`

## [0.110.0] - 2022-06-10

### Changed

- Web GUI list size and status label colors changed.
- Web GUI graph running icon changed to non-static icon.

### Docs

- Removed references to the Dask executor in RTD as they are no longer needed.

## [0.109.1] - 2022-06-10

### Fixed

- `covalent --version` now works for PyPI releases

## [0.109.0] - 2022-06-10

### Docs

- Update CLI help statements

### Added

- Add CLI functionality to start covalent with/without Dask
- Add CLI support to parse `covalent_ui.log` file

### Operations

- Updating codeowners to establish engineering & psiog ownership

### Docs

- Added new tutorial: Training quantum embedding kernels for classification.

## [0.108.0] - 2022-06-08

### Added

- WCI yaml file

### Docs

- Add pandoc installation updates to contributing guide

## [0.107.0] - 2022-06-07

### Changed

- Skipping stdout/stderr redirection tests until implemented in Dask parent process

### Added

- Simplifed starting the dask cluster using `multiprocessing`
- Added `bokeh==2.4.3` to requirements.txt to enable view Dask dashboard

### Fixed

- Changelog-reminder action now works for PRs from forks.

## [0.106.2] - 2022-06-06

### Fixed

- Specifying the version for package `furo` to `2022.4.7` to prevent breaking doc builds

### Docs

- Added new tutorial: Using Covalent with PennyLane for hybrid computation.

## [0.106.1] - 2022-06-01

### Fixed

- Changelog-reminder action now works for PRs from forks

### Docs

- Removed references to microservices in RTD
- Updated README.md.
- Changed `ct.electron` to `ct.lattice(executor=dask_executor)` in MNIST classifier tutorial

## [0.106.0] - 2022-05-26

### Changed

- Visual theme for Webapp GUI changed in accordance to new theme
- Fonts, colors, icons have been updated

## [0.105.0] - 2022-05-25

### Added

- Add a pre-commit hook for `detect-secrets`.
- Updated the actions in accordance with the migration done in the previous version.

## [0.104.0] - 2022-05-23

### Changed

- Services have been moved to a different codebase. This repo is now hosting the Covalent SDK, local dispatcher backend, Covalent web GUI, and documentation. Version is bumped to `0.104.0` in order to avoid conflicts.
- Update tests to match the current dispatcher api
- Skip testing dask executor until dask executor plugin is made public
- Using 2 thread pools to manage multiple workflows better and the other one for executing electrons in parallel.

### Fixed

- Add psutil and PyYAML to requirements.txt
- Passing the same Electron to multiple inputs of an Electron now works. UI fix pending.
- Dask from `requirements.txt`.

### Removed

- Asyncio usage for electron level concurrency.
- References to dask

### Added

- Functional test added for dask executor with the cluster running locally.
- Scalability tests for different workflows and workflow sizes under `tests/stress_tests/scripts`
- Add sample performance testing workflows under `tests/stress_tests`
- Add pipelines to continuously run the tutorial notebooks
- Create notebook with tasks from RTD

## [0.32.3] - 2022-03-16

### Fixed

- Fix missing UI graph edges between parameters and electrons in certain cases.
- Fix UI crashes in cases where legacy localStorage state was being loaded.

## [0.32.2] - 2022-03-16

### Added

- Images for graphs generated in tutorials and how-tos.
- Note for quantum gravity tutorial to tell users that `tensorflow` doesn't work on M1 Macs.
- `Known Issues` added to `README.md`

### Fixed

- `draw` function usage in tutorials and how-tos now reflects the UI images generated instead of using graphviz.
- Images now render properly in RTD of how-tos.

### Changed

- Reran all the tutorials that could run, generating the outputs again.

## [0.32.1] - 2022-03-15

### Fixed

- CLI now starts server directly in the subprocess instead of as a daemon
- Logs are provided as pipes to Popen instead of using a shell redirect
- Restart behavior fixed
- Default port in `covalent_ui/app.py` uses the config manager

### Removed

- `_graceful_restart` function no longer needed without gunicorn

## [0.32.0] - 2022-03-11

### Added

- Dispatcher microservice API endpoint to dispatch and update workflow.
- Added get runnable task endpoint.

## [0.31.0] - 2022-03-11

### Added

- Runner component's main functionality to run a set of tasks, cancel a task, and get a task's status added to its api.

## [0.30.5] - 2022-03-11

### Updated

- Updated Workflow endpoints & API spec to support upload & download of result objects as pickle files

## [0.30.4] - 2022-03-11

### Fixed

- When executing a task on an alternate Conda environment, Covalent no longer has to be installed on that environment. Previously, a Covalent object (the execution function as a TransportableObject) was passed to the environment. Now it is deserialized to a "normal" Python function, which is passed to the alternate Conda environment.

## [0.30.3] - 2022-03-11

### Fixed

- Fixed the order of output storage in `post_process` which should have been the order in which the electron functions are called instead of being the order in which they are executed. This fixes the order in which the replacement of function calls with their output happens, which further fixes any discrepencies in the results obtained by the user.

- Fixed the `post_process` test to check the order as well.

## [0.30.2] - 2022-03-11

### Changed

- Updated eventlet to 0.31.0

## [0.30.1] - 2022-03-10

### Fixed

- Eliminate unhandled exception in Covalent UI backend when calling fetch_result.

## [0.30.0] - 2022-03-09

### Added

- Skeleton code for writing the different services corresponding to each component in the open source refactor.
- OpenAPI specifications for each of the services.

## [0.29.3] - 2022-03-09

### Fixed

- Covalent UI is built in the Dockerfile, the setup file, the pypi workflow, the tests workflow, and the conda build script.

## [0.29.2] - 2022-03-09

### Added

- Defaults defined in executor plugins are read and used to update the in-memory config, as well as the user config file. But only if the parameter in question wasn't already defined.

### Changed

- Input parameter names and docstrings in _shared_files.config.update_config were changed for clarity.

## [0.29.1] - 2022-03-07

### Changed

- Updated fail-fast strategy to run all tests.

## [0.29.0] - 2022-03-07

### Added

- DispatchDB for storing dispatched results

### Changed

- UI loads dispatches from DispatchDB instead of browser local storage

## [0.28.3] - 2022-03-03

### Fixed

Installed executor plugins don't have to be referred to by their full module name. Eg, use "custom_executor", instead of "covalent_custom_plugin.custom_executor".

## [0.28.2] - 2022-03-03

### Added

- A brief overview of the tutorial structure in the MNIST classification tutorial.

## [0.28.1] - 2022-03-02

### Added

- Conda installation is only supported for Linux in the `Getting Started` guide.
- MNIST classifier tutorial.

### Removed

- Removed handling of default values of function parameters in `get_named_params` in `covalent/_shared_files/utils.py`. So, it is actually being handled by not being handled since now `named_args` and `named_kwargs` will only contain parameters that were passed during the function call and not all of them.

## [0.28.0] - 2022-03-02

### Added

- Lepton support, including for Python modules and C libraries
- How-to guides showing how to use leptons for each of these

## [0.27.6] - 2022-03-01

### Added

- Added feature development basic steps in CONTRIBUTING.md.
- Added section on locally building RTD (read the docs) in the contributing guide.

## [0.27.5] - 2022-03-01

### Fixed

- Missing UI input data after backend change - needed to be derived from graph for electrons, lattice inputs fixed on server-side, combining name and positional args
- Broken UI graph due to variable->edge_name renaming
- Missing UI executor data after server-side renaming

## [0.27.4] - 2022-02-28

### Fixed

- Path used in `covalent/executor/__init__.py` for executor plugin modules needed updating to `covalent/executor/executor_plugins`

### Removed

- Disabled workflow cancellation test due to inconsistent outcomes. Test will be re-enabled after cancellation mechanisms are investigated further.

## [0.27.3] - 2022-02-25

### Added

- Added `USING_DOCKER.md` guide for running docker container.
- Added cli args to covalent UI flask server `covalent_ui/app.py` to modify port and log file path.

### Removed

- Removed gunicorn from cli and Dockerfile.

### Changed

- Updated cli `covalent_dispatcher/_cli/service.py` to run flask server directly, and removed dispatcher and UI flags.
- Using Flask blueprints to merge Dispatcher and UI servers.
- Updated Dockerfile to run flask server directly.
- Creating server PID file manually in `covalent_dispatcher/_cli/service.py`.
- Updated tests and docs to reflect merged servers.
- Changed all mentions of port 47007 (for old UI server) to 48008.

## [0.27.2] - 2022-02-24

### Changed

- Removed unnecessary blockquotes from the How-To guide for creating custom executors
- Changed "Covalent Cloud" to "Covalent" in the main code text

## [0.27.1] - 2022-02-24

### Removed

- Removed AQ-Engineers from CODEOWNERS in order to fix PR review notifications

## [0.27.0] - 2022-02-24

### Added

- Support for positional only, positional or keyword, variable positional, keyword only, variable keyword types of parameters is now added, e.g an electron can now use variable args and variable kwargs if the number/names of parameters are unknown during definition as `def task(*args, **kwargs)` which wasn't possible before.

- `Lattice.args` added to store positional arguments passed to the lattice's workflow function.

- `get_named_params` function added in `_shared_files/utils.py` which will return a tuple containing named positional arguments and named keyword arguments. The names help in showing and storing these parameters in the transport graph.

- Tests to verify whether all kinds of input paramaters are supported by electron or a lattice.

### Changed

- No longer merging positional arguments with keyword arguments, instead they are separately stored in respective nodes in the transport graph.

- `inputs` returned from `_get_inputs` function in `covalent_dispatcher/_core/execution.py` now contains positional as well as keyword arguments which further get passed to the executor.

- Executors now support positional and keyword arguments as inputs to their executable functions.

- Result object's `_inputs` attribute now contains both `args` and `kwargs`.

- `add_node_for_nested_iterables` is renamed to `connect_node_with_others` and `add_node_to_graph` also renamed to `add_collection_node_to_graph` in `electron.py`. Some more variable renames to have appropriate self-explanatory names.

- Nodes and edges in the transport graph now have a better interface to assign attributes to them.

- Edge attribute `variable` renamed to `edge_name`.

- In `serialize` function of the transport graph, if `metadata_only` is True, then only `metadata` attribute of node and `source` and `target` attributes of edge are kept in the then return serialized `data`.

- Updated the tests wherever necessary to reflect the above changes

### Removed

- Deprecated `required_params_passed` since an error will automatically be thrown by the `build_graph` function if any of the required parameters are not passed.

- Removed duplicate attributes from nodes in the transport graph.

## [0.26.1] - 2022-02-23

### Added

- Added Local Executor section to the API read the docs.

## [0.26.0] - 2022-02-23

### Added

- Automated reminders to update the changelog

## [0.25.3] - 2022-02-23

## Added

- Listed common mocking commands in the CONTRIBUTING.md guide.
- Additional guidelines on testing.

## [0.25.2] - 2022-02-21

### Changed

- `backend` metadata name changed to `executor`.
- `_plan_workflow` usage updated to reflect how that executor related information is now stored in the specific executor object.
- Updated tests to reflect the above changes.
- Improved the dispatch cancellation test to provide a robust solution which earlier took 10 minutes to run with uncertainty of failing every now and then.

### Removed

- Removed `TaskExecutionMetadata` as a consequence of removing `execution_args`.

## [0.25.1] - 2022-02-18

### Fixed

- Tracking imports that have been used in the workflow takes less time.

### Added

- User-imports are included in the dispatch_source.py script. Covalent-related imports are commented out.

## [0.25.0] - 2022-02-18

### Added

- UI: Lattice draw() method displays in web UI
- UI: New navigation panel

### Changed

- UI: Animated graph changes, panel opacity

### Fixed

- UI: Fixed "Not Found" pages

## [0.24.21] - 2022-02-18

### Added

- RST document describing the expectations from a tutorial.

## [0.24.20] - 2022-02-17

### Added

- Added how to create custom executors

### Changed

- Changed the description of the hyperlink for choosing executors
- Fixed typos in doc/source/api/getting_started/how_to/execution/creating_custom_executors.ipynb

## [0.24.19] - 2022-02-16

### Added

- CODEOWNERS for certain files.

## [0.24.18] - 2022-02-15

### Added

- The user configuration file can now specify an executor plugin directory.

## [0.24.17] - 2022-02-15

### Added

- Added a how-to for making custom executors.

## [0.24.16] - 2022-02-12

### Added

- Errors now contain the traceback as well as the error message in the result object.
- Added test for `_post_process` in `tests/covalent_dispatcher_tests/_core/execution_test.py`.

### Changed

- Post processing logic in `electron` and dispatcher now relies on the order of execution in the transport graph rather than node's function names to allow for a more reliable pairing of nodes and their outputs.

- Renamed `init_test.py` in `tests/covalent_dispatcher_tests/_core/` to `execution_test.py`.

### Removed

- `exclude_from_postprocess` list which contained some non executable node types removed since only executable nodes are post processed now.

## [0.24.15] - 2022-02-11

### Fixed

- If a user's configuration file does not have a needed exeutor parameter, the default parameter (defined in _shared_files/defaults.py) is used.
- Each executor plugin is no longer initialized upon the import of Covalent. This allows required parameters in executor plugins.

## Changed

- Upon updating the configuration data with a user's configuration file, the complete set is written back to file.

## Added

- Tests for the local and base executors.

## [0.24.14] - 2022-02-11

### Added

- UI: add dashboard cards
- UI: add scaling dots background

### Changed

- UI: reduce sidebar font sizes, refine color theme
- UI: refine scrollbar styling, show on container hover
- UI: format executor parameters as YAML code
- UI: update syntax highlighting scheme
- UI: update index.html description meta tag

## [0.24.13] - 2022-02-11

### Added

- Tests for covalent/_shared_files/config.py

## [0.24.12] - 2022-02-10

### Added

- CodeQL code analyzer

## [0.24.11] - 2022-02-10

### Added

- A new dictionary `_DEFAULT_CONSTRAINTS_DEPRECATED` in defaults.py

### Changed

- The `_DEFAULT_CONSTRAINT_VALUES` dictionary now only contains the `backend` argument

## [0.24.10] - 2022-02-09

### Fixed

- Sporadically failing workflow cancellation test in tests/workflow_stack_test.py

## [0.24.9] - 2022-02-09

## Changed

- Implementation of `_port_from_pid` in covalent_dispatcher/_cli/service.py.

## Added

- Unit tests for command line interface (CLI) functionalities in covalent_dispatcher/_cli/service.py and covalent_dispatcher/_cli/cli.py.

## [0.24.8] - 2022-02-07

### Fixed

- If a user's configuration file does not have a needed parameter, the default parameter (defined in _shared_files/defaults.py) is used.

## [0.24.7] - 2022-02-07

### Added

- Typing: Add Type hint `dispatch_info` parameter.
- Documentation: Updated the return_type description in docstring.

### Changed

- Typing: Change return type annotation to `Generator`.

## [0.24.6] - 2022-02-06

### Added

- Type hint to `deserialize` method of `TransportableObject` of `covalent/_workflow/transport.py`.

### Changed

- Description of `data` in `deserialize` method of `TransportableObject` of `covalent/_workflow/transport.py` from `The serialized transportable object` to `Cloudpickled function`.

## [0.24.5] - 2022-02-05

### Fixed

- Removed dependence on Sentinel module

## [0.24.4] - 2022-02-04

### Added

- Tests across multiple versions of Python and multiple operating systems
- Documentation reflecting supported configurations

## [0.24.3] - 2022-02-04

### Changed

- Typing: Use `bool` in place of `Optional[bool]` as type annotation for `develop` parameter in `covalent_dispatcher.service._graceful_start`
- Typing: Use `Any` in place of `Optional[Any]` as type annotation for `new_value` parameter in `covalent._shared_files.config.get_config`

## [0.24.2] - 2022-02-04

### Fixed

- Updated hyperlink of "How to get the results" from "./collection/query_electron_execution_result" to "./collection/query_multiple_lattice_execution_results" in "doc/source/how_to/index.rst".
- Updated hyperlink of "How to get the result of a particular electron" from "./collection/query_multiple_lattice_execution_results" to "./collection/query_electron_execution_result" in "doc/source/how_to/index.rst".

## [0.24.1] - 2022-02-04

### Changed

- Changelog entries are now required to have the current date to enforce ordering.

## [0.24.0] - 2022-02-03

### Added

- UI: log file output - display in Output tab of all available log file output
- UI: show lattice and electron inputs
- UI: display executor attributes
- UI: display error message on failed status for lattice and electron

### Changed

- UI: re-order sidebar sections according to latest figma designs
- UI: update favicon
- UI: remove dispatch id from tab title
- UI: fit new uuids
- UI: adjust theme text primary and secondary colors

### Fixed

- UI: auto-refresh result state on initial render of listing and graph pages
- UI: graph layout issues: truncate long electron/param names

## [0.23.0] - 2022-02-03

### Added

- Added `BaseDispatcher` class to be used for creating custom dispatchers which allow connection to a dispatcher server.
- `LocalDispatcher` inheriting from `BaseDispatcher` allows connection to a local dispatcher server running on the user's machine.
- Covalent only gives interface to the `LocalDispatcher`'s `dispatch` and `dispatch_sync` methods.
- Tests for both `LocalDispatcher` and `BaseDispatcher` added.

### Changed

- Switched from using `lattice.dispatch` and `lattice.dispatch_sync` to `covalent.dispatch` and `covalent.dispatch_sync`.
- Dispatcher address now is passed as a parameter (`dispatcher_addr`) to `covalent.dispatch` and `covalent.dispatch_sync` instead of a metadata field to lattice.
- Updated tests, how tos, and tutorials to use `covalent.dispatch` and `covalent.dispatch_sync`.
- All the contents of `covalent_dispatcher/_core/__init__.py` are moved to `covalent_dispatcher/_core/execution.py` for better organization. `__init__.py` only contains function imports which are needed by external modules.
- `dispatch`, `dispatch_sync` methods deprecated from `Lattice`.

### Removed

- `_server_dispatch` method removed from `Lattice`.
- `dispatcher` metadata field removed from `lattice`.

## [0.22.19] - 2022-02-03

### Fixed

- `_write_dispatch_to_python_file` isn't called each time a task is saved. It is now only called in the final save in `_run_planned_workflow` (in covalent_dispatcher/_core/__init__.py).

## [0.22.18] - 2022-02-03

### Fixed

- Added type information to result.py

## [0.22.17] - 2022-02-02

### Added

- Replaced `"typing.Optional"` with `"str"` in covalent/executor/base.py
- Added missing type hints to `get_dispatch_context` and `write_streams_to_file` in covalent/executor/base.py, BaseExecutor

## [0.22.16] - 2022-02-02

### Added

- Functions to check if UI and dispatcher servers are running.
- Tests for the `is_ui_running` and `is_server_running` in covalent_dispatcher/_cli/service.py.

## [0.22.15] - 2022-02-01

### Fixed

- Covalent CLI command `covalent purge` will now stop the servers before deleting all the pid files.

### Added

- Test for `purge` method in covalent_dispatcher/_cli/service.py.

### Removed

- Unused `covalent_dispatcher` import from covalent_dispatcher/_cli/service.py.

### Changed

- Moved `_config_manager` import from within the `purge` method to the covalent_dispatcher/_cli/service.py for the purpose of mocking in tests.

## [0.22.14] - 2022-02-01

### Added

- Type hint to `_server_dispatch` method in `covalent/_workflow/lattice.py`.

## [0.22.13] - 2022-01-26

### Fixed

- When the local executor's `log_stdout` and `log_stderr` config variables are relative paths, they should go inside the results directory. Previously that was queried from the config, but now it's queried from the lattice metadata.

### Added

- Tests for the corresponding functions in (`covalent_dispatcher/_core/__init__.py`, `covalent/executor/base.py`, `covalent/executor/executor_plugins/local.py` and `covalent/executor/__init__.py`) affected by the bug fix.

### Changed

- Refactored `_delete_result` in result manager to give the option of deleting the result parent directory.

## [0.22.12] - 2022-01-31

### Added

- Diff check in pypi.yml ensures correct files are packaged

## [0.22.11] - 2022-01-31

### Changed

- Removed codecov token
- Removed Slack notifications from feature branches

## [0.22.10] - 2022-01-29

### Changed

- Running tests, conda, and version workflows on pull requests, not just pushes

## [0.22.9] - 2022-01-27

### Fixed

- Fixing version check action so that it doesn't run on commits that are in develop
- Edited PR template so that markdown checklist appears properly

## [0.22.8] - 2022-01-27

### Fixed

- publish workflow, using `docker buildx` to build images for x86 and ARM, prepare manifest and push to ECR so that pulls will match the correct architecture.
- typo in CONTRIBUTING
- installing `gcc` in Docker image so Docker can build wheels for `dask` and other packages that don't provide ARM wheels

### Changed

- updated versions in `requirements.txt` for `matplotlib` and `dask`

## [0.22.7] - 2022-01-27

### Added

- `MANIFEST.in` did not have `covalent_dispatcher/_service` in it due to which the PyPi package was not being built correctly. Added the `covalent_dispatcher/_service` to the `MANIFEST.in` file.

### Fixed

- setuptools properly including data files during installation

## [0.22.6] - 2022-01-26

### Fixed

- Added service folder in covalent dispatcher to package.

## [0.22.5] - 2022-01-25

### Fixed

- `README.md` images now use master branch's raw image urls hosted on <https://github.com> instead of <https://raw.githubusercontent.com>. Also, switched image rendering from html to markdown.

## [0.22.4] - 2022-01-25

### Fixed

- dispatcher server app included in sdist
- raw image urls properly used

## [0.22.3] - 2022-01-25

### Fixed

- raw image urls used in readme

## [0.22.2] - 2022-01-25

### Fixed

- pypi upload

## [0.22.1] - 2022-01-25

### Added

- Code of conduct
- Manifest.in file
- Citation info
- Action to upload to pypi

### Fixed

- Absolute URLs used in README
- Workflow badges updated URLs
- `install_package_data` -> `include_package_data` in `setup.py`

## [0.22.0] - 2022-01-25

### Changed

- Using public ECR for Docker release

## [0.21.0] - 2022-01-25

### Added

- GitHub pull request templates

## [0.20.0] - 2022-01-25

### Added

- GitHub issue templates

## [0.19.0] - 2022-01-25

### Changed

- Covalent Beta Release

## [0.18.9] - 2022-01-24

### Fixed

- iframe in the docs landing page is now responsive

## [0.18.8] - 2022-01-24

### Changed

- Temporarily removed output tab
- Truncated dispatch id to fit left sidebar, add tooltip to show full id

## [0.18.7] - 2022-01-24

### Changed

- Many stylistic improvements to documentation, README, and CONTRIBUTING.

## [0.18.6] - 2022-01-24

### Added

- Test added to check whether an already decorated function works as expected with Covalent.
- `pennylane` package added to the `requirements-dev.txt` file.

### Changed

- Now using `inspect.signature` instead of `function.__code__` to get the names of function's parameters.

## [0.18.5] - 2022-01-21

### Fixed

- Various CI fixes, including rolling back regression in version validation, caching on s3 hosted badges, applying releases and tags correctly.

## [0.18.4] - 2022-01-21

### Changed

- Removed comments and unused functions in covalent_dispatcher
- `result_class.py` renamed to `result.py`

### Fixed

- Version was not being properly imported inside `covalent/__init__.py`
- `dispatch_sync` was not previously using the `results_dir` metadata field

### Removed

- Credentials in config
- `generate_random_filename_in_cache`
- `is_any_atom`
- `to_json`
- `show_subgraph` option in `draw`
- `calculate_node`

## [0.18.3] - 2022-01-20

### Fixed

- The gunicorn servers now restart more gracefully

## [0.18.2] - 2022-01-21

### Changed

- `tempdir` metadata field removed and replaced with `executor.local.cache_dir`

## [0.18.1] - 2022-01-11

## Added

- Concepts page

## [0.18.0] - 2022-01-20

### Added

- `Result.CANCELLED` status to represent the status of a cancelled dispatch.
- Condition to cancel the whole dispatch if any of the nodes are cancelled.
- `cancel_workflow` function which uses a shared variable provided by Dask (`dask.distributed.Variable`) in a dask client to inform nodes to stop execution.
- Cancel function for dispatcher server API which will allow the server to terminate the dispatch.
- How to notebook for cancelling a dispatched job.
- Test to verify whether cancellation of dispatched jobs is working as expected.
- `cancel` function is available as `covalent.cancel`.

### Changed

- In file `covalent/_shared_files/config.py` instead of using a variable to store and then return the config data, now directly returning the configuration.
- Using `fire_and_forget` to dispatch a job instead of a dictionary of Dask's `Future` objects so that we won't have to manage the lifecycle of those futures.
- The `test_run_dispatcher` test was changed to reflect that the dispatcher no longer uses a dictionary of future objects as it was not being utilized anywhere.

### Removed

- `with dask_client` context was removed as the client created in `covalent_dispatcher/_core/__init__.py` is already being used even without the context. Furthermore, it creates issues when that context is exited which is unnecessary at the first place hence not needed to be resolved.

## [0.17.5] - 2022-01-19

### Changed

- Results directory uses a relative path by default and can be overridden by the environment variable `COVALENT_RESULTS_DIR`.

## [0.17.4] - 2022-01-19

### Changed

- Executor parameters use defaults specified in config TOML
- If relative paths are supplied for stdout and stderr, those files are created inside the results directory

## [0.17.3] - 2022-01-18

### Added

- Sync function
- Covalent CLI tool can restart in developer mode

### Fixed

- Updated the UI address referenced in the README

## [0.17.2] - 2022-01-12

### Added

- Quantum gravity tutorial

### Changed

- Moved VERSION file to top level

## [0.17.1] - 2022-01-19

### Added

- `error` attribute was added to the results object to show which node failed and the reason behind it.
- `stdout` and `stderr` attributes were added to a node's result to store any stdout and stderr printing done inside an electron/node.
- Test to verify whether `stdout` and `stderr` are being stored in the result object.

### Changed

- Redesign of how `redirect_stdout` and `redirect_stderr` contexts in executor now work to allow storing their respective outputs.
- Executors now also return `stdout` and `stderr` strings, along with the execution output, so that they can be stored in their result object.

## [0.17.0] - 2022-01-18

### Added

- Added an attribute `__code__` to electron and lattice which is a copy of their respective function's `__code__` attribute.
- Positional arguments, `args`, are now merged with keyword arguments, `kwargs`, as close as possible to where they are passed. This was done to make sure we support both with minimal changes and without losing the name of variables passed.
- Tests to ensure usage of positional arguments works as intended.

### Changed

- Slight rework to how any print statements in lattice are sent to null.
- Changed `test_dispatcher_functional` in `basic_dispatcher_test.py` to account for the support of `args` and removed a an unnecessary `print` statement.

### Removed

- Removed `args` from electron's `init` as it wasn't being used anywhere.

## [0.16.1] - 2022-01-18

### Changed

- Requirement changed from `dask[complete]` to `dask[distributed]`.

## [0.16.0] - 2022-01-14

### Added

- New UI static demo build
- New UI toolbar functions - orientation, toggle params, minimap
- Sortable and searchable lattice name row

### Changed

- Numerous UI style tweaks, mostly around dispatches table states

### Fixed

- Node sidebar info now updates correctly

## [0.15.11] - 2022-01-18

### Removed

- Unused numpy requirement. Note that numpy is still being installed indirectly as other packages in the requirements rely on it.

## [0.15.10] - 2022-01-16

## Added

- How-to guide for Covalent dispatcher CLI.

## [0.15.9] - 2022-01-18

### Changed

- Switched from using human readable ids to using UUIDs

### Removed

- `human-id` package was removed along with its mention in `requirements.txt` and `meta.yaml`

## [0.15.8] - 2022-01-17

### Removed

- Code breaking text from CLI api documentation.
- Unwanted covalent_dispatcher rst file.

### Changed

- Installation of entire covalent_dispatcher instead of covalent_dispatcher/_service in setup.py.

## [0.15.7] - 2022-01-13

### Fixed

- Functions with multi-line or really long decorators are properly serialized in dispatch_source.py.
- Multi-line Covalent output is properly commented out in dispatch_source.py.

## [0.15.6] - 2022-01-11

### Fixed

- Sub-lattice functions are successfully serialized in the utils.py get_serialized_function_str.

### Added

- Function to scan utilized source files and return a set of imported modules (utils.get_imports_from_source)

## [0.15.5] - 2022-01-12

### Changed

- UI runs on port 47007 and the dispatcher runs on port 48008. This is so that when the servers are later merged, users continue using port 47007 in the browser.
- Small modifications to the documentation
- Small fix to the README

### Removed

- Removed a directory `generated` which was improperly added
- Dispatcher web interface
- sqlalchemy requirement

## [0.15.4] - 2022-01-11

### Changed

- In file `covalent/executor/base.py`, `pickle` was changed to `cloudpickle` because of its universal pickling ability.

### Added

- In docstring of `BaseExecutor`, a note was added specifying that `covalent` with its dependencies is assumed to be installed in the conda environments.
- Above note was also added to the conda env selector how-to.

## [0.15.3] - 2022-01-11

### Changed

- Replaced the generic `RuntimeError` telling users to check if there is an object manipulation taking place inside the lattice to a simple warning. This makes the original error more visible.

## [0.15.2] - 2022-01-11

### Added

- If condition added for handling the case where `__getattr__` of an electron is accessed to detect magic functions.

### Changed

- `ActiveLatticeManager` now subclasses from `threading.local` to make it thread-safe.
- `ValueError` in the lattice manager's `claim` function now also shows the name of the lattice that is currently claimed.
- Changed docstring of `ActiveLatticeManager` to note that now it is thread-safe.
- Sublattice dispatching now no longer deletes the result object file and is dispatched normally instead of in a serverless manner.
- `simulate_nitrogen_and_copper_slab_interaction.ipynb` notebook tutorial now does normal dispatching as well instead of serverless dispatching. Also, now 7 datapoints will be shown instead of 10 earlier.

## [0.15.1] - 2022-01-11

### Fixed

- Passing AWS credentials to reusable workflows as a secret

## [0.15.0] - 2022-01-10

### Added

- Action to push development image to ECR

### Changed

- Made the publish action reusable and callable

## [0.14.1] - 2022-01-02

### Changed

- Updated the README
- Updated classifiers in the setup.py file
- Massaged some RTD pages

## [0.14.0] - 2022-01-07

### Added

- Action to push static UI to S3

## [0.13.2] - 2022-01-07

### Changed

- Completed new UI design work

## [0.13.1] - 2022-01-02

### Added

- Added eventlet requirement

### Changed

- The CLI tool can now manage the UI flask server as well
- [Breaking] The CLI option `-t` has been changed to `-d`, which starts the servers in developer mode and exposes unit tests to the server.

## [0.13.0] - 2022-01-01

### Added

- Config manager in `covalent/_shared_files/config.py`
- Default location for the main config file can be overridden using the environment variable `COVALENT_CONFIG_DIR`
- Ability to set and get configuration using `get_config` and `set_config`

### Changed

- The flask servers now reference the config file
- Defaults reference the config file

### Fixed

- `ValueError` caught when running `covalent stop`
- One of the functional tests was using a malformed path

### Deprecated

- The `electron.to_json` function
- The `generate_random_filename_in_cache` function

### Removed

- The `get_api_token` function

## [0.12.13] - 2022-01-04

## Removed

- Tutorial section headings

## Fixed

- Plot background white color

## [0.12.12] - 2022-01-06

### Fixed

- Having a print statement inside electron and lattice code no longer causes the workflow to fail.

## [0.12.11] - 2022-01-04

### Added

- Completed UI feature set for first release

### Changed

- UI server result serialization improvements
- UI result update webhook no longer fails on request exceptions, logs warning intead

## [0.12.10] - 2021-12-17

### Added

- Astrophysics tutorial

## [0.12.9] - 2022-01-04

### Added

- Added `get_all_node_results` method in `result_class.py` to return result of all node executions.

- Added `test_parallelilization` test to verify whether the execution is now being achieved in parallel.

### Changed

- Removed `LocalCluster` cluster creation usage to a simple `Client` one from Dask.

- Removed unnecessary `to_run` function as we no longer needed to run execution through an asyncio loop.

- Removed `async` from function definition of previously asynchronous functions, `_run_task`, `_run_planned_workflow`, `_plan_workflow`, and `_run_workflow`.

- Removed `uvloop` from requirements.

- Renamed `test_get_results` to `test_get_result`.

- Reran the how to notebooks where execution time was mentioned.

- Changed how `dispatch_info` context manager was working to account for multiple nodes accessing it at the same time.

## [0.12.8] - 2022-01-02

### Changed

- Changed the software license to GNU Affero 3.0

### Removed

- `covalent-ui` directory

## [0.12.7] - 2021-12-29

### Fixed

- Gunicorn logging now uses the `capture-output` flag instead of redirecting stdout and stderr

## [0.12.6] - 2021-12-23

### Changed

- Cleaned up the requirements and moved developer requirements to a separate file inside `tests`

## [0.12.5] - 2021-12-16

### Added

- Conda build CI job

## [0.12.4] - 2021-12-23

### Changed

- Gunicorn server now checks for port availability before starting

### Fixed

- The `covalent start` function now prints the correct port if the server is already running.

## [0.12.3] - 2021-12-14

### Added

- Covalent tutorial comparing quantum support vector machines with support vector machine algorithms implemented in qiskit and scikit-learn.

## [0.12.2] - 2021-12-16

### Fixed

- Now using `--daemon` in gunicorn to start the server, which was the original intention.

## [0.12.1] - 2021-12-16

### Fixed

- Removed finance references from docs
- Fixed some other small errors

### Removed

- Removed one of the failing how-to tests from the functional test suite

## [0.12.0] - 2021-12-16

### Added

- Web UI prototype

## [0.11.1] - 2021-12-14

### Added

- CLI command `covalent status` shows port information

### Fixed

- gunicorn management improved

## [0.11.0] - 2021-12-14

### Added

- Slack notifications for test status

## [0.10.4] - 2021-12-15

### Fixed

- Specifying a non-default results directory in a sub-lattice no longer causes a failure in lattice execution.

## [0.10.3] - 2021-12-14

### Added

- Functional tests for how-to's in documentation

### Changed

- Moved example script to a functional test in the pipeline
- Added a test flag to the CLI tool

## [0.10.2] - 2021-12-14

### Fixed

- Check that only `kwargs` without any default values in the workflow definition need to be passed in `lattice.draw(ax=ax, **kwargs)`.

### Added

- Function to check whether all the parameters without default values for a callable function has been passed added to shared utils.

## [0.10.1] - 2021-12-13

### Fixed

- Content and style fixes for getting started doc.

## [0.10.0] - 2021-12-12

### Changed

- Remove all imports from the `covalent` to the `covalent_dispatcher`, except for `_dispatch_serverless`
- Moved CLI into `covalent_dispatcher`
- Moved executors to `covalent` directory

## [0.9.1] - 2021-12-13

### Fixed

- Updated CONTRIBUTING to clarify docstring style.
- Fixed docstrings for `calculate_node` and `check_constraint_specific_sum`.

## [0.9.0] - 2021-12-10

### Added

- `prefix_separator` for separating non-executable node types from executable ones.

- `subscript_prefix`, `generator_prefix`, `sublattice_prefix`, `attr_prefix` for prefixes of subscripts, generators,
  sublattices, and attributes, when called on an electron and added to the transport graph.

- `exclude_from_postprocess` list of prefixes to denote those nodes which won't be used in post processing the workflow.

- `__int__()`, `__float__()`, `__complex__()` for converting a node to an integer, float, or complex to a value of 0 then handling those types in post processing.

- `__iter__()` generator added to Electron for supporting multiple return values from an electron execution.

- `__getattr__()` added to Electron for supporting attribute access on the node output.

- `__getitem__()` added to Electron for supporting subscripting on the node output.

- `electron_outputs` added as an attribute to lattice.

### Changed

- `electron_list_prefix`, `electron_dict_prefix`, `parameter_prefix` modified to reflect new way to assign prefixes to nodes.

- In `build_graph` instead of ignoring all exceptions, now the exception is shown alongwith the runtime error notifying that object manipulation should be avoided inside a lattice.

- `node_id` changed to `self.node_id` in Electron's `__call__()`.

- `parameter` type electrons now have the default metadata instead of empty dictionary.

- Instead of deserializing and checking whether a sublattice is there, now a `sublattice_prefix` is used to denote when a node is a sublattice.

- In `dispatcher_stack_test`, `test_dispatcher_flow` updated to indicate the new use of `parameter_prefix`.

### Fixed

- When an execution fails due to something happening in `run_workflow`, then result object's status is now failed and the object is saved alongwith throwing the appropriate exception.

## [0.8.5] - 2021-12-10

### Added

- Added tests for choosing specific executors inside electron initialization.
- Added test for choosing specific Conda environments inside electron initialization.

## [0.8.4] - 2021-12-10

### Changed

- Removed _shared_files directory and contents from covalent_dispatcher. Logging in covalent_dispatcher now uses the logger in covalent/_shared_files/logging.py.

## [0.8.3] - 2021-12-10

### Fixed

- Decorator symbols were added to the pseudo-code in the quantum chemistry tutorial.

## [0.8.2] - 2021-12-06

### Added

- Quantum chemistry tutorial.

## [0.8.1] - 2021-12-08

### Added

- Docstrings with typehints for covalent dispatcher functions added.

### Changed

- Replaced `node` to `node_id` in `electron.py`.

- Removed unnecessary `enumerate` in `covalent_dispatcher/_core/__init__.py`.

- Removed `get_node_device_mapping` function from `covalent_dispatcher/_core/__init__.py`
  and moved the definition to directly add the mapping to `workflow_schedule`.

- Replaced iterable length comparison for `executor_specific_exec_cmds` from `if len(executor_specific_exec_cmds) > 0`
  to `if executor_specific_exec_cmds`.

## [0.8.0] - 2021-12-03

### Added

- Executors can now accept the name of a Conda environment. If that environment exists, the operations of any electron using that executor are performed in that Conda environment.

## [0.7.6] - 2021-12-02

### Changed

- How to estimate lattice execution time has been renamed to How to query lattice execution time.
- Change result querying syntax in how-to guides from `lattice.get_result` to
  `covalent.get_result`.
- Choose random port for Dask dashboard address by setting `dashboard_address` to ':0' in
  `LocalCluster`.

## [0.7.5] - 2021-12-02

### Fixed

- "Default" executor plugins are included as part of the package upon install.

## [0.7.4] - 2021-12-02

### Fixed

- Upgraded dask to 2021.10.0 based on a vulnerability report

## [0.7.3] - 2021-12-02

### Added

- Transportable object tests
- Transport graph tests

### Changed

- Variable name node_num to node_id
- Variable name node_idx to node_id

### Fixed

- Transport graph `get_dependencies()` method return type was changed from Dict to List

## [0.7.2] - 2021-12-01

### Fixed

- Date handling in changelog validation

### Removed

- GitLab CI YAML

## [0.7.1] - 2021-12-02

### Added

- A new parameter to a node's result called `sublattice_result` is added.
  This will be of a `Result` type and will contain the result of that sublattice's
  execution. If a normal electron is executed, this will be `None`.

- In `_delete_result` function in `results_manager.py`, an empty results directory
  will now be deleted.

- Name of a sublattice node will also contain `(sublattice)`.

- Added `_dispatch_sync_serverless` which synchronously dispatches without a server
  and waits for a result to be returned. This is the method used to dispatch a sublattice.

- Test for sublatticing is added.

- How-to guide added for sublatticing explaining the new features.

### Changed

- Partially changed `draw` function in `lattice.py` to also draw the subgraph
  of the sublattice when drawing the main graph of the lattice. The change is
  incomplete as we intend to add this feature later.

- Instead of returning `plt`, `draw` now returns the `ax` object.

- `__call__` function in `lattice.py` now runs the lattice's function normally
  instead of dispatching it.

- `_run_task` function now checks whether current node is a sublattice and acts
  accordingly.

### Fixed

- Unnecessary lines to rename the node's name in `covalent_dispatcher/_core/__init__.py` are removed.

- `test_electron_takes_nested_iterables` test was being ignored due to a spelling mistake. Fixed and
  modified to follow the new pattern.

## [0.7.0] - 2021-12-01

### Added

- Electrons can now accept an executor object using the "backend" keyword argument. "backend" can still take a string naming the executor module.
- Electrons and lattices no longer have Slurm metadata associated with the executor, as that information should be contained in the executor object being used as an input argument.
- The "backend" keyword can still be a string specifying the executor module, but only if the executor doesn't need any metadata.
- Executor plugin classes are now directly available to covalent, eg: covalent.executor.LocalExecutor().

## [0.6.7] - 2021-12-01

### Added

- Docstrings without examples for all the functions in core covalent.
- Typehints in those functions as well.
- Used `typing.TYPE_CHECKING` to prevent cyclic imports when writing typehints.

### Changed

- `convert_to_lattice_function` renamed to `convert_to_lattice_function_call`.
- Context managers now raise a `ValueError` instead of a generic `Exception`.

## [0.6.6] - 2021-11-30

### Fixed

- Fixed the version used in the documentation
- Fixed the badge URLs to prevent caching

## [0.6.5] - 2021-11-30

### Fixed

- Broken how-to links

### Removed

- Redundant lines from .gitignore
- *.ipynb from .gitignore

## [0.6.4] - 2021-11-30

### Added

- How-to guides for workflow orchestration.
  - How to construct an electron
  - How to construct a lattice
  - How to add an electron to lattice
  - How to visualize the lattice
  - How to add constraints to lattices
- How-to guides for workflow and subtask execution.
  - How to execute individual electrons
  - How to execute a lattice
  - How to execute multiple lattices
- How-to guides for status querying.
  - How to query electron execution status
  - How to query lattice execution status
  - How to query lattice execution time
- How-to guides for results collection
  - How to query electron execution results
  - How to query lattice execution results
  - How to query multiple lattice execution results
- Str method for the results object.

### Fixed

- Saving the electron execution status when the subtask is running.

## [0.6.3] - 2021-11-29

### Removed

- JWT token requirement.
- Covalent dispatcher login requirement.
- Update covalent login reference in README.md.
- Changed the default dispatcher server port from 5000 to 47007.

## [0.6.2] - 2021-11-28

### Added

- Github action for tests and coverage
- Badges for tests and coverage
- If tests pass then develop is pushed to master
- Add release action which tags and creates a release for minor version upgrades
- Add badges action which runs linter, and upload badges for version, linter score, and platform
- Add publish action (and badge) which builds a Docker image and uploads it to the AWS ECR

## [0.6.1] - 2021-11-27

### Added

- Github action which checks version increment and changelog entry

## [0.6.0] - 2021-11-26

### Added

- New Covalent RTD theme
- sphinx extension sphinx-click for CLI RTD
- Sections in RTD
- init.py in both covalent-dispatcher logger module and cli module for it to be importable in sphinx

### Changed

- docutils version that was conflicting with sphinx

### Removed

- Old aq-theme

## [0.5.1] - 2021-11-25

### Added

- Integration tests combining both covalent and covalent-dispatcher modules to test that
  lattice workflow are properly planned and executed.
- Integration tests for the covalent-dispatcher init module.
- pytest-asyncio added to requirements.

## [0.5.0] - 2021-11-23

### Added

- Results manager file to get results from a file, delete a result, and redispatch a result object.
- Results can also be awaited to only return a result if it has either been completed or failed.
- Results class which is used to store the results with all the information needed to be used again along with saving the results to a file functionality.
- A result object will be a mercurial object which will be updated by the dispatcher and saved to a file throughout the dispatching and execution parts.
- Direct manipulation of the transport graph inside a result object takes place.
- Utility to convert a function definition string to a function and vice-versa.
- Status class to denote the status of a result object and of each node execution in the transport graph.
- Start and end times are now also stored for each node execution as well as for the whole dispatch.
- Logging of `stdout` and `stderr` can be done by passing in the `log_stdout`, `log_stderr` named metadata respectively while dispatching.
- In order to get the result of a certain dispatch, the `dispatch_id`, the `results_dir`, and the `wait` parameter can be passed in. If everything is default, then only the dispatch id is required, waiting will not be done, and the result directory will be in the current working directory with folder name as `results/` inside which every new dispatch will have a new folder named according to their respective dispatch ids, containing:
  - `result.pkl` - (Cloud)pickled result object.
  - `result_info.yaml` - yaml file with high level information about the result and its execution.
  - `dispatch_source.py` - python file generated, containing the original function definitions of lattice and electrons which can be used to dispatch again.

### Changed

- `logfile` named metadata is now `slurm_logfile`.
- Instead of using `jsonpickle`, `cloudpickle` is being used everywhere to maintain consistency.
- `to_json` function uses `json` instead of `jsonpickle` now in electron and lattice definitions.
- `post_processing` moved to the dispatcher, so the dispatcher will now store a finished execution result in the results folder as specified by the user with no requirement of post processing it from the client/user side.
- `run_task` function in dispatcher modified to check if a node has completed execution and return it if it has, else continue its execution. This also takes care of cases if the server has been closed mid execution, then it can be started again from the last saved state, and the user won't have to wait for the whole execution.
- Instead of passing in the transport graph and dispatch id everywhere, the result object is being passed around, except for the `asyncio` part where the dispatch id and results directory is being passed which afterwards lets the core dispatcher know where to get the result object from and operate on it.
- Getting result of parent node executions of the graph, is now being done using the result object's graph. Storing of each execution's result is also done there.
- Tests updated to reflect the changes made. They are also being run in a serverless manner.

### Removed

- `LatticeResult` class removed.
- `jsonpickle` requirement removed.
- `WorkflowExecutionResult`, `TaskExecutionResult`, and `ExecutionError` singleton classes removed.

### Fixed

- Commented out the `jwt_required()` part in `covalent-dispatcher/_service/app.py`, may be removed in later iterations.
- Dispatcher server will now return the error message in the response of getting result if it fails instead of sending every result ever as a response.

## [0.4.3] - 2021-11-23

### Added

- Added a note in Known Issues regarding port conflict warning.

## [0.4.2] - 2021-11-24

### Added

- Added badges to README.md

## [0.4.1] - 2021-11-23

### Changed

- Removed old coverage badge and fixed the badge URL

## [0.4.0] - 2021-11-23

### Added

- Codecov integrations and badge

### Fixed

- Detached pipelines no longer created

## [0.3.0] - 2021-11-23

### Added

- Wrote a Code of Conduct based on <https://www.contributor-covenant.org/>
- Added installation and environment setup details in CONTRIBUTING
- Added Known Issues section to README

## [0.2.0] - 2021-11-22

### Changed

- Removed non-open-source executors from Covalent. The local SLURM executor is now
- a separate repo. Executors are now plugins.

## [0.1.0] - 2021-11-19

### Added

- Pythonic CLI tool. Install the package and run `covalent --help` for a usage description.
- Login and logout functionality.
- Executor registration/deregistration skeleton code.
- Dispatcher service start, stop, status, and restart.

### Changed

- JWT token is stored to file instead of in an environment variable.
- The Dask client attempts to connect to an existing server.

### Removed

- Removed the Bash CLI tool.

### Fixed

- Version assignment in the covalent init file.

## [0.0.3] - 2021-11-17

### Fixed

- Fixed the Dockerfile so that it runs the dispatcher server from the covalent repo.

## [0.0.2] - 2021-11-15

### Changed

- Single line change in ci script so that it doesn't exit after validating the version.
- Using `rules` in `pytest` so that the behavior in test stage is consistent.

## [0.0.1] - 2021-11-15

### Added

- CHANGELOG.md to track changes (this file).
- Semantic versioning in VERSION.
- CI pipeline job to enforce versioning.<|MERGE_RESOLUTION|>--- conflicted
+++ resolved
@@ -7,8 +7,6 @@
 
 ## [UNRELEASED]
 
-<<<<<<< HEAD
-=======
 ## [0.134.0] - 2022-07-15
 
 ### Authors
@@ -28,7 +26,6 @@
 - Will Cunningham <wjcunningham7@users.noreply.github.com>
 
 
->>>>>>> c1b5790c
 ### Removed
 
 - Removed the deprecated function `draw_inline` as well as the `matplotlib` dependency.
