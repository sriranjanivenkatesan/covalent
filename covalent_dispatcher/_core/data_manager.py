--- conflicted
+++ resolved
@@ -36,6 +36,7 @@
 from covalent._workflow.lattice import Lattice
 from covalent_dispatcher._dal.tg_ops import TransportGraphOps
 
+from .._dal.export import export_serialized_result
 from .._dal.result import Result as SRVResult
 from .._dal.result import get_result_object as get_result_object_from_db
 from .._db import update
@@ -233,27 +234,7 @@
         tg = result_object.lattice.transport_graph
         tg_old = old_result_object.lattice.transport_graph
         reusable_nodes = TransportGraphOps(tg_old).get_reusable_nodes(tg)
-<<<<<<< HEAD
         TransportGraphOps(tg).copy_nodes_from(tg_old, reusable_nodes)
-=======
-        TransportGraphOps(tg_old).copy_nodes_from(tg, reusable_nodes)
->>>>>>> 76088cd4
-
-    return result_object
-
-
-def _get_result_object_from_old_result(
-    old_result_object: SRVResult, reuse_previous_results: bool
-) -> SRVResult:
-    """Get new result object for re-dispatching from old result object."""
-    sdk_result = Result(old_result_object.lattice, get_unique_id())
-    sdk_result._num_nodes = old_result_object.get_value("num_nodes")
-
-    if not reuse_previous_results:
-        sdk_result._initialize_nodes()
-
-    update.persist(sdk_result)
-    result_object = get_result_object_from_db(sdk_result.dispatch_id, False)
 
     return result_object
 
@@ -268,24 +249,20 @@
     if electron_updates is None:
         electron_updates = {}
 
-<<<<<<< HEAD
     # includes parameter value hashes
     old_result_object = get_result_object_from_db(
         dispatch_id=parent_dispatch_id,
         bare=False,
     )
-=======
-    old_result_object = load.get_result_object_from_storage(parent_dispatch_id)
->>>>>>> 76088cd4
-
-    if json_lattice:
-        result_object = _get_result_object_from_new_lattice(
-            json_lattice, old_result_object, reuse_previous_results
-        )
-    else:
-        result_object = _get_result_object_from_old_result(
-            old_result_object, reuse_previous_results
-        )
+
+    # reuse the previously submitted lattice if no new json_lattice
+    serialized_old_res = export_serialized_result(old_result_object.dispatch_id)
+    if not json_lattice:
+        json_lattice = serialized_old_res["lattice"]
+
+    result_object = _get_result_object_from_new_lattice(
+        json_lattice, old_result_object, reuse_previous_results
+    )
 
     ops = TransportGraphOps(result_object.lattice.transport_graph)
     ops.apply_electron_updates(electron_updates)
