# Changelog

All notable changes to this project will be documented in this file.

The format is based on [Keep a Changelog](https://keepachangelog.com/en/1.0.0/),
and this project adheres to [Semantic Versioning](https://semver.org/spec/v2.0.0.html).

## [UNRELEASED]

### Tests

<<<<<<< HEAD
- Adding missing `requirements.txt` for certain tutorial
- Fixing package version errors in tutorial `requirements.txt`
=======
- Fixed `asserts` in stress tests
- Added unit tests for `defaults.py`

### Added

- `requirements-client.txt` file added.
- Logs tab on the GUI which displays the covalent logs and also the ability to download the log file.

### Fixed

- Config file is now locked during reads and writes to mitigate concurrency issues
- In `defaults.py/get_default_executor`, condition to return `local` or `dask` is now fixed

### Changed

- Installation requirements are now split into client side and server side requirements' files.
- `setup.py` modified to install client side requirements only, if `COVALENT_SDK_ONLY` environment variable is present and `True`.
- Updated `requirements.txt` and `tests/requirements.txt`
- Updated `nbconvert` by dependabot
- Split the `ConfigManager` into `Client` and `Server` components
- Update the `set/get/update` config methods to distinguish between the client and server parts

### Docs

- Fixed a notebook which was not rendering

### Operations

- Updating all references to local workflows
- Adding `nightly.yml` workflow for nightly CI
- Updated triggers to `tests` and `changelog` workflows
- Enhanced pre-release workflows
- `codecov` passthrough jobs added for when tests are not run
- Tests are run on one platform on pushes to `develop` to keep codecov reports accurate
- Test matrix source triggers changed from `workflow_call` to `schedule` since contexts are inherited
- Removed badges workflow; version badge is now generated using the latest pre-release tag
- Removed unused `push_to_s3` workflow
- Workflows authenticate to AWS using OIDC with specific roles
- Only the recommended platform is tested on pull requests
- Update check blocks to assert the `workflow_call` event type is replaced with `schedule`

## [0.198.0] - 2022-09-14

### Authors

- Scott Wyman Neagle <scott@agnostiq.ai>
- Co-authored-by: Will Cunningham <wjcunningham7@gmail.com>


### Operations

- Fix `release.yml` workflow
- Adding a step in `release.yml/docker` job to trigger the AWS executor base image build in the remote repo `covalent-aws-plugins`
- Pass all the necessary inputs for the triggered workflow as part of the HTTP POST request body
- Added MacOS 12 to test matrix


### Changed

- Skipping stalling `dask_executor` functional test
- Database is initialized in `covalent_ui/app.py` instead of in the CLI's `start` method in order to support management via `start-stop-daemon`.
- Convert `COVALENT_SVC_PORT` to `int` when parsing env var
- Skipping stalling `dask_executor` functional test

### Added

- Modified `_DEFAULT_CONSTRAINT_VALUES` to a dataclass called `DefaultMetadataValues`, it is still used as a dictionary everywhere (named `DEFAULT_METADATA_VALUES` instead) but in an object-like manner.
- Modified `_DEFAULT_CONFIG` to also be a dataclass called `DefaultConfig`, which is initialized whenever needed and used like a dictionary (named `DEFAULT_CONFIG`).
- `ConfigManager` is now thread safe since it is initialized whenever needed instead of one object being accessed by multiple processes/threads leading to corruption of the config file.
- Using `contextlib.supress` to ignore `psutil.NoSuchProcess` errors instead of `try/except` with `pass`.
- Filter workflow dispatches by status on the GUI.
- Delete all workflow dispatches present in the database from the GUI and add filter level deletion of workflow dispatches as well. 
- Theme changes as part of latest wireframe.
- Factory functions to generate configurations and default metadata at the time when required. This is because certain values like default executors are only determined when the covalent server starts.
- Respecting the configuration options like default executor, no. of workers, developer mode, etc. when restarting the server.
- Unit tests for `remote_executor.py`
- Added alembic migrations script for DB schema v12
- Environment variables added to `defaults.py` in order to support system services
- Covalent OpenRC init script added

### Removed

- Deprecated `_DEFAULT_CONSTRAINTS_DEPRECATED` removed.
- Confusing `click` argument `no-cluster` instead of flag `--no-cluster` removed; this was also partially responsible for unexpected behaviour with using `no-cluster` option when starting covalent.

### Operations

- Fixed a bug in changelog.yml caused by passing a large list of commits as a var

### Tests

- Updated tests to reflect above changes.
- Updated more tests to DB schema v12
- Improved DB mocking in dispatcher tests

### Fixed

- Removed inheritance of `call_before` metadata related to file transfers from parent electron to collected nodes.
- Executor instances at runtime no longer inadvertently modify
  transport graph nodes when modifying their attributes.
- Syntax error in `tests.yml`

### Docs

- Updated AWS Lambda plugin rtd with mention to its limitations.
- Updated RTD concepts and tutorials to reflect new UI.

## [0.197.0] - 2022-09-08

### Authors

- Will Cunningham <wjcunningham7@users.noreply.github.com>
- Co-authored-by: Scott Wyman Neagle <scott@agnostiq.ai>
- Alejandro Esquivel <ae@alejandro.ltd>
- Co-authored-by: Will Cunningham <wjcunningham7@gmail.com>
- Aravind-psiog <100823292+Aravind-psiog@users.noreply.github.com>
- Faiyaz Hasan <faiyaz@agnostiq.ai>
- Co-authored-by: Venkat Bala <venkat@agnostiq.ai>
- Prasanna Venkatesh <54540812+Prasy12@users.noreply.github.com>
- Co-authored-by: Amalan Jenicious F <amalan.jenicious@psiog.com>
- Okechukwu  Emmanuel Ochia <okechukwu@agnostiq.ai>
- Co-authored-by: pre-commit-ci[bot] <66853113+pre-commit-ci[bot]@users.noreply.github.com>
- Casey Jao <casey@agnostiq.ai>


### Fixed

- Fixed missing lattice and result object attributes after rehydrating from datastore.

### Changed

- Implemented v12 of the DB schema

### Tests

- Enhanced DB tests to check faithfulness of persist and rehydrate operations

### Docs

### Docs
- Update user interface docs for filter and delete features.
- Added credential management page

## [0.196.0] - 2022-09-07

### Authors

- Will Cunningham <wjcunningham7@users.noreply.github.com>
- Co-authored-by: Scott Wyman Neagle <scott@agnostiq.ai>
- Alejandro Esquivel <ae@alejandro.ltd>
- Co-authored-by: Will Cunningham <wjcunningham7@gmail.com>
- Aravind-psiog <100823292+Aravind-psiog@users.noreply.github.com>
- Faiyaz Hasan <faiyaz@agnostiq.ai>
- Co-authored-by: Venkat Bala <venkat@agnostiq.ai>
- Prasanna Venkatesh <54540812+Prasy12@users.noreply.github.com>
- Co-authored-by: Amalan Jenicious F <amalan.jenicious@psiog.com>
- Okechukwu  Emmanuel Ochia <okechukwu@agnostiq.ai>
- Co-authored-by: pre-commit-ci[bot] <66853113+pre-commit-ci[bot]@users.noreply.github.com>
- Casey Jao <casey@agnostiq.ai>


### Changed

- Sublattices are now run completely internally, without any HTTP calls.
- Lattice-level metadata is persisted atomically for sublattices.

## [0.195.0] - 2022-09-06

### Authors

- Will Cunningham <wjcunningham7@users.noreply.github.com>
- Co-authored-by: Scott Wyman Neagle <scott@agnostiq.ai>
- Alejandro Esquivel <ae@alejandro.ltd>
- Co-authored-by: Will Cunningham <wjcunningham7@gmail.com>
- Aravind-psiog <100823292+Aravind-psiog@users.noreply.github.com>
- Faiyaz Hasan <faiyaz@agnostiq.ai>
- Co-authored-by: Venkat Bala <venkat@agnostiq.ai>
- Prasanna Venkatesh <54540812+Prasy12@users.noreply.github.com>
- Co-authored-by: Amalan Jenicious F <amalan.jenicious@psiog.com>
- Okechukwu  Emmanuel Ochia <okechukwu@agnostiq.ai>
- Co-authored-by: pre-commit-ci[bot] <66853113+pre-commit-ci[bot]@users.noreply.github.com>
- Casey Jao <casey@agnostiq.ai>


### Changed

- `import covalent` no longer pulls in the server components

### Operations

- Fixed `tests.yml` where `RECOMMENDED_PLATFORM` was not properly set

## [0.194.0] - 2022-09-06

### Authors

- Will Cunningham <wjcunningham7@users.noreply.github.com>
- Co-authored-by: Scott Wyman Neagle <scott@agnostiq.ai>
- Alejandro Esquivel <ae@alejandro.ltd>
- Co-authored-by: Will Cunningham <wjcunningham7@gmail.com>
- Aravind-psiog <100823292+Aravind-psiog@users.noreply.github.com>
- Faiyaz Hasan <faiyaz@agnostiq.ai>
- Co-authored-by: Venkat Bala <venkat@agnostiq.ai>
- Prasanna Venkatesh <54540812+Prasy12@users.noreply.github.com>
- Co-authored-by: Amalan Jenicious F <amalan.jenicious@psiog.com>
- Okechukwu  Emmanuel Ochia <okechukwu@agnostiq.ai>
- Co-authored-by: pre-commit-ci[bot] <66853113+pre-commit-ci[bot]@users.noreply.github.com>
- Casey Jao <casey@agnostiq.ai>


### Operations

- Added a workflow which checks for missing or extra requirements
- Added pycln to pre-commit hooks #867

### Removed

- PyYAML
- tailer

## [0.193.0] - 2022-09-06

### Authors

- Will Cunningham <wjcunningham7@users.noreply.github.com>
- Co-authored-by: Scott Wyman Neagle <scott@agnostiq.ai>
- Alejandro Esquivel <ae@alejandro.ltd>
- Co-authored-by: Will Cunningham <wjcunningham7@gmail.com>
- Aravind-psiog <100823292+Aravind-psiog@users.noreply.github.com>
- Faiyaz Hasan <faiyaz@agnostiq.ai>
- Co-authored-by: Venkat Bala <venkat@agnostiq.ai>
- Prasanna Venkatesh <54540812+Prasy12@users.noreply.github.com>
- Co-authored-by: Amalan Jenicious F <amalan.jenicious@psiog.com>
- Okechukwu  Emmanuel Ochia <okechukwu@agnostiq.ai>
- Co-authored-by: pre-commit-ci[bot] <66853113+pre-commit-ci[bot]@users.noreply.github.com>
- Casey Jao <casey@agnostiq.ai>


### Changed

- Refactored executor base classes

### Operations

- pre-commit autoupdate

## [0.192.0] - 2022-09-02

### Authors

- Will Cunningham <wjcunningham7@users.noreply.github.com>
- Co-authored-by: Scott Wyman Neagle <scott@agnostiq.ai>
- Alejandro Esquivel <ae@alejandro.ltd>
- Co-authored-by: Will Cunningham <wjcunningham7@gmail.com>
- Aravind-psiog <100823292+Aravind-psiog@users.noreply.github.com>
- Faiyaz Hasan <faiyaz@agnostiq.ai>
- Co-authored-by: Venkat Bala <venkat@agnostiq.ai>
- Prasanna Venkatesh <54540812+Prasy12@users.noreply.github.com>
- Co-authored-by: Amalan Jenicious F <amalan.jenicious@psiog.com>
- Okechukwu  Emmanuel Ochia <okechukwu@agnostiq.ai>
- Co-authored-by: pre-commit-ci[bot] <66853113+pre-commit-ci[bot]@users.noreply.github.com>


### Changed

- Modified how `no_cluster` is passed to `app.py` from the CLI

## [0.191.0] - 2022-09-01

### Authors

- Will Cunningham <wjcunningham7@users.noreply.github.com>
- Co-authored-by: Scott Wyman Neagle <scott@agnostiq.ai>
- Alejandro Esquivel <ae@alejandro.ltd>
- Co-authored-by: Will Cunningham <wjcunningham7@gmail.com>
- Aravind-psiog <100823292+Aravind-psiog@users.noreply.github.com>
- Faiyaz Hasan <faiyaz@agnostiq.ai>
- Co-authored-by: Venkat Bala <venkat@agnostiq.ai>
- Prasanna Venkatesh <54540812+Prasy12@users.noreply.github.com>
- Co-authored-by: Amalan Jenicious F <amalan.jenicious@psiog.com>
- Okechukwu  Emmanuel Ochia <okechukwu@agnostiq.ai>
- Co-authored-by: pre-commit-ci[bot] <66853113+pre-commit-ci[bot]@users.noreply.github.com>


### Added

- Implementation of RemoteExecutor

## [0.190.0] - 2022-09-01

### Authors

- Will Cunningham <wjcunningham7@users.noreply.github.com>
- Co-authored-by: Scott Wyman Neagle <scott@agnostiq.ai>
- Alejandro Esquivel <ae@alejandro.ltd>
- Co-authored-by: Will Cunningham <wjcunningham7@gmail.com>
- Aravind-psiog <100823292+Aravind-psiog@users.noreply.github.com>
- Faiyaz Hasan <faiyaz@agnostiq.ai>
- Co-authored-by: Venkat Bala <venkat@agnostiq.ai>
- Prasanna Venkatesh <54540812+Prasy12@users.noreply.github.com>
- Co-authored-by: Amalan Jenicious F <amalan.jenicious@psiog.com>
- Okechukwu  Emmanuel Ochia <okechukwu@agnostiq.ai>


### Changed

- Renamed `BaseAsyncExecutor` and its references to `AsyncBaseExecutor`.

## [0.189.0] - 2022-08-31

### Authors

- Will Cunningham <wjcunningham7@users.noreply.github.com>
- Co-authored-by: Scott Wyman Neagle <scott@agnostiq.ai>
- Alejandro Esquivel <ae@alejandro.ltd>
- Co-authored-by: Will Cunningham <wjcunningham7@gmail.com>
- Aravind-psiog <100823292+Aravind-psiog@users.noreply.github.com>
- Faiyaz Hasan <faiyaz@agnostiq.ai>
- Co-authored-by: Venkat Bala <venkat@agnostiq.ai>
- Prasanna Venkatesh <54540812+Prasy12@users.noreply.github.com>
- Co-authored-by: Amalan Jenicious F <amalan.jenicious@psiog.com>


### Added

- Added capability to take screenshot of the graph with covalent logo on the GUI.

### Operations

- Changed the environment switches in tests.yml to be `true`/empty instead of 1/0

- Adding `benchmark.yml` workflow

### Tests

- Adding scripts in `tests/stress_tests/benchmarks`
>>>>>>> d893adba

## [0.188.0] - 2022-08-31

### Authors

- Will Cunningham <wjcunningham7@users.noreply.github.com>
- Co-authored-by: Scott Wyman Neagle <scott@agnostiq.ai>
- Alejandro Esquivel <ae@alejandro.ltd>
- Co-authored-by: Will Cunningham <wjcunningham7@gmail.com>
- Aravind-psiog <100823292+Aravind-psiog@users.noreply.github.com>


### Added

- Created a prototype of a production Dockerfile
- The old Dockerfile has been moved to Dockerfile.dev

### Docs

- Added read the docs for user interface
- Added db schema migration error guide in RTD
- Removed `get_data_store` from quantum chemistry tutorial #1046

### Operations

- Front-end test coverage measured and reported in CI
- Added reusable version action

## [0.187.0] - 2022-08-28

### Authors

- Prasanna Venkatesh <54540812+Prasy12@users.noreply.github.com>
- Co-authored-by: Kamalesh-suresh <kamalesh.suresh@psiog.com>
- Co-authored-by: Amalan Jenicious F <amalan.jenicious@psiog.com>
- Co-authored-by: pre-commit-ci[bot] <66853113+pre-commit-ci[bot]@users.noreply.github.com>

### Tests

- Fixed `test_using_executor_names` and `test_internal_sublattice_dispatch` tests to also work with `--no-cluster` option.

### Added

- Added test cases for front-end react components.

## [0.186.0] - 2022-08-25

### Authors

- Sankalp Sanand <sankalp@agnostiq.ai>
- Co-authored-by: Alejandro Esquivel <ae@alejandro.ltd>
- Venkat Bala <venkat@agnostiq.ai>
- Okechukwu  Emmanuel Ochia <okechukwu@agnostiq.ai>
- Co-authored-by: pre-commit-ci[bot] <66853113+pre-commit-ci[bot]@users.noreply.github.com>
- Co-authored-by: Will Cunningham <wjcunningham7@gmail.com>
- Co-authored-by: Scott Wyman Neagle <scott@agnostiq.ai>
- Venkat Bala <15014089+venkatBala@users.noreply.github.com>
- Aravind-psiog <100823292+Aravind-psiog@users.noreply.github.com>
- Co-authored-by: Kamalesh-suresh <kamalesh.suresh@psiog.com>
- Co-authored-by: Prasy12 <prasanna.venkatesh@psiog.com>

### Operations

- Fix conditional logic around dumping of `covalent` logs to stdout in test workflows
- Build test matrix by parsing configs from json
- Dump covalent logs if any of the tests step fail
- changed-files action uses the proper sha in version.yml

### Docs

- Added RTD and header for the AWS EC2 executor plugin.
- Refactored tutorials for better organization

### Added

- Added executor label, node id and node type to graph node UI

### Changed

- Runtime has been modified to be more precise on the lattice and electron sidebar

## [0.185.0] - 2022-08-23

### Authors

- Sankalp Sanand <sankalp@agnostiq.ai>
- Co-authored-by: Alejandro Esquivel <ae@alejandro.ltd>
- Venkat Bala <venkat@agnostiq.ai>

### Added

- Adding `load_tests` subdirectory to tests to facilitate execution of Covalent benchmarks during nightly runs
- Added `locust` requirements to tests `requirements.txt`

## [0.184.2] - 2022-08-23

### Authors

- Sankalp Sanand <sankalp@agnostiq.ai>
- Co-authored-by: Alejandro Esquivel <ae@alejandro.ltd>


### Fixed

- Switched the `render_as_batch` flag in the alembic env context so that `ALTER` commands are supported in SQLite migrations.

### Docs

- Updated custom executor RTD to show a simpler example

### Operations

- pre-commit autoupdate

## [0.184.1] - 2022-08-23

### Authors

- Alejandro Esquivel <ae@alejandro.ltd>
- Venkat Bala <venkat@agnostiq.ai>
- Co-authored-by: Scott Wyman Neagle <scott@agnostiq.ai>
- Casey Jao <casey@agnostiq.ai>
- Sankalp Sanand <sankalp@agnostiq.ai>


### Fixed

- Function's `__doc__` and `__name__` storage in dict/json for transportable object fixed.

### Tests

- Added unit test for the above fix.

## [0.184.0] - 2022-08-22

### Authors

- Alejandro Esquivel <ae@alejandro.ltd>
- Venkat Bala <venkat@agnostiq.ai>
- Co-authored-by: Scott Wyman Neagle <scott@agnostiq.ai>
- Casey Jao <casey@agnostiq.ai>


### Changed

- Electron metadata is serialized earlier during workflow construction
  to reduce unexpected executor pip requirements.
  
### Operations

- Updating conditional logic for the different steps in `release` workflow
- Dependabot update

### Docs

- Removed "How to synchronize lattices" section from RTD

## [0.183.0] - 2022-08-18

### Authors

- Scott Wyman Neagle <scott@agnostiq.ai>
- Venkat Bala <venkat@agnostiq.ai>


### Added

- Adding tests to update patch coverage for the `covalent logs` cli

### Changed

- Modify the `covalent logs` CLI handler to read logs line by line

### Operations

- Update release workflow
- Adding a `wait` input for the Conda action

## [0.182.2] - 2022-08-18

### Authors

- Scott Wyman Neagle <scott@agnostiq.ai>
- Will Cunningham <wjcunningham7@users.noreply.github.com>
- Alejandro Esquivel <ae@alejandro.ltd>
- Co-authored-by: Will Cunningham <wjcunningham7@gmail.com>
- Co-authored-by: Faiyaz Hasan <faiyaz@agnostiq.ai>


### Fixed

- CLI `service.py` tests to run without the server needing to be started.

### Docs

- Added `covalent db` cli command to API section of RTD

### Docs

- Fixed RTD downloads badge image to point to `covalent` rather than `cova`

### Operations

- Use conda skeleton action for build and upload

### Docs

- Updating WCI yaml with new file transfer protocols

## [0.182.1] - 2022-08-17

### Authors

- Will Cunningham <wjcunningham7@users.noreply.github.com>
- Venkat Bala <venkat@agnostiq.ai>
- Co-authored-by: santoshkumarradha <santosh@agnostiq.ai>
- Co-authored-by: pre-commit-ci[bot] <66853113+pre-commit-ci[bot]@users.noreply.github.com>
- Co-authored-by: Santosh kumar <29346072+santoshkumarradha@users.noreply.github.com>
- Co-authored-by: Scott Wyman Neagle <scott@agnostiq.ai>
- Prasanna Venkatesh <54540812+Prasy12@users.noreply.github.com>
- Co-authored-by: Will Cunningham <wjcunningham7@gmail.com>


### Fixed

- lattice.draw() fix on the GUI.

## [0.182.0] - 2022-08-17

### Authors

- Will Cunningham <wjcunningham7@users.noreply.github.com>
- Venkat Bala <venkat@agnostiq.ai>
- Co-authored-by: santoshkumarradha <santosh@agnostiq.ai>
- Co-authored-by: pre-commit-ci[bot] <66853113+pre-commit-ci[bot]@users.noreply.github.com>
- Co-authored-by: Santosh kumar <29346072+santoshkumarradha@users.noreply.github.com>
- Co-authored-by: Scott Wyman Neagle <scott@agnostiq.ai>


### Added

- Update RTD for `AWS Batch` executor
- Removed `AWS Lambda` executor RTD from this branch in order to keep changes atomic

### Changed

- Synced with latest develop

### Docs

- Adding RTD for `AWS Braket` executor
- Adding dropdown menu for the IAM policy
- Delete RTD for other cloud executor to keep changes atomic
- Renamed `executers` folder to `executors`

### Docs

- Updated short release notes

## [0.181.0] - 2022-08-17

### Authors

- Alejandro Esquivel <ae@alejandro.ltd>
- Will Cunningham <wjcunningham7@users.noreply.github.com>
- Scott Wyman Neagle <scott@agnostiq.ai>
- Venkat Bala <venkat@agnostiq.ai>
- Co-authored-by: santoshkumarradha <santosh@agnostiq.ai>
- Co-authored-by: pre-commit-ci[bot] <66853113+pre-commit-ci[bot]@users.noreply.github.com>
- Co-authored-by: Santosh kumar <29346072+santoshkumarradha@users.noreply.github.com>
- Co-authored-by: Will Cunningham <wjcunningham7@gmail.com>
- Prasanna Venkatesh <54540812+Prasy12@users.noreply.github.com>
- Co-authored-by: Kamalesh-suresh <kamalesh.suresh@psiog.com>
- Co-authored-by: Manjunath PV <manjunath.poilath@psiog.com>
- Co-authored-by: ArunPsiog <arun.mukesh@psiog.com>


### Changed

- Lazy loading mechanism on the GUI.

### Fixed

- Displaying electron executor and inputs information on the GUI.
- Animated spinner for running statuses on the GUI.

## Docs

- Add `AWSLambdaExecutor` RTD
- Update `api.rst` to include `cluster` CLI command option
- Added version migration guide section in RTD
- Update RTD for `AWS ECS` executor
- Remove AWS Lambda and Batch RTDs to keep changes atomic
- Adding dropdowns to IAM policy documents
- Updated compatibility matrix
- Updated pip, bash and callable deps how-to guides

### Operations

- NPM install on CentOS done explicitly
- `-y` flag for `conda install`

## [0.180.0] - 2022-08-16

### Authors

- Casey Jao <casey@agnostiq.ai>
- Co-authored-by: Alejandro Esquivel <ae@alejandro.ltd>
- Okechukwu  Emmanuel Ochia <okechukwu@agnostiq.ai>
- Scott Wyman Neagle <scott@agnostiq.ai>
- Co-authored-by: pre-commit-ci[bot] <66853113+pre-commit-ci[bot]@users.noreply.github.com>
- Co-authored-by: Will Cunningham <wjcunningham7@gmail.com>
- Sankalp Sanand <sankalp@agnostiq.ai>


### Removed

- Removed `ct.wait.LONG` etc. constants from covalent's init

### Changed

- `wait` in `_get_result_from_dispatcher` will now use `_results_manager.wait.EXTREME` if `True` has been passed to it.

### Operations

- Prettierified release.yml
- Cleaned up pre-commit-config.yml

### Docs

- Updated Bash Lepton tutorial to conform with the latest Lepton interface changes
- Disabling how-to guide for executing an electron with a specified Conda environment.
- Fixed "How To" for Python leptons

## [0.179.0] - 2022-08-16

### Authors



### Changed

- Changed terser package version on webapp yarn-lock file.

## [0.178.0] - 2022-08-15

### Authors

- Will Cunningham <wjcunningham7@users.noreply.github.com>
- Co-authored-by: Alejandro Esquivel <ae@alejandro.ltd>
- Casey Jao <casey@agnostiq.ai>


### Changed

- Dispatch workflows as asyncio tasks on the FastAPI event loop instead of in separate threads

### Fixed

- Deconflict wait enum with `ct.wait` function; `wait` -> `WAIT`

### Operations

- Conda package is built and tested on a nightly schedule
- Conda deployment step is added to `release.yml`
- Install yarn and npm on Ubuntu whenever the webapp needs to be built

## [0.177.0] - 2022-08-11

### Authors

- Scott Wyman Neagle <scott@agnostiq.ai>
- Co-authored-by: Faiyaz Hasan <faiyaz@agnostiq.ai>
- Casey Jao <casey@agnostiq.ai>
- Venkat Bala <venkat@agnostiq.ai>
- Co-authored-by: pre-commit-ci[bot] <66853113+pre-commit-ci[bot]@users.noreply.github.com>

### Removed

- `while True` in `app.get_result`

### Changed

- Flask route logic to return 503 when the result is not ready

### Tests

- results_manager tests

### Operations

- Fix conditional checks for `pre-release` and `stable` Covalent docker image builds

## [0.176.0] - 2022-08-11

### Authors

- Scott Wyman Neagle <scott@agnostiq.ai>
- Co-authored-by: Faiyaz Hasan <faiyaz@agnostiq.ai>
- Casey Jao <casey@agnostiq.ai>


### Operations

- Update precommit yaml.

### Removed

- `Lattice.check_consumables()`, `_TransportGraph.get_topologically_sorted_graph()`

### Operations

- Trigger webapp build if `build==true`

## [0.175.0] - 2022-08-11

### Authors

- Scott Wyman Neagle <scott@agnostiq.ai>
- Co-authored-by: Faiyaz Hasan <faiyaz@agnostiq.ai>
- Casey Jao <casey@agnostiq.ai>


### Operations

- Trigger Slack alert for failed tests on `workflow_run`

## [0.174.0] - 2022-08-11

### Authors

- Casey Jao <casey@agnostiq.ai>
- Alejandro Esquivel <ae@alejandro.ltd>


### Changed

- Changed return value for TransferFromRemote and TransferToRemote (download/upload) operations to be consistent and always return filepath tuples

### Docs

- Updated docs with File Transfer return value changes and `files` kwarg injections

### Fixed

- Fixed postprocessing workflows that return an electron with an incoming wait_for edge

## [0.173.0] - 2022-08-10

### Authors

- Sankalp Sanand <sankalp@agnostiq.ai>


### Added

- `--hard` and `--yes` flags added to `covalent purge` for hard purging (also deletes the databse) and autoapproving respectively.

### Changed

- `covalent purge` now shows the user a prompt informing them what dirs and files will be deleted.
- Improved shown messages in some commands.

### Tests

- Updated tests to reflect above changes.

## [0.172.0] - 2022-08-10

### Authors

- Will Cunningham <wjcunningham7@users.noreply.github.com>
- Prasanna Venkatesh <54540812+Prasy12@users.noreply.github.com>
- Co-authored-by: pre-commit-ci[bot] <66853113+pre-commit-ci[bot]@users.noreply.github.com>
- Co-authored-by: Aravind-psiog <100823292+Aravind-psiog@users.noreply.github.com>
- Co-authored-by: ArunPsiog <arun.mukesh@psiog.com>
- Co-authored-by: manjunath.poilath <manjunath.poilath@psiog.com>
- Co-authored-by: Kamalesh-suresh <kamalesh.suresh@psiog.com>
- Co-authored-by: Amalan Jenicious F <amalan.jenicious@psiog.com>
- Co-authored-by: M Shrikanth <shrikanth.mohan@psiog.com>
- Co-authored-by: Casey Jao <casey@agnostiq.ai>
- Co-authored-by: Aravind-psiog <aravind.prabaharan@psiog.com>
- Co-authored-by: Will Cunningham <wjcunningham7@gmail.com>
- Co-authored-by: Alejandro Esquivel <ae@alejandro.ltd>


### Changed

- Covalent dispatcher flask web apis ported to FastAPI in `covalent_dispatcher/_service/app.py`
- Unit tests written for Covalent dispatcher flask web apis ported to FastAPI in `covalent_dispatcher_tests/_service/app.test.py`
- Web apis of `covalent_ui` refactored to adhere to v11 DB schema
- Electron graph mini map has been moved next to controls on the GUI.
- Lattice status and count of completed & total electrons has been moved to the top of the graph on the GUI.
- Some of the Flask APIs earlier consumed by the GUI have been deprecated & removed from the code base.
- APIs exposed by the web app back end have been re-factored to adhere to the new DB schema v10

### Added

- Added count of dispatches by status on the dispatch list section of the GUI.
- APIs that the GUI consumes have been re-written using FastAPI. This includes re-factoring of older APIs and adding of new APIs.
- Added COVALENT_SERVER_IFACE_ANY flag for uvicorn to start with 0.0.0.0

### Docs

- ReadTheDocs landing page has been improved

## [0.171.0] - 2022-08-10

### Authors

- Casey Jao <casey@agnostiq.ai>
- Co-authored-by: Scott Wyman Neagle <scott@agnostiq.ai>

### Added

- Added `covalent migrate_legacy_result_object` command to save pickled Result objects to the DataStore

## [0.170.1] - 2022-08-09

### Authors

- Venkat Bala <venkat@agnostiq.ai>

### Fixed

- Remove `attr` import added inadvertently

### Tests

- Fix `start` cli test, update `set_config` call count

## [0.170.0] - 2022-08-08

### Authors

- Venkat Bala <venkat@agnostiq.ai>
- Co-authored-by: pre-commit-ci[bot] <66853113+pre-commit-ci[bot]@users.noreply.github.com>


### Changed

- Temporarily allow executor plugin variable name to be either in uppercase or lowercase

## [0.169.0] - 2022-08-08

### Authors

- Venkat Bala <venkat@agnostiq.ai>
- Co-authored-by: pre-commit-ci[bot] <66853113+pre-commit-ci[bot]@users.noreply.github.com>


### Added

- Adding a `covalent config` convenience CLI to quickly view retrive the covalent configuration

## [0.168.0] - 2022-08-08

### Authors

- Venkat Bala <venkat@agnostiq.ai>
- Co-authored-by: pre-commit-ci[bot] <66853113+pre-commit-ci[bot]@users.noreply.github.com>


### Added

- Adding `setup/teardown` methods as placeholders for any executor specific setup and teardown tasks

## [0.167.0] - 2022-08-08

### Authors

- Poojith U Rao <106616820+poojithurao@users.noreply.github.com>
- Co-authored-by: Venkat Bala <venkat@agnostiq.ai>
- Co-authored-by: Faiyaz Hasan <faiyaz@agnostiq.ai>
- Co-authored-by: pre-commit-ci[bot] <66853113+pre-commit-ci[bot]@users.noreply.github.com>
- Co-authored-by: Alejandro Esquivel <ae@alejandro.ltd>


### Added

- S3 File transfer strategy

### Fixed

- Adding maximum number of retries and timeout parameter to the get result http call.

## [0.166.0] - 2022-08-07

### Authors

- Venkat Bala <venkat@agnostiq.ai>


### Tests

- Update dask cli test to match Covalent Dask cluster configuration


### Changed

- Remove newline from log stream formatter for better log statment output
- Jsonify covalent cluster cli outputs

## [0.165.0] - 2022-08-06

### Authors

- Casey Jao <casey@agnostiq.ai>


### Changed

- Make `BaseExecutor` and `BaseAsyncExecutor` class siblings, not parent and child.

### Operations

- Only validate webapp if the webapp was built

### Tests

- Fixed randomly failing lattice json serialization test

## [0.164.0] - 2022-08-05

### Authors

- Sankalp Sanand <sankalp@agnostiq.ai>
- Faiyaz Hasan <faiyaz@agnostiq.ai>
- Co-authored-by: pre-commit-ci[bot] <66853113+pre-commit-ci[bot]@users.noreply.github.com>
- Co-authored-by: Venkat Bala <venkat@agnostiq.ai>
- Co-authored-by: Will Cunningham <wjcunningham7@gmail.com>


### Changed

- Use `update_config` to modify dask configuration from the cluster process
- Simplify `set_config` logic for dask configuration options on `covalent start`
- Removed default values from click options for dask configuration related values

### Added

- Configured default dask configuration options in `defaults.py`

### Fixed 

- Overwriting config address issue.

### Tests

- Moved misplaced functional/integration tests from the unit tests folder to their respective folders.
- All of the unit tests now use test DB instead of hitting a live DB.
- Updated `tests.yml` so that functional tests are run whenever tests get changed or github actions are changed.
- Several broken tests were also fixed.

## [0.163.0] - 2022-08-04

### Authors

- Alejandro Esquivel <ae@alejandro.ltd>
- Co-authored-by: Casey Jao <casey@agnostiq.ai>
- Will Cunningham <wjcunningham7@users.noreply.github.com>
- Co-authored-by: Scott Wyman Neagle <scott@agnostiq.ai>


### Added

- Added `rsync` dependency in `Dockerfile`

### Removed

- `Makefile` which was previously improperly committed

### Operations

- Functional tests are run only on `develop`
- `tests.yml` can be run manually provided a commit SHA
- `tests.yml` uses a `build` filter to conditionally install and build Covalent if build files are modified
- `docker.yml` is now only for dev work, and is manually triggered given an SHA
- `release.yml` is enhanced to push stable and pre-release images to a public ECR repo

## [0.162.0] - 2022-08-04

### Authors

- Alejandro Esquivel <ae@alejandro.ltd>
- Co-authored-by: Casey Jao <casey@agnostiq.ai>


### Changed

- Updated Base executor to support non-unique `retval_key`s, particularly for use in File Transfer where we may have several CallDeps with the reserved `retval_key` of value `files`.

## [0.161.2] - 2022-08-04

### Authors

- Alejandro Esquivel <ae@alejandro.ltd>
- Co-authored-by: pre-commit-ci[bot] <66853113+pre-commit-ci[bot]@users.noreply.github.com>


### Fixed

- Updated `covalent db migrations` to overwrite `alembic.ini` `script_location` with absolute path to migrations folder
- Updated `covalent db alembic [args]` command to use project root as `cwd` for alembic subprocess  

## [0.161.1] - 2022-08-03

### Authors

- Alejandro Esquivel <ae@alejandro.ltd>
- Scott Wyman Neagle <scott@agnostiq.ai>
- Co-authored-by: Faiyaz Hasan <faiyaz@agnostiq.ai>
- Poojith U Rao <106616820+poojithurao@users.noreply.github.com>
- Co-authored-by: Casey Jao <casey@agnostiq.ai>


### Fixed

- When a list was passed to an electron, the generated electron list
  had metadata copied from the electron. This was resulting in
  call_before and call_after functions being called by the electron
  list as well. The metadata (apart from executor) is now set to
  default values for the electron list.

## [0.161.0] - 2022-08-03

### Authors

- Alejandro Esquivel <ae@alejandro.ltd>
- Scott Wyman Neagle <scott@agnostiq.ai>
- Co-authored-by: Faiyaz Hasan <faiyaz@agnostiq.ai>


### Changed

- Replaced `Session(DispatchDB()._get_data_store().engine)` with `workflow_db.session()`

### Removed

- `DevDataStore` class from `datastore.py`
- workflows manager

## [0.160.1] - 2022-08-02

### Authors

- Alejandro Esquivel <ae@alejandro.ltd>
- Scott Wyman Neagle <scott@agnostiq.ai>


### Fixed

- `script_location` key not found issue when installing with pip (second attempt)

### Docs

- Remove migration guide reference from README

### Operations

- Explicitly check `release == true` in tests.yml

## [0.160.0] - 2022-08-02

### Authors

- Casey Jao <casey@agnostiq.ai>
- Co-authored-by: Faiyaz Hasan <faiyaz@agnostiq.ai>


### Changed

- `Executor.run()` now accepts a `task_metadata` dictionary. Current
  keys consist of `dispatch_id` and `node_id`.

## [0.159.0] - 2022-08-02

### Authors

- Casey Jao <casey@agnostiq.ai>
- Co-authored-by: Faiyaz Hasan <faiyaz@agnostiq.ai>


### Changed

- Database schema has been updated to v11

### Operations

- `paths-filter` will only be run on PRs, i.e on workflow runs, the whole test suite will be run.
- Removed retry action from running on `pytest` steps since they instead use `pytest` retries.
- `codecov.yml` added to enable carry-forward flags
- UI front-end is only built for pull requests when the source changes
- Packaging is only validated on the `develop` branch

## [0.158.0] - 2022-07-29

### Authors

- Okechukwu  Emmanuel Ochia <okechukwu@agnostiq.ai>
- Co-authored-by: Scott Wyman Neagle <scott@agnostiq.ai>
- Will Cunningham <wjcunningham7@users.noreply.github.com>
- Alejandro Esquivel <ae@alejandro.ltd>
- Co-authored-by: pre-commit-ci[bot] <66853113+pre-commit-ci[bot]@users.noreply.github.com>
- Casey Jao <casey@agnostiq.ai>
- Co-authored-by: Faiyaz Hasan <faiyaz@agnostiq.ai>


### Changed

- Construct the result object in the dispatcher `entry_point.py` module in order to avoid the Missing Latticed Id error so frequently.
- Update the sleep statement length to 0.1 seconds in the results.manager.

## [0.157.1] - 2022-07-29

### Authors

- Okechukwu  Emmanuel Ochia <okechukwu@agnostiq.ai>
- Co-authored-by: Scott Wyman Neagle <scott@agnostiq.ai>
- Will Cunningham <wjcunningham7@users.noreply.github.com>
- Alejandro Esquivel <ae@alejandro.ltd>
- Co-authored-by: pre-commit-ci[bot] <66853113+pre-commit-ci[bot]@users.noreply.github.com>
- Casey Jao <casey@agnostiq.ai>

### Fixed

- Pass non-kwargs to electrons in the correct order during dispatch.

## [0.157.0] - 2022-07-28

### Authors

- Okechukwu  Emmanuel Ochia <okechukwu@agnostiq.ai>
- Co-authored-by: Scott Wyman Neagle <scott@agnostiq.ai>
- Will Cunningham <wjcunningham7@users.noreply.github.com>
- Alejandro Esquivel <ae@alejandro.ltd>
- Co-authored-by: pre-commit-ci[bot] <66853113+pre-commit-ci[bot]@users.noreply.github.com>
- Casey Jao <casey@agnostiq.ai>


### Changed

- Expose a public `wait()` function compatible with both calling and dispatching lattices

### Docs

- Updated the RTD on `wait_for()` to use the static `wait()` function

### Operations

- pre-commit autoupdate

### Docs

- Changed the custom executor how-to to be shorter and more concise.
- Re-structured the docs

## [0.156.0] - 2022-07-27

### Authors

- Okechukwu  Emmanuel Ochia <okechukwu@agnostiq.ai>
- Co-authored-by: Scott Wyman Neagle <scott@agnostiq.ai>
- Will Cunningham <wjcunningham7@users.noreply.github.com>
- Alejandro Esquivel <ae@alejandro.ltd>
- Co-authored-by: pre-commit-ci[bot] <66853113+pre-commit-ci[bot]@users.noreply.github.com>


### Added

- Bash decorator is introduced
- Lepton commands can be specified as a list of strings rather than strings alone.

## [0.155.1] - 2022-07-26

### Authors

- Okechukwu  Emmanuel Ochia <okechukwu@agnostiq.ai>
- Co-authored-by: Scott Wyman Neagle <scott@agnostiq.ai>
- Will Cunningham <wjcunningham7@users.noreply.github.com>
- Alejandro Esquivel <ae@alejandro.ltd>
- Co-authored-by: pre-commit-ci[bot] <66853113+pre-commit-ci[bot]@users.noreply.github.com>


### Fixed

- `script_location` key not found issue when running alembic programatically

### Operations

- Fixed syntax errors in `stale.yml` and in `hotfix.yml`
- `docker.yml` triggered after version bump in `develop` instead of before
- Enhanced `tests.yml` to upload coverage reports by domain

## [0.155.0] - 2022-07-26

### Authors

- Alejandro Esquivel <ae@alejandro.ltd>


### Added

- Exposing `alembic {args}` cli commands through: `covalent db alembic {args}`

## [0.154.0] - 2022-07-25

### Authors

- Casey Jao <casey@agnostiq.ai>
- Co-authored-by: Venkat Bala <venkat@agnostiq.ai>
- Alejandro Esquivel <ae@alejandro.ltd>


### Added

- Added methods to programatically fetch information from Alembic without needing subprocess

## [0.153.1] - 2022-07-25

### Authors

- Casey Jao <casey@agnostiq.ai>
- Co-authored-by: Venkat Bala <venkat@agnostiq.ai>


### Fixed

- Stdout and stderr are now captured when using the dask executor.


### Tests

- Fixed Dask cluster CLI tests

## [0.153.0] - 2022-07-25

### Authors

- Faiyaz Hasan <faiyaz@agnostiq.ai>


### Added

- Helper function to load and save files corresponding to the DB filenames.

### Changed

- Files with .txt, .log extensions are stored as strings.
- Get result web request timeout to 2 seconds.

## [0.152.0] - 2022-07-25

### Authors

- Faiyaz Hasan <faiyaz@agnostiq.ai>
- Co-authored-by: Scott Wyman Neagle <scott@agnostiq.ai>


### Changed

- Pass default DataStore object to node value retrieval method in the Results object.

## [0.151.1] - 2022-07-22

### Authors

- Faiyaz Hasan <faiyaz@agnostiq.ai>
- Co-authored-by: Scott Wyman Neagle <scott@agnostiq.ai>


### Fixed

- Adding maximum number of retries and timeout parameter to the get result http call.
- Disabling result_webhook for now.

## [0.151.0] - 2022-07-22

### Authors

- Scott Wyman Neagle <scott@agnostiq.ai>
- Co-authored-by: Will Cunningham <wjcunningham7@gmail.com>
- Sankalp Sanand <sankalp@agnostiq.ai>


### Added

- `BaseAsyncExecutor` has been added which can be inherited by new async-aware executors.

### Changed

- Since tasks were basically submitting the functions to a Dask cluster by default, they have been converted into asyncio `Tasks` instead which support a far larger number of concurrent tasks than previously used `ThreadPool`.

- `tasks_pool` will still be used to schedule tasks which use non-async executors.

- Executor's `executor` will now receive a callable instead of a serialized function. This allows deserializing the function where it is going to be executed while providing a simplified `execute` at the same time.

- `uvloop` is being used instead of the default event loop of `asyncio` for better performance.

- Tests have also been updated to reflect above changes.

### Operations

- Made Santosh the sole owner of `/docs`

## [0.150.0] - 2022-07-22

### Authors

- Faiyaz Hasan <faiyaz@agnostiq.ai>


### Added

- Initialize database tables when the covalent server is started.

## [0.149.0] - 2022-07-21

### Authors

- Scott Wyman Neagle <scott@agnostiq.ai>
- Co-authored-by: Venkat Bala <venkat@agnostiq.ai>


### Removed

- `result.save()`
- `result._write_dispatch_to_python_file()`

## [0.148.0] - 2022-07-21

### Authors

- Alejandro Esquivel <ae@alejandro.ltd>


### Changed

- Changed DataStore default db path to correspond to dispatch db config path

### Operations

- Added workflow to stale and close pull requests


### Docs

- Fixed `get_metadata` calls in examples to remove `results_dir` argument
- Removed YouTube video temporarily

## [0.147.0] - 2022-07-21

### Authors

- Casey Jao <casey@agnostiq.ai>


### Changed

- Simplified interface for custom executors. All the boilerplate has
  been moved to `BaseExecutor`.

## [0.146.0] - 2022-07-20

### Authors

- Casey Jao <casey@agnostiq.ai>
- Co-authored-by: Venkat Bala <venkat@agnostiq.ai>
- Faiyaz Hasan <faiyaz@agnostiq.ai>



### Added

- Ensure that transportable objects are rendered correctly when printing the result object.

### Tests

- Check that user data is not unpickled by the Covalent server process

## [0.145.0] - 2022-07-20

### Authors

- Scott Wyman Neagle <scott@agnostiq.ai>
- Co-authored-by: Venkat Bala <venkat@agnostiq.ai>
- Co-authored-by: Faiyaz Hasan <faiyaz@agnostiq.ai>


### Removed

- `entry_point.get_result()`

### Changed

- get_result to query an HTTP endpoint instead of a DB session

## [0.144.0] - 2022-07-20

### Authors

- Will Cunningham <wjcunningham7@users.noreply.github.com>
- Co-authored-by: Scott Wyman Neagle <scott@agnostiq.ai>
- Alejandro Esquivel <ae@alejandro.ltd>


### Added

- Set up alembic migrations & added migration guide (`alembic/README.md`)

## [0.143.0] - 2022-07-19

### Authors

- Will Cunningham <wjcunningham7@users.noreply.github.com>
- Co-authored-by: Scott Wyman Neagle <scott@agnostiq.ai>


### Changed

- Installation will fail if `cova` is installed while trying to install `covalent`.

## [0.142.0] - 2022-07-19

### Authors

- Poojith U Rao <106616820+poojithurao@users.noreply.github.com>
- Co-authored-by: Will Cunningham <wjcunningham7@gmail.com>
- Anna Hughes <annagwen42@gmail.com>
- Co-authored-by: Poojith <poojith@agnostiq.ai>
- Co-authored-by: Scott Wyman Neagle <scott@agnostiq.ai>
- Casey Jao <casey@agnostiq.ai>
- Co-authored-by: Venkat Bala <venkat@agnostiq.ai>
- Co-authored-by: pre-commit-ci[bot] <66853113+pre-commit-ci[bot]@users.noreply.github.com>
- Faiyaz Hasan <faiyaz@agnostiq.ai>


### Added

- `electron_num`, `completed_electron_num` fields to the Lattice table.

## [0.141.0] - 2022-07-19

### Authors

- Poojith U Rao <106616820+poojithurao@users.noreply.github.com>
- Co-authored-by: Will Cunningham <wjcunningham7@gmail.com>
- Anna Hughes <annagwen42@gmail.com>
- Co-authored-by: Poojith <poojith@agnostiq.ai>
- Co-authored-by: Scott Wyman Neagle <scott@agnostiq.ai>
- Casey Jao <casey@agnostiq.ai>
- Co-authored-by: Venkat Bala <venkat@agnostiq.ai>
- Co-authored-by: pre-commit-ci[bot] <66853113+pre-commit-ci[bot]@users.noreply.github.com>


### Changed

- Deprecate topological sort in favor of inspect in-degree of nodes until they are zero before dispatching task
- Use deepcopy to generate a copy of the metadata dictionary before saving result object to the database

### Docs

- Adding incomplete pennylane kernel tutorial
- Adding quantum ensemble tutorial

## [0.140.0] - 2022-07-19

### Authors

- Faiyaz Hasan <faiyaz@agnostiq.ai>
- Co-authored-by: Venkat Bala <venkat@agnostiq.ai>


### Added

- Fields `deps_filename`, `call_before_filename` and `call_after_filename` to the `Electron` table.
- Re-write the deps / call before and after file contents when inserting / updating electron record in the database.

### Changed

- Modify the test and implementation logic of inserting the electron record with these new fields.
- Field `key` to `key_filename` in `Electron` table.

## [0.139.1] - 2022-07-19

### Authors

- Divyanshu Singh <55018955+divshacker@users.noreply.github.com>
- Co-authored-by: Scott Wyman Neagle <wymnea@protonmail.com>
- Co-authored-by: Scott Wyman Neagle <scott@agnostiq.ai>
- Co-authored-by: Will Cunningham <wjcunningham7@users.noreply.github.com>


### Fixed

- Fixes Reverse IP problem. All References to `0.0.0.0` are changed to `localhost` . More details can be found [here](https://github.com/AgnostiqHQ/covalent/issues/202)

## [0.139.0] - 2022-07-19

### Authors

- Venkat Bala <venkat@agnostiq.ai>
- Co-authored-by: Scott Wyman Neagle <scott@agnostiq.ai>
- Faiyaz Hasan <faiyaz@agnostiq.ai>
- Co-authored-by: Will Cunningham <wjcunningham7@gmail.com>


### Added

- Columns `is_active` in the lattice, eLectron and Electron dependency tables.

### Docs

- Adding a RTD tutorial/steps on creating a custom executor

## [0.138.0] - 2022-07-19

### Authors

- Anna Hughes <annagwen42@gmail.com>
- Co-authored-by: Will Cunningham <wjcunningham7@gmail.com>
- Will Cunningham <wjcunningham7@users.noreply.github.com>
- Co-authored-by: Venkat Bala <venkat@agnostiq.ai>


### Added

- Docker build workflow

### Changed

- Dockerfile uses multi-stage build

### Docs

- New tutorial demonstrating how to solve the MaxCut Problem with QAOA and Covalent

## [0.137.0] - 2022-07-19

### Authors

- Prasanna Venkatesh <54540812+Prasy12@users.noreply.github.com>
- Co-authored-by: Alejandro Esquivel <ae@alejandro.ltd>


### Added

- Ability to hide/show labels on the graph
- Graph layout with elk configurations

### Changed

- Changed API socket calls interval for graph optimization.

### Tests

- Disabled several dask functional tests

## [0.136.0] - 2022-07-18

### Authors

- Scott Wyman Neagle <scott@agnostiq.ai>
- Co-authored-by: Faiyaz Hasan <faiyaz@agnostiq.ai>


### Changed

- Result.save() has been deprecated in favor of Result.persist() and querying the database directly.

## [0.135.0] - 2022-07-18

### Authors

- Casey Jao <casey@agnostiq.ai>
- Co-authored-by: Scott Wyman Neagle <scott@agnostiq.ai>
- Co-authored-by: Alejandro Esquivel <ae@alejandro.ltd>


### Operations

- Psiog is only codeowner of js files
- Fix in changelog action to handle null author when a bot is committing

### Added

- Support injecting return values of calldeps into electrons during workflow execution

## [0.134.0] - 2022-07-15

### Authors

- Casey Jao <casey@agnostiq.ai>
- Co-authored-by: Scott Wyman Neagle <scott@agnostiq.ai>


### Changed

- Covalent server can now process workflows without having their deps installed

## [0.133.0] - 2022-07-15

### Authors

- Will Cunningham <wjcunningham7@users.noreply.github.com>


### Removed

- Removed the deprecated function `draw_inline` as well as the `matplotlib` dependency.

### Operations

- Fixing the retry block for tests

## [0.132.0] - 2022-07-14

### Authors

- Will Cunningham <wjcunningham7@users.noreply.github.com>


### Added

- Bash lepton support reintroduced with some UX modifications to the Lepton class. Leptons which use scripting languages can be specified as either (1) a command run in the shell/console or (2) a call to a function in a library/script. Leptons which use compiled languages must specify a library and a function name.
- The keyword argument `display_name` can be used to override the name appearing in the UI. Particularly useful when the lepton is a command.
- All arguments except for language are now keyword arguments.
- Keyword arguments passed to a Bash lepton are understood to define environment variables within the shell.
- Non-keyword arguments fill in `$1`, `$2`, etc.
- Named outputs enumerate variables within the shell which will be returned to the user. These can be either `Lepton.OUTPUT` or `Lepton.INPUT_OUTPUT` types.

### Added

- New fields to the decomposed result object Database: 

## [0.131.0] - 2022-07-13

### Authors

- Sankalp Sanand <sankalp@agnostiq.ai>
- Co-authored-by: Venkat Bala <venkat@agnostiq.ai>


### Fixed

- `covalent --version` now looks for `covalent` metadata instead of `cova`

### Tests

- Updated the cli test to include whether the correct version number is shown when `covalent --version` is run

### Added

- Method to write electron id corresponding to sublattices in `execution.py` when running `_run_task`.

## [0.130.0] - 2022-07-12

### Authors

- Venkat Bala <venkat@agnostiq.ai>
- Co-authored-by: Scott Wyman Neagle <scott@agnostiq.ai>

### Changed

- Ignoring tests for `cancel_dispatch` and `construct_bash`
- Create a dummy requirements.txt file for pip deps tests
- Fix version of `Werkzeug` package to avoid running into ValueError (unexpected kwarg `as_tuple`)
- Update `customization` how to test by specifying the section header `sdk`

## [0.129.0] - 2022-07-12

### Authors

- Sankalp Sanand <sankalp@agnostiq.ai>
- Co-authored-by: Alejandro Esquivel <ae@alejandro.ltd>

### Added

- Support for `wait_for` type edges when two electrons are connected by their execution side effects instead of output-input relation.

### Changed

- `active_lattice.electron_outputs` now contains the node ids as well for the electron which is being post processed.

## [0.128.1] - 2022-07-12

### Authors

- Faiyaz Hasan <faiyaz@agnostiq.ai>


### Fixed

- `Result.persist` test in `result_test.py`.
- Electron dependency `arg_index` is changed back to Nullable.

## [0.128.0] - 2022-07-12

### Authors

- Okechukwu  Emmanuel Ochia <okechukwu@agnostiq.ai>
- Co-authored-by: Casey Jao <casey@agnostiq.ai>
- Co-authored-by: Alejandro Esquivel <ae@alejandro.ltd>
- Co-authored-by: pre-commit-ci[bot] <66853113+pre-commit-ci[bot]@users.noreply.github.com>

### Added

- File transfer support for leptons

## [0.127.0] - 2022-07-11

### Authors

- Scott Wyman Neagle <scott@agnostiq.ai>
- Co-authored-by: Faiyaz Hasan <faiyaz@agnostiq.ai>
- Co-authored-by: Venkat Bala <venkat@agnostiq.ai>


### Added

- When saving to DB, also persist to the new DB if running in develop mode

### Tests

- Flask app route tests

## [0.126.0] - 2022-07-11

### Authors

- Will Cunningham <wjcunningham7@users.noreply.github.com>
- Alejandro Esquivel <ae@alejandro.ltd>
- Co-authored-by: pre-commit-ci[bot] <66853113+pre-commit-ci[bot]@users.noreply.github.com>
- Co-authored-by: Sankalp Sanand <sankalp@agnostiq.ai>


### Added

- Added Folder class
- Added internal call before/after deps to execute File Transfer operations pre/post electron execution.

### Operations

- Enhanced hotfix action to create branches from existing commits

## [0.125.0] - 2022-07-09

### Authors

- Okechukwu  Emmanuel Ochia <okechukwu@agnostiq.ai>
- Co-authored-by: pre-commit-ci[bot] <66853113+pre-commit-ci[bot]@users.noreply.github.com>
- Co-authored-by: Alejandro Esquivel <ae@alejandro.ltd>
- Venkat Bala <venkat@agnostiq.ai>
- Co-authored-by: Okechukwu Ochia <emmirald@gmail.com>
- Co-authored-by: Scott Wyman Neagle <scott@agnostiq.ai>


### Added

- Dask Cluster CLI functional/unit tests

### Docs

- Updated RTD concepts, how-to-guides, and api docs with electron dependencies.

### Operations

- Separate out running tests and uploading coverage report to circumvent bug in
  retry action

## [0.124.0] - 2022-07-07

### Authors

- Will Cunningham <wjcunningham7@users.noreply.github.com>
- Co-authored-by: Scott Wyman Neagle <scott@agnostiq.ai>
- Faiyaz Hasan <faiyaz@agnostiq.ai>


### Added

- `Result.persist` method in `covalent/_results_manager/result.py`.

### Operations

- Package pre-releases go to `covalent` instead of `cova` on PyPI.

## [0.123.0] - 2022-07-07

### Authors

- Scott Wyman Neagle <scott@agnostiq.ai>
- Co-authored-by: Faiyaz Hasan <faiyaz@agnostiq.ai>
- Will Cunningham <wjcunningham7@users.noreply.github.com>
- Alejandro Esquivel <ae@alejandro.ltd>
- Co-authored-by: pre-commit-ci[bot] <66853113+pre-commit-ci[bot]@users.noreply.github.com>


### Added

- Added Folder class
- Added internal call before/after deps to execute File Transfer operations pre/post electron execution.

### Operations

- `codeql.yml` and `condabuild.yml` run nightly instead of on every PR.
- Style fixes in changelog

## [0.122.1] - 2022-07-06

### Authors

Will Cunningham <wjcunningham7@users.noreply.github.com>
Co-authored-by: Scott Wyman Neagle <scott@agnostiq.ai>


### Operations

- Added license scanner action
- Pre-commit autoupdate

### Tests

- Tests for running workflows with more than one iteration

### Fixed

- Attribute error caused by attempts to retrieve the name from the node function when the node function is set to None

## [0.122.0] - 2022-07-04

### Authors

Faiyaz Hasan <faiyaz@agnostiq.ai>
Co-authored-by: pre-commit-ci[bot] <66853113+pre-commit-ci[bot]@users.noreply.github.com>


### Added

- `covalent/_results_manager/write_result_to_db.py` module and methods to insert / update data in the DB.
- `tests/covalent_tests/results_manager_tests/write_result_to_db_test.py` containing the unit tests for corresponding functions.

### Changed

- Electron `type` column to a string type rather than an `ElectronType` in DB models.
- Primary keys from `BigInteger` to `Integer` in DB models.

## [0.121.0] - 2022-07-04

### Authors

Will Cunningham <wjcunningham7@users.noreply.github.com>
Co-authored-by: Alejandro Esquivel <ae@alejandro.ltd>
Co-authored-by: pre-commit-ci[bot] <66853113+pre-commit-ci[bot]@users.noreply.github.com>


### Removed

- Unused requirements `gunicorn` and `eventlet` in `requirements.txt` as well as `dask` in `tests/requirements.txt`, since it is already included in the core requirements.

### Docs

- Updated the compatibility matrix in the docs.

## [0.120.0] - 2022-07-04

### Authors

Okechukwu  Emmanuel Ochia <okechukwu@agnostiq.ai>
Co-authored-by: Venkat Bala <venkat@agnostiq.ai>
Co-authored-by: pre-commit-ci[bot] <66853113+pre-commit-ci[bot]@users.noreply.github.com>
Co-authored-by: Scott Wyman Neagle <scott@agnostiq.ai>


### Added

- Adding `cluster` CLI options to facilitate interacting with the backend Dask cluster
- Adding options to `covalent start` to enable specifying number of workers, memory limit and threads per worker at cluster startup

### Changed

- Update `DaskAdminWorker` docstring with better explanation

## [0.119.1] - 2022-07-04

### Authors

Scott Wyman Neagle <scott@agnostiq.ai>
Casey Jao <casey@agnostiq.ai>


### Fixed

- `covalent status` checks if the server process is still alive.

### Operations

- Updates to changelog logic to handle multiple authors

## [0.119.0] - 2022-07-03
### Authors
@cjao 


### Added

- Introduce support for pip dependencies

## [0.118.0] - 2022-07-02
### Authors
@AlejandroEsquivel 


### Added

- Introduced File, FileTransfer, and FileTransferStrategy classes to support various File Transfer use cases prior/post electron execution

## [0.117.0] - 2022-07-02
### Authors
@Emmanuel289 


### Added

- Included retry action in 'tests.yaml' workflow.

## [0.116.0] - 2022-06-29
### Authors
@Prasy12 

### Changed

- Changed API socket calls interval for graph optimization.

### Added

- Ability to change to different layouts from the GUI.

## [0.115.0] - 2022-06-28
### Authors
@cjao 


### Added

- Introduce support for `call_before`, `call_after`, and bash dependencies

### Operations

- Unit tests performed on Python 3.10 on Ubuntu and MacOS images as well as 3.9 on MacOS
- Updated codeowners so that AQ Engineers doesn't own this CHANGELOG
- pre-commit autoupdate

## [0.114.0] - 2022-06-23
### Authors
@dependabot[bot] 


### Changed

- Changed eventsource version on webapp yarn-lock file.

### Operations

- Added Github push changelog workflow to append commiters username
- Reusable JavaScript action to parse changelog and update version

## [0.113.0] - 2022-06-21

### Added

- Introduce new db models and object store backends

### Operations

- Syntax fix in hotfix.yml

### Docs

- Added new tutorial: Linear and convolutional autoencoders

## [0.112.0] - 2022-06-20

### Changed

- Changed async version on webapp package-lock file.

## [0.111.0] - 2022-06-20

### Changed

- Changed eventsource version on webapp package-lock file.

### Docs

- Added new tutorial: Covalentified version of the Pennylane Variational Classifier tutorial.

## [0.110.3] - 2022-06-17

### Fixed

- Fix error when parsing electron positional arguments in workflows

### Docs

- Remove hardcoding version info in README.md

## [0.110.2] - 2022-06-10

### Docs

- Fix MNIST tutorial
- Fix Quantum Gravity tutorial
- Update RTD with migration guide compatible with latest release
- Convert all references to `covalent start` from Jupyter notebooks to markdown statements
- Update release notes summary in README.md
- Fixed display issues with figure (in dark mode) and bullet points in tutorials

### Operations

- Added a retry block to the webapp build step in `tests.yml`

## [0.110.1] - 2022-06-10

### Fixed

- Configure dask to not use daemonic processes when creating a cluster

### Operations

- Sync the VERSION file within `covalent` directory to match the root level VERSION
- Manually patch `covalent/VERSION`

## [0.110.0] - 2022-06-10

### Changed

- Web GUI list size and status label colors changed.
- Web GUI graph running icon changed to non-static icon.

### Docs

- Removed references to the Dask executor in RTD as they are no longer needed.

## [0.109.1] - 2022-06-10

### Fixed

- `covalent --version` now works for PyPI releases

## [0.109.0] - 2022-06-10

### Docs

- Update CLI help statements

### Added

- Add CLI functionality to start covalent with/without Dask
- Add CLI support to parse `covalent_ui.log` file

### Operations

- Updating codeowners to establish engineering & psiog ownership

### Docs

- Added new tutorial: Training quantum embedding kernels for classification.

## [0.108.0] - 2022-06-08

### Added

- WCI yaml file

### Docs

- Add pandoc installation updates to contributing guide

## [0.107.0] - 2022-06-07

### Changed

- Skipping stdout/stderr redirection tests until implemented in Dask parent process

### Added

- Simplifed starting the dask cluster using `multiprocessing`
- Added `bokeh==2.4.3` to requirements.txt to enable view Dask dashboard

### Fixed

- Changelog-reminder action now works for PRs from forks.

## [0.106.2] - 2022-06-06

### Fixed

- Specifying the version for package `furo` to `2022.4.7` to prevent breaking doc builds

### Docs

- Added new tutorial: Using Covalent with PennyLane for hybrid computation.

## [0.106.1] - 2022-06-01

### Fixed

- Changelog-reminder action now works for PRs from forks

### Docs

- Removed references to microservices in RTD
- Updated README.md.
- Changed `ct.electron` to `ct.lattice(executor=dask_executor)` in MNIST classifier tutorial

## [0.106.0] - 2022-05-26

### Changed

- Visual theme for Webapp GUI changed in accordance to new theme
- Fonts, colors, icons have been updated

## [0.105.0] - 2022-05-25

### Added

- Add a pre-commit hook for `detect-secrets`.
- Updated the actions in accordance with the migration done in the previous version.

## [0.104.0] - 2022-05-23

### Changed

- Services have been moved to a different codebase. This repo is now hosting the Covalent SDK, local dispatcher backend, Covalent web GUI, and documentation. Version is bumped to `0.104.0` in order to avoid conflicts.
- Update tests to match the current dispatcher api
- Skip testing dask executor until dask executor plugin is made public
- Using 2 thread pools to manage multiple workflows better and the other one for executing electrons in parallel.

### Fixed

- Add psutil and PyYAML to requirements.txt
- Passing the same Electron to multiple inputs of an Electron now works. UI fix pending.
- Dask from `requirements.txt`.

### Removed

- Asyncio usage for electron level concurrency.
- References to dask

### Added

- Functional test added for dask executor with the cluster running locally.
- Scalability tests for different workflows and workflow sizes under `tests/stress_tests/scripts`
- Add sample performance testing workflows under `tests/stress_tests`
- Add pipelines to continuously run the tutorial notebooks
- Create notebook with tasks from RTD

## [0.32.3] - 2022-03-16

### Fixed

- Fix missing UI graph edges between parameters and electrons in certain cases.
- Fix UI crashes in cases where legacy localStorage state was being loaded.

## [0.32.2] - 2022-03-16

### Added

- Images for graphs generated in tutorials and how-tos.
- Note for quantum gravity tutorial to tell users that `tensorflow` doesn't work on M1 Macs.
- `Known Issues` added to `README.md`

### Fixed

- `draw` function usage in tutorials and how-tos now reflects the UI images generated instead of using graphviz.
- Images now render properly in RTD of how-tos.

### Changed

- Reran all the tutorials that could run, generating the outputs again.

## [0.32.1] - 2022-03-15

### Fixed

- CLI now starts server directly in the subprocess instead of as a daemon
- Logs are provided as pipes to Popen instead of using a shell redirect
- Restart behavior fixed
- Default port in `covalent_ui/app.py` uses the config manager

### Removed

- `_graceful_restart` function no longer needed without gunicorn

## [0.32.0] - 2022-03-11

### Added

- Dispatcher microservice API endpoint to dispatch and update workflow.
- Added get runnable task endpoint.

## [0.31.0] - 2022-03-11

### Added

- Runner component's main functionality to run a set of tasks, cancel a task, and get a task's status added to its api.

## [0.30.5] - 2022-03-11

### Updated

- Updated Workflow endpoints & API spec to support upload & download of result objects as pickle files

## [0.30.4] - 2022-03-11

### Fixed

- When executing a task on an alternate Conda environment, Covalent no longer has to be installed on that environment. Previously, a Covalent object (the execution function as a TransportableObject) was passed to the environment. Now it is deserialized to a "normal" Python function, which is passed to the alternate Conda environment.

## [0.30.3] - 2022-03-11

### Fixed

- Fixed the order of output storage in `post_process` which should have been the order in which the electron functions are called instead of being the order in which they are executed. This fixes the order in which the replacement of function calls with their output happens, which further fixes any discrepencies in the results obtained by the user.

- Fixed the `post_process` test to check the order as well.

## [0.30.2] - 2022-03-11

### Changed

- Updated eventlet to 0.31.0

## [0.30.1] - 2022-03-10

### Fixed

- Eliminate unhandled exception in Covalent UI backend when calling fetch_result.

## [0.30.0] - 2022-03-09

### Added

- Skeleton code for writing the different services corresponding to each component in the open source refactor.
- OpenAPI specifications for each of the services.

## [0.29.3] - 2022-03-09

### Fixed

- Covalent UI is built in the Dockerfile, the setup file, the pypi workflow, the tests workflow, and the conda build script.

## [0.29.2] - 2022-03-09

### Added

- Defaults defined in executor plugins are read and used to update the in-memory config, as well as the user config file. But only if the parameter in question wasn't already defined.

### Changed

- Input parameter names and docstrings in _shared_files.config.update_config were changed for clarity.

## [0.29.1] - 2022-03-07

### Changed

- Updated fail-fast strategy to run all tests.

## [0.29.0] - 2022-03-07

### Added

- DispatchDB for storing dispatched results

### Changed

- UI loads dispatches from DispatchDB instead of browser local storage

## [0.28.3] - 2022-03-03

### Fixed

Installed executor plugins don't have to be referred to by their full module name. Eg, use "custom_executor", instead of "covalent_custom_plugin.custom_executor".

## [0.28.2] - 2022-03-03

### Added

- A brief overview of the tutorial structure in the MNIST classification tutorial.

## [0.28.1] - 2022-03-02

### Added

- Conda installation is only supported for Linux in the `Getting Started` guide.
- MNIST classifier tutorial.

### Removed

- Removed handling of default values of function parameters in `get_named_params` in `covalent/_shared_files/utils.py`. So, it is actually being handled by not being handled since now `named_args` and `named_kwargs` will only contain parameters that were passed during the function call and not all of them.

## [0.28.0] - 2022-03-02

### Added

- Lepton support, including for Python modules and C libraries
- How-to guides showing how to use leptons for each of these

## [0.27.6] - 2022-03-01

### Added

- Added feature development basic steps in CONTRIBUTING.md.
- Added section on locally building RTD (read the docs) in the contributing guide.

## [0.27.5] - 2022-03-01

### Fixed

- Missing UI input data after backend change - needed to be derived from graph for electrons, lattice inputs fixed on server-side, combining name and positional args
- Broken UI graph due to variable->edge_name renaming
- Missing UI executor data after server-side renaming

## [0.27.4] - 2022-02-28

### Fixed

- Path used in `covalent/executor/__init__.py` for executor plugin modules needed updating to `covalent/executor/executor_plugins`

### Removed

- Disabled workflow cancellation test due to inconsistent outcomes. Test will be re-enabled after cancellation mechanisms are investigated further.

## [0.27.3] - 2022-02-25

### Added

- Added `USING_DOCKER.md` guide for running docker container.
- Added cli args to covalent UI flask server `covalent_ui/app.py` to modify port and log file path.

### Removed

- Removed gunicorn from cli and Dockerfile.

### Changed

- Updated cli `covalent_dispatcher/_cli/service.py` to run flask server directly, and removed dispatcher and UI flags.
- Using Flask blueprints to merge Dispatcher and UI servers.
- Updated Dockerfile to run flask server directly.
- Creating server PID file manually in `covalent_dispatcher/_cli/service.py`.
- Updated tests and docs to reflect merged servers.
- Changed all mentions of port 47007 (for old UI server) to 48008.

## [0.27.2] - 2022-02-24

### Changed

- Removed unnecessary blockquotes from the How-To guide for creating custom executors
- Changed "Covalent Cloud" to "Covalent" in the main code text

## [0.27.1] - 2022-02-24

### Removed

- Removed AQ-Engineers from CODEOWNERS in order to fix PR review notifications

## [0.27.0] - 2022-02-24

### Added

- Support for positional only, positional or keyword, variable positional, keyword only, variable keyword types of parameters is now added, e.g an electron can now use variable args and variable kwargs if the number/names of parameters are unknown during definition as `def task(*args, **kwargs)` which wasn't possible before.

- `Lattice.args` added to store positional arguments passed to the lattice's workflow function.

- `get_named_params` function added in `_shared_files/utils.py` which will return a tuple containing named positional arguments and named keyword arguments. The names help in showing and storing these parameters in the transport graph.

- Tests to verify whether all kinds of input paramaters are supported by electron or a lattice.

### Changed

- No longer merging positional arguments with keyword arguments, instead they are separately stored in respective nodes in the transport graph.

- `inputs` returned from `_get_inputs` function in `covalent_dispatcher/_core/execution.py` now contains positional as well as keyword arguments which further get passed to the executor.

- Executors now support positional and keyword arguments as inputs to their executable functions.

- Result object's `_inputs` attribute now contains both `args` and `kwargs`.

- `add_node_for_nested_iterables` is renamed to `connect_node_with_others` and `add_node_to_graph` also renamed to `add_collection_node_to_graph` in `electron.py`. Some more variable renames to have appropriate self-explanatory names.

- Nodes and edges in the transport graph now have a better interface to assign attributes to them.

- Edge attribute `variable` renamed to `edge_name`.

- In `serialize` function of the transport graph, if `metadata_only` is True, then only `metadata` attribute of node and `source` and `target` attributes of edge are kept in the then return serialized `data`.

- Updated the tests wherever necessary to reflect the above changes

### Removed

- Deprecated `required_params_passed` since an error will automatically be thrown by the `build_graph` function if any of the required parameters are not passed.

- Removed duplicate attributes from nodes in the transport graph.

## [0.26.1] - 2022-02-23

### Added

- Added Local Executor section to the API read the docs.

## [0.26.0] - 2022-02-23

### Added

- Automated reminders to update the changelog

## [0.25.3] - 2022-02-23

## Added

- Listed common mocking commands in the CONTRIBUTING.md guide.
- Additional guidelines on testing.

## [0.25.2] - 2022-02-21

### Changed

- `backend` metadata name changed to `executor`.
- `_plan_workflow` usage updated to reflect how that executor related information is now stored in the specific executor object.
- Updated tests to reflect the above changes.
- Improved the dispatch cancellation test to provide a robust solution which earlier took 10 minutes to run with uncertainty of failing every now and then.

### Removed

- Removed `TaskExecutionMetadata` as a consequence of removing `execution_args`.

## [0.25.1] - 2022-02-18

### Fixed

- Tracking imports that have been used in the workflow takes less time.

### Added

- User-imports are included in the dispatch_source.py script. Covalent-related imports are commented out.

## [0.25.0] - 2022-02-18

### Added

- UI: Lattice draw() method displays in web UI
- UI: New navigation panel

### Changed

- UI: Animated graph changes, panel opacity

### Fixed

- UI: Fixed "Not Found" pages

## [0.24.21] - 2022-02-18

### Added

- RST document describing the expectations from a tutorial.

## [0.24.20] - 2022-02-17

### Added

- Added how to create custom executors

### Changed

- Changed the description of the hyperlink for choosing executors
- Fixed typos in doc/source/api/getting_started/how_to/execution/creating_custom_executors.ipynb

## [0.24.19] - 2022-02-16

### Added

- CODEOWNERS for certain files.

## [0.24.18] - 2022-02-15

### Added

- The user configuration file can now specify an executor plugin directory.

## [0.24.17] - 2022-02-15

### Added

- Added a how-to for making custom executors.

## [0.24.16] - 2022-02-12

### Added

- Errors now contain the traceback as well as the error message in the result object.
- Added test for `_post_process` in `tests/covalent_dispatcher_tests/_core/execution_test.py`.

### Changed

- Post processing logic in `electron` and dispatcher now relies on the order of execution in the transport graph rather than node's function names to allow for a more reliable pairing of nodes and their outputs.

- Renamed `init_test.py` in `tests/covalent_dispatcher_tests/_core/` to `execution_test.py`.

### Removed

- `exclude_from_postprocess` list which contained some non executable node types removed since only executable nodes are post processed now.

## [0.24.15] - 2022-02-11

### Fixed

- If a user's configuration file does not have a needed exeutor parameter, the default parameter (defined in _shared_files/defaults.py) is used.
- Each executor plugin is no longer initialized upon the import of Covalent. This allows required parameters in executor plugins.

## Changed

- Upon updating the configuration data with a user's configuration file, the complete set is written back to file.

## Added

- Tests for the local and base executors.

## [0.24.14] - 2022-02-11

### Added

- UI: add dashboard cards
- UI: add scaling dots background

### Changed

- UI: reduce sidebar font sizes, refine color theme
- UI: refine scrollbar styling, show on container hover
- UI: format executor parameters as YAML code
- UI: update syntax highlighting scheme
- UI: update index.html description meta tag

## [0.24.13] - 2022-02-11

### Added

- Tests for covalent/_shared_files/config.py

## [0.24.12] - 2022-02-10

### Added

- CodeQL code analyzer

## [0.24.11] - 2022-02-10

### Added

- A new dictionary `_DEFAULT_CONSTRAINTS_DEPRECATED` in defaults.py

### Changed

- The `_DEFAULT_CONSTRAINT_VALUES` dictionary now only contains the `backend` argument

## [0.24.10] - 2022-02-09

### Fixed

- Sporadically failing workflow cancellation test in tests/workflow_stack_test.py

## [0.24.9] - 2022-02-09

## Changed

- Implementation of `_port_from_pid` in covalent_dispatcher/_cli/service.py.

## Added

- Unit tests for command line interface (CLI) functionalities in covalent_dispatcher/_cli/service.py and covalent_dispatcher/_cli/cli.py.

## [0.24.8] - 2022-02-07

### Fixed

- If a user's configuration file does not have a needed parameter, the default parameter (defined in _shared_files/defaults.py) is used.

## [0.24.7] - 2022-02-07

### Added

- Typing: Add Type hint `dispatch_info` parameter.
- Documentation: Updated the return_type description in docstring.

### Changed

- Typing: Change return type annotation to `Generator`.

## [0.24.6] - 2022-02-06

### Added

- Type hint to `deserialize` method of `TransportableObject` of `covalent/_workflow/transport.py`.

### Changed

- Description of `data` in `deserialize` method of `TransportableObject` of `covalent/_workflow/transport.py` from `The serialized transportable object` to `Cloudpickled function`.

## [0.24.5] - 2022-02-05

### Fixed

- Removed dependence on Sentinel module

## [0.24.4] - 2022-02-04

### Added

- Tests across multiple versions of Python and multiple operating systems
- Documentation reflecting supported configurations

## [0.24.3] - 2022-02-04

### Changed

- Typing: Use `bool` in place of `Optional[bool]` as type annotation for `develop` parameter in `covalent_dispatcher.service._graceful_start`
- Typing: Use `Any` in place of `Optional[Any]` as type annotation for `new_value` parameter in `covalent._shared_files.config.get_config`

## [0.24.2] - 2022-02-04

### Fixed

- Updated hyperlink of "How to get the results" from "./collection/query_electron_execution_result" to "./collection/query_multiple_lattice_execution_results" in "doc/source/how_to/index.rst".
- Updated hyperlink of "How to get the result of a particular electron" from "./collection/query_multiple_lattice_execution_results" to "./collection/query_electron_execution_result" in "doc/source/how_to/index.rst".

## [0.24.1] - 2022-02-04

### Changed

- Changelog entries are now required to have the current date to enforce ordering.

## [0.24.0] - 2022-02-03

### Added

- UI: log file output - display in Output tab of all available log file output
- UI: show lattice and electron inputs
- UI: display executor attributes
- UI: display error message on failed status for lattice and electron

### Changed

- UI: re-order sidebar sections according to latest figma designs
- UI: update favicon
- UI: remove dispatch id from tab title
- UI: fit new uuids
- UI: adjust theme text primary and secondary colors

### Fixed

- UI: auto-refresh result state on initial render of listing and graph pages
- UI: graph layout issues: truncate long electron/param names

## [0.23.0] - 2022-02-03

### Added

- Added `BaseDispatcher` class to be used for creating custom dispatchers which allow connection to a dispatcher server.
- `LocalDispatcher` inheriting from `BaseDispatcher` allows connection to a local dispatcher server running on the user's machine.
- Covalent only gives interface to the `LocalDispatcher`'s `dispatch` and `dispatch_sync` methods.
- Tests for both `LocalDispatcher` and `BaseDispatcher` added.

### Changed

- Switched from using `lattice.dispatch` and `lattice.dispatch_sync` to `covalent.dispatch` and `covalent.dispatch_sync`.
- Dispatcher address now is passed as a parameter (`dispatcher_addr`) to `covalent.dispatch` and `covalent.dispatch_sync` instead of a metadata field to lattice.
- Updated tests, how tos, and tutorials to use `covalent.dispatch` and `covalent.dispatch_sync`.
- All the contents of `covalent_dispatcher/_core/__init__.py` are moved to `covalent_dispatcher/_core/execution.py` for better organization. `__init__.py` only contains function imports which are needed by external modules.
- `dispatch`, `dispatch_sync` methods deprecated from `Lattice`.

### Removed

- `_server_dispatch` method removed from `Lattice`.
- `dispatcher` metadata field removed from `lattice`.

## [0.22.19] - 2022-02-03

### Fixed

- `_write_dispatch_to_python_file` isn't called each time a task is saved. It is now only called in the final save in `_run_planned_workflow` (in covalent_dispatcher/_core/__init__.py).

## [0.22.18] - 2022-02-03

### Fixed

- Added type information to result.py

## [0.22.17] - 2022-02-02

### Added

- Replaced `"typing.Optional"` with `"str"` in covalent/executor/base.py
- Added missing type hints to `get_dispatch_context` and `write_streams_to_file` in covalent/executor/base.py, BaseExecutor

## [0.22.16] - 2022-02-02

### Added

- Functions to check if UI and dispatcher servers are running.
- Tests for the `is_ui_running` and `is_server_running` in covalent_dispatcher/_cli/service.py.

## [0.22.15] - 2022-02-01

### Fixed

- Covalent CLI command `covalent purge` will now stop the servers before deleting all the pid files.

### Added

- Test for `purge` method in covalent_dispatcher/_cli/service.py.

### Removed

- Unused `covalent_dispatcher` import from covalent_dispatcher/_cli/service.py.

### Changed

- Moved `_config_manager` import from within the `purge` method to the covalent_dispatcher/_cli/service.py for the purpose of mocking in tests.

## [0.22.14] - 2022-02-01

### Added

- Type hint to `_server_dispatch` method in `covalent/_workflow/lattice.py`.

## [0.22.13] - 2022-01-26

### Fixed

- When the local executor's `log_stdout` and `log_stderr` config variables are relative paths, they should go inside the results directory. Previously that was queried from the config, but now it's queried from the lattice metadata.

### Added

- Tests for the corresponding functions in (`covalent_dispatcher/_core/__init__.py`, `covalent/executor/base.py`, `covalent/executor/executor_plugins/local.py` and `covalent/executor/__init__.py`) affected by the bug fix.

### Changed

- Refactored `_delete_result` in result manager to give the option of deleting the result parent directory.

## [0.22.12] - 2022-01-31

### Added

- Diff check in pypi.yml ensures correct files are packaged

## [0.22.11] - 2022-01-31

### Changed

- Removed codecov token
- Removed Slack notifications from feature branches

## [0.22.10] - 2022-01-29

### Changed

- Running tests, conda, and version workflows on pull requests, not just pushes

## [0.22.9] - 2022-01-27

### Fixed

- Fixing version check action so that it doesn't run on commits that are in develop
- Edited PR template so that markdown checklist appears properly

## [0.22.8] - 2022-01-27

### Fixed

- publish workflow, using `docker buildx` to build images for x86 and ARM, prepare manifest and push to ECR so that pulls will match the correct architecture.
- typo in CONTRIBUTING
- installing `gcc` in Docker image so Docker can build wheels for `dask` and other packages that don't provide ARM wheels

### Changed

- updated versions in `requirements.txt` for `matplotlib` and `dask`

## [0.22.7] - 2022-01-27

### Added

- `MANIFEST.in` did not have `covalent_dispatcher/_service` in it due to which the PyPi package was not being built correctly. Added the `covalent_dispatcher/_service` to the `MANIFEST.in` file.

### Fixed

- setuptools properly including data files during installation

## [0.22.6] - 2022-01-26

### Fixed

- Added service folder in covalent dispatcher to package.

## [0.22.5] - 2022-01-25

### Fixed

- `README.md` images now use master branch's raw image urls hosted on <https://github.com> instead of <https://raw.githubusercontent.com>. Also, switched image rendering from html to markdown.

## [0.22.4] - 2022-01-25

### Fixed

- dispatcher server app included in sdist
- raw image urls properly used

## [0.22.3] - 2022-01-25

### Fixed

- raw image urls used in readme

## [0.22.2] - 2022-01-25

### Fixed

- pypi upload

## [0.22.1] - 2022-01-25

### Added

- Code of conduct
- Manifest.in file
- Citation info
- Action to upload to pypi

### Fixed

- Absolute URLs used in README
- Workflow badges updated URLs
- `install_package_data` -> `include_package_data` in `setup.py`

## [0.22.0] - 2022-01-25

### Changed

- Using public ECR for Docker release

## [0.21.0] - 2022-01-25

### Added

- GitHub pull request templates

## [0.20.0] - 2022-01-25

### Added

- GitHub issue templates

## [0.19.0] - 2022-01-25

### Changed

- Covalent Beta Release

## [0.18.9] - 2022-01-24

### Fixed

- iframe in the docs landing page is now responsive

## [0.18.8] - 2022-01-24

### Changed

- Temporarily removed output tab
- Truncated dispatch id to fit left sidebar, add tooltip to show full id

## [0.18.7] - 2022-01-24

### Changed

- Many stylistic improvements to documentation, README, and CONTRIBUTING.

## [0.18.6] - 2022-01-24

### Added

- Test added to check whether an already decorated function works as expected with Covalent.
- `pennylane` package added to the `requirements-dev.txt` file.

### Changed

- Now using `inspect.signature` instead of `function.__code__` to get the names of function's parameters.

## [0.18.5] - 2022-01-21

### Fixed

- Various CI fixes, including rolling back regression in version validation, caching on s3 hosted badges, applying releases and tags correctly.

## [0.18.4] - 2022-01-21

### Changed

- Removed comments and unused functions in covalent_dispatcher
- `result_class.py` renamed to `result.py`

### Fixed

- Version was not being properly imported inside `covalent/__init__.py`
- `dispatch_sync` was not previously using the `results_dir` metadata field

### Removed

- Credentials in config
- `generate_random_filename_in_cache`
- `is_any_atom`
- `to_json`
- `show_subgraph` option in `draw`
- `calculate_node`

## [0.18.3] - 2022-01-20

### Fixed

- The gunicorn servers now restart more gracefully

## [0.18.2] - 2022-01-21

### Changed

- `tempdir` metadata field removed and replaced with `executor.local.cache_dir`

## [0.18.1] - 2022-01-11

## Added

- Concepts page

## [0.18.0] - 2022-01-20

### Added

- `Result.CANCELLED` status to represent the status of a cancelled dispatch.
- Condition to cancel the whole dispatch if any of the nodes are cancelled.
- `cancel_workflow` function which uses a shared variable provided by Dask (`dask.distributed.Variable`) in a dask client to inform nodes to stop execution.
- Cancel function for dispatcher server API which will allow the server to terminate the dispatch.
- How to notebook for cancelling a dispatched job.
- Test to verify whether cancellation of dispatched jobs is working as expected.
- `cancel` function is available as `covalent.cancel`.

### Changed

- In file `covalent/_shared_files/config.py` instead of using a variable to store and then return the config data, now directly returning the configuration.
- Using `fire_and_forget` to dispatch a job instead of a dictionary of Dask's `Future` objects so that we won't have to manage the lifecycle of those futures.
- The `test_run_dispatcher` test was changed to reflect that the dispatcher no longer uses a dictionary of future objects as it was not being utilized anywhere.

### Removed

- `with dask_client` context was removed as the client created in `covalent_dispatcher/_core/__init__.py` is already being used even without the context. Furthermore, it creates issues when that context is exited which is unnecessary at the first place hence not needed to be resolved.

## [0.17.5] - 2022-01-19

### Changed

- Results directory uses a relative path by default and can be overridden by the environment variable `COVALENT_RESULTS_DIR`.

## [0.17.4] - 2022-01-19

### Changed

- Executor parameters use defaults specified in config TOML
- If relative paths are supplied for stdout and stderr, those files are created inside the results directory

## [0.17.3] - 2022-01-18

### Added

- Sync function
- Covalent CLI tool can restart in developer mode

### Fixed

- Updated the UI address referenced in the README

## [0.17.2] - 2022-01-12

### Added

- Quantum gravity tutorial

### Changed

- Moved VERSION file to top level

## [0.17.1] - 2022-01-19

### Added

- `error` attribute was added to the results object to show which node failed and the reason behind it.
- `stdout` and `stderr` attributes were added to a node's result to store any stdout and stderr printing done inside an electron/node.
- Test to verify whether `stdout` and `stderr` are being stored in the result object.

### Changed

- Redesign of how `redirect_stdout` and `redirect_stderr` contexts in executor now work to allow storing their respective outputs.
- Executors now also return `stdout` and `stderr` strings, along with the execution output, so that they can be stored in their result object.

## [0.17.0] - 2022-01-18

### Added

- Added an attribute `__code__` to electron and lattice which is a copy of their respective function's `__code__` attribute.
- Positional arguments, `args`, are now merged with keyword arguments, `kwargs`, as close as possible to where they are passed. This was done to make sure we support both with minimal changes and without losing the name of variables passed.
- Tests to ensure usage of positional arguments works as intended.

### Changed

- Slight rework to how any print statements in lattice are sent to null.
- Changed `test_dispatcher_functional` in `basic_dispatcher_test.py` to account for the support of `args` and removed a an unnecessary `print` statement.

### Removed

- Removed `args` from electron's `init` as it wasn't being used anywhere.

## [0.16.1] - 2022-01-18

### Changed

- Requirement changed from `dask[complete]` to `dask[distributed]`.

## [0.16.0] - 2022-01-14

### Added

- New UI static demo build
- New UI toolbar functions - orientation, toggle params, minimap
- Sortable and searchable lattice name row

### Changed

- Numerous UI style tweaks, mostly around dispatches table states

### Fixed

- Node sidebar info now updates correctly

## [0.15.11] - 2022-01-18

### Removed

- Unused numpy requirement. Note that numpy is still being installed indirectly as other packages in the requirements rely on it.

## [0.15.10] - 2022-01-16

## Added

- How-to guide for Covalent dispatcher CLI.

## [0.15.9] - 2022-01-18

### Changed

- Switched from using human readable ids to using UUIDs

### Removed

- `human-id` package was removed along with its mention in `requirements.txt` and `meta.yaml`

## [0.15.8] - 2022-01-17

### Removed

- Code breaking text from CLI api documentation.
- Unwanted covalent_dispatcher rst file.

### Changed

- Installation of entire covalent_dispatcher instead of covalent_dispatcher/_service in setup.py.

## [0.15.7] - 2022-01-13

### Fixed

- Functions with multi-line or really long decorators are properly serialized in dispatch_source.py.
- Multi-line Covalent output is properly commented out in dispatch_source.py.

## [0.15.6] - 2022-01-11

### Fixed

- Sub-lattice functions are successfully serialized in the utils.py get_serialized_function_str.

### Added

- Function to scan utilized source files and return a set of imported modules (utils.get_imports_from_source)

## [0.15.5] - 2022-01-12

### Changed

- UI runs on port 47007 and the dispatcher runs on port 48008. This is so that when the servers are later merged, users continue using port 47007 in the browser.
- Small modifications to the documentation
- Small fix to the README

### Removed

- Removed a directory `generated` which was improperly added
- Dispatcher web interface
- sqlalchemy requirement

## [0.15.4] - 2022-01-11

### Changed

- In file `covalent/executor/base.py`, `pickle` was changed to `cloudpickle` because of its universal pickling ability.

### Added

- In docstring of `BaseExecutor`, a note was added specifying that `covalent` with its dependencies is assumed to be installed in the conda environments.
- Above note was also added to the conda env selector how-to.

## [0.15.3] - 2022-01-11

### Changed

- Replaced the generic `RuntimeError` telling users to check if there is an object manipulation taking place inside the lattice to a simple warning. This makes the original error more visible.

## [0.15.2] - 2022-01-11

### Added

- If condition added for handling the case where `__getattr__` of an electron is accessed to detect magic functions.

### Changed

- `ActiveLatticeManager` now subclasses from `threading.local` to make it thread-safe.
- `ValueError` in the lattice manager's `claim` function now also shows the name of the lattice that is currently claimed.
- Changed docstring of `ActiveLatticeManager` to note that now it is thread-safe.
- Sublattice dispatching now no longer deletes the result object file and is dispatched normally instead of in a serverless manner.
- `simulate_nitrogen_and_copper_slab_interaction.ipynb` notebook tutorial now does normal dispatching as well instead of serverless dispatching. Also, now 7 datapoints will be shown instead of 10 earlier.

## [0.15.1] - 2022-01-11

### Fixed

- Passing AWS credentials to reusable workflows as a secret

## [0.15.0] - 2022-01-10

### Added

- Action to push development image to ECR

### Changed

- Made the publish action reusable and callable

## [0.14.1] - 2022-01-02

### Changed

- Updated the README
- Updated classifiers in the setup.py file
- Massaged some RTD pages

## [0.14.0] - 2022-01-07

### Added

- Action to push static UI to S3

## [0.13.2] - 2022-01-07

### Changed

- Completed new UI design work

## [0.13.1] - 2022-01-02

### Added

- Added eventlet requirement

### Changed

- The CLI tool can now manage the UI flask server as well
- [Breaking] The CLI option `-t` has been changed to `-d`, which starts the servers in developer mode and exposes unit tests to the server.

## [0.13.0] - 2022-01-01

### Added

- Config manager in `covalent/_shared_files/config.py`
- Default location for the main config file can be overridden using the environment variable `COVALENT_CONFIG_DIR`
- Ability to set and get configuration using `get_config` and `set_config`

### Changed

- The flask servers now reference the config file
- Defaults reference the config file

### Fixed

- `ValueError` caught when running `covalent stop`
- One of the functional tests was using a malformed path

### Deprecated

- The `electron.to_json` function
- The `generate_random_filename_in_cache` function

### Removed

- The `get_api_token` function

## [0.12.13] - 2022-01-04

## Removed

- Tutorial section headings

## Fixed

- Plot background white color

## [0.12.12] - 2022-01-06

### Fixed

- Having a print statement inside electron and lattice code no longer causes the workflow to fail.

## [0.12.11] - 2022-01-04

### Added

- Completed UI feature set for first release

### Changed

- UI server result serialization improvements
- UI result update webhook no longer fails on request exceptions, logs warning intead

## [0.12.10] - 2021-12-17

### Added

- Astrophysics tutorial

## [0.12.9] - 2022-01-04

### Added

- Added `get_all_node_results` method in `result_class.py` to return result of all node executions.

- Added `test_parallelilization` test to verify whether the execution is now being achieved in parallel.

### Changed

- Removed `LocalCluster` cluster creation usage to a simple `Client` one from Dask.

- Removed unnecessary `to_run` function as we no longer needed to run execution through an asyncio loop.

- Removed `async` from function definition of previously asynchronous functions, `_run_task`, `_run_planned_workflow`, `_plan_workflow`, and `_run_workflow`.

- Removed `uvloop` from requirements.

- Renamed `test_get_results` to `test_get_result`.

- Reran the how to notebooks where execution time was mentioned.

- Changed how `dispatch_info` context manager was working to account for multiple nodes accessing it at the same time.

## [0.12.8] - 2022-01-02

### Changed

- Changed the software license to GNU Affero 3.0

### Removed

- `covalent-ui` directory

## [0.12.7] - 2021-12-29

### Fixed

- Gunicorn logging now uses the `capture-output` flag instead of redirecting stdout and stderr

## [0.12.6] - 2021-12-23

### Changed

- Cleaned up the requirements and moved developer requirements to a separate file inside `tests`

## [0.12.5] - 2021-12-16

### Added

- Conda build CI job

## [0.12.4] - 2021-12-23

### Changed

- Gunicorn server now checks for port availability before starting

### Fixed

- The `covalent start` function now prints the correct port if the server is already running.

## [0.12.3] - 2021-12-14

### Added

- Covalent tutorial comparing quantum support vector machines with support vector machine algorithms implemented in qiskit and scikit-learn.

## [0.12.2] - 2021-12-16

### Fixed

- Now using `--daemon` in gunicorn to start the server, which was the original intention.

## [0.12.1] - 2021-12-16

### Fixed

- Removed finance references from docs
- Fixed some other small errors

### Removed

- Removed one of the failing how-to tests from the functional test suite

## [0.12.0] - 2021-12-16

### Added

- Web UI prototype

## [0.11.1] - 2021-12-14

### Added

- CLI command `covalent status` shows port information

### Fixed

- gunicorn management improved

## [0.11.0] - 2021-12-14

### Added

- Slack notifications for test status

## [0.10.4] - 2021-12-15

### Fixed

- Specifying a non-default results directory in a sub-lattice no longer causes a failure in lattice execution.

## [0.10.3] - 2021-12-14

### Added

- Functional tests for how-to's in documentation

### Changed

- Moved example script to a functional test in the pipeline
- Added a test flag to the CLI tool

## [0.10.2] - 2021-12-14

### Fixed

- Check that only `kwargs` without any default values in the workflow definition need to be passed in `lattice.draw(ax=ax, **kwargs)`.

### Added

- Function to check whether all the parameters without default values for a callable function has been passed added to shared utils.

## [0.10.1] - 2021-12-13

### Fixed

- Content and style fixes for getting started doc.

## [0.10.0] - 2021-12-12

### Changed

- Remove all imports from the `covalent` to the `covalent_dispatcher`, except for `_dispatch_serverless`
- Moved CLI into `covalent_dispatcher`
- Moved executors to `covalent` directory

## [0.9.1] - 2021-12-13

### Fixed

- Updated CONTRIBUTING to clarify docstring style.
- Fixed docstrings for `calculate_node` and `check_constraint_specific_sum`.

## [0.9.0] - 2021-12-10

### Added

- `prefix_separator` for separating non-executable node types from executable ones.

- `subscript_prefix`, `generator_prefix`, `sublattice_prefix`, `attr_prefix` for prefixes of subscripts, generators,
  sublattices, and attributes, when called on an electron and added to the transport graph.

- `exclude_from_postprocess` list of prefixes to denote those nodes which won't be used in post processing the workflow.

- `__int__()`, `__float__()`, `__complex__()` for converting a node to an integer, float, or complex to a value of 0 then handling those types in post processing.

- `__iter__()` generator added to Electron for supporting multiple return values from an electron execution.

- `__getattr__()` added to Electron for supporting attribute access on the node output.

- `__getitem__()` added to Electron for supporting subscripting on the node output.

- `electron_outputs` added as an attribute to lattice.

### Changed

- `electron_list_prefix`, `electron_dict_prefix`, `parameter_prefix` modified to reflect new way to assign prefixes to nodes.

- In `build_graph` instead of ignoring all exceptions, now the exception is shown alongwith the runtime error notifying that object manipulation should be avoided inside a lattice.

- `node_id` changed to `self.node_id` in Electron's `__call__()`.

- `parameter` type electrons now have the default metadata instead of empty dictionary.

- Instead of deserializing and checking whether a sublattice is there, now a `sublattice_prefix` is used to denote when a node is a sublattice.

- In `dispatcher_stack_test`, `test_dispatcher_flow` updated to indicate the new use of `parameter_prefix`.

### Fixed

- When an execution fails due to something happening in `run_workflow`, then result object's status is now failed and the object is saved alongwith throwing the appropriate exception.

## [0.8.5] - 2021-12-10

### Added

- Added tests for choosing specific executors inside electron initialization.
- Added test for choosing specific Conda environments inside electron initialization.

## [0.8.4] - 2021-12-10

### Changed

- Removed _shared_files directory and contents from covalent_dispatcher. Logging in covalent_dispatcher now uses the logger in covalent/_shared_files/logging.py.

## [0.8.3] - 2021-12-10

### Fixed

- Decorator symbols were added to the pseudo-code in the quantum chemistry tutorial.

## [0.8.2] - 2021-12-06

### Added

- Quantum chemistry tutorial.

## [0.8.1] - 2021-12-08

### Added

- Docstrings with typehints for covalent dispatcher functions added.

### Changed

- Replaced `node` to `node_id` in `electron.py`.

- Removed unnecessary `enumerate` in `covalent_dispatcher/_core/__init__.py`.

- Removed `get_node_device_mapping` function from `covalent_dispatcher/_core/__init__.py`
  and moved the definition to directly add the mapping to `workflow_schedule`.

- Replaced iterable length comparison for `executor_specific_exec_cmds` from `if len(executor_specific_exec_cmds) > 0`
  to `if executor_specific_exec_cmds`.

## [0.8.0] - 2021-12-03

### Added

- Executors can now accept the name of a Conda environment. If that environment exists, the operations of any electron using that executor are performed in that Conda environment.

## [0.7.6] - 2021-12-02

### Changed

- How to estimate lattice execution time has been renamed to How to query lattice execution time.
- Change result querying syntax in how-to guides from `lattice.get_result` to
  `covalent.get_result`.
- Choose random port for Dask dashboard address by setting `dashboard_address` to ':0' in
  `LocalCluster`.

## [0.7.5] - 2021-12-02

### Fixed

- "Default" executor plugins are included as part of the package upon install.

## [0.7.4] - 2021-12-02

### Fixed

- Upgraded dask to 2021.10.0 based on a vulnerability report

## [0.7.3] - 2021-12-02

### Added

- Transportable object tests
- Transport graph tests

### Changed

- Variable name node_num to node_id
- Variable name node_idx to node_id

### Fixed

- Transport graph `get_dependencies()` method return type was changed from Dict to List

## [0.7.2] - 2021-12-01

### Fixed

- Date handling in changelog validation

### Removed

- GitLab CI YAML

## [0.7.1] - 2021-12-02

### Added

- A new parameter to a node's result called `sublattice_result` is added.
  This will be of a `Result` type and will contain the result of that sublattice's
  execution. If a normal electron is executed, this will be `None`.

- In `_delete_result` function in `results_manager.py`, an empty results directory
  will now be deleted.

- Name of a sublattice node will also contain `(sublattice)`.

- Added `_dispatch_sync_serverless` which synchronously dispatches without a server
  and waits for a result to be returned. This is the method used to dispatch a sublattice.

- Test for sublatticing is added.

- How-to guide added for sublatticing explaining the new features.

### Changed

- Partially changed `draw` function in `lattice.py` to also draw the subgraph
  of the sublattice when drawing the main graph of the lattice. The change is
  incomplete as we intend to add this feature later.

- Instead of returning `plt`, `draw` now returns the `ax` object.

- `__call__` function in `lattice.py` now runs the lattice's function normally
  instead of dispatching it.

- `_run_task` function now checks whether current node is a sublattice and acts
  accordingly.

### Fixed

- Unnecessary lines to rename the node's name in `covalent_dispatcher/_core/__init__.py` are removed.

- `test_electron_takes_nested_iterables` test was being ignored due to a spelling mistake. Fixed and
  modified to follow the new pattern.

## [0.7.0] - 2021-12-01

### Added

- Electrons can now accept an executor object using the "backend" keyword argument. "backend" can still take a string naming the executor module.
- Electrons and lattices no longer have Slurm metadata associated with the executor, as that information should be contained in the executor object being used as an input argument.
- The "backend" keyword can still be a string specifying the executor module, but only if the executor doesn't need any metadata.
- Executor plugin classes are now directly available to covalent, eg: covalent.executor.LocalExecutor().

## [0.6.7] - 2021-12-01

### Added

- Docstrings without examples for all the functions in core covalent.
- Typehints in those functions as well.
- Used `typing.TYPE_CHECKING` to prevent cyclic imports when writing typehints.

### Changed

- `convert_to_lattice_function` renamed to `convert_to_lattice_function_call`.
- Context managers now raise a `ValueError` instead of a generic `Exception`.

## [0.6.6] - 2021-11-30

### Fixed

- Fixed the version used in the documentation
- Fixed the badge URLs to prevent caching

## [0.6.5] - 2021-11-30

### Fixed

- Broken how-to links

### Removed

- Redundant lines from .gitignore
- *.ipynb from .gitignore

## [0.6.4] - 2021-11-30

### Added

- How-to guides for workflow orchestration.
  - How to construct an electron
  - How to construct a lattice
  - How to add an electron to lattice
  - How to visualize the lattice
  - How to add constraints to lattices
- How-to guides for workflow and subtask execution.
  - How to execute individual electrons
  - How to execute a lattice
  - How to execute multiple lattices
- How-to guides for status querying.
  - How to query electron execution status
  - How to query lattice execution status
  - How to query lattice execution time
- How-to guides for results collection
  - How to query electron execution results
  - How to query lattice execution results
  - How to query multiple lattice execution results
- Str method for the results object.

### Fixed

- Saving the electron execution status when the subtask is running.

## [0.6.3] - 2021-11-29

### Removed

- JWT token requirement.
- Covalent dispatcher login requirement.
- Update covalent login reference in README.md.
- Changed the default dispatcher server port from 5000 to 47007.

## [0.6.2] - 2021-11-28

### Added

- Github action for tests and coverage
- Badges for tests and coverage
- If tests pass then develop is pushed to master
- Add release action which tags and creates a release for minor version upgrades
- Add badges action which runs linter, and upload badges for version, linter score, and platform
- Add publish action (and badge) which builds a Docker image and uploads it to the AWS ECR

## [0.6.1] - 2021-11-27

### Added

- Github action which checks version increment and changelog entry

## [0.6.0] - 2021-11-26

### Added

- New Covalent RTD theme
- sphinx extension sphinx-click for CLI RTD
- Sections in RTD
- init.py in both covalent-dispatcher logger module and cli module for it to be importable in sphinx

### Changed

- docutils version that was conflicting with sphinx

### Removed

- Old aq-theme

## [0.5.1] - 2021-11-25

### Added

- Integration tests combining both covalent and covalent-dispatcher modules to test that
  lattice workflow are properly planned and executed.
- Integration tests for the covalent-dispatcher init module.
- pytest-asyncio added to requirements.

## [0.5.0] - 2021-11-23

### Added

- Results manager file to get results from a file, delete a result, and redispatch a result object.
- Results can also be awaited to only return a result if it has either been completed or failed.
- Results class which is used to store the results with all the information needed to be used again along with saving the results to a file functionality.
- A result object will be a mercurial object which will be updated by the dispatcher and saved to a file throughout the dispatching and execution parts.
- Direct manipulation of the transport graph inside a result object takes place.
- Utility to convert a function definition string to a function and vice-versa.
- Status class to denote the status of a result object and of each node execution in the transport graph.
- Start and end times are now also stored for each node execution as well as for the whole dispatch.
- Logging of `stdout` and `stderr` can be done by passing in the `log_stdout`, `log_stderr` named metadata respectively while dispatching.
- In order to get the result of a certain dispatch, the `dispatch_id`, the `results_dir`, and the `wait` parameter can be passed in. If everything is default, then only the dispatch id is required, waiting will not be done, and the result directory will be in the current working directory with folder name as `results/` inside which every new dispatch will have a new folder named according to their respective dispatch ids, containing:
  - `result.pkl` - (Cloud)pickled result object.
  - `result_info.yaml` - yaml file with high level information about the result and its execution.
  - `dispatch_source.py` - python file generated, containing the original function definitions of lattice and electrons which can be used to dispatch again.

### Changed

- `logfile` named metadata is now `slurm_logfile`.
- Instead of using `jsonpickle`, `cloudpickle` is being used everywhere to maintain consistency.
- `to_json` function uses `json` instead of `jsonpickle` now in electron and lattice definitions.
- `post_processing` moved to the dispatcher, so the dispatcher will now store a finished execution result in the results folder as specified by the user with no requirement of post processing it from the client/user side.
- `run_task` function in dispatcher modified to check if a node has completed execution and return it if it has, else continue its execution. This also takes care of cases if the server has been closed mid execution, then it can be started again from the last saved state, and the user won't have to wait for the whole execution.
- Instead of passing in the transport graph and dispatch id everywhere, the result object is being passed around, except for the `asyncio` part where the dispatch id and results directory is being passed which afterwards lets the core dispatcher know where to get the result object from and operate on it.
- Getting result of parent node executions of the graph, is now being done using the result object's graph. Storing of each execution's result is also done there.
- Tests updated to reflect the changes made. They are also being run in a serverless manner.

### Removed

- `LatticeResult` class removed.
- `jsonpickle` requirement removed.
- `WorkflowExecutionResult`, `TaskExecutionResult`, and `ExecutionError` singleton classes removed.

### Fixed

- Commented out the `jwt_required()` part in `covalent-dispatcher/_service/app.py`, may be removed in later iterations.
- Dispatcher server will now return the error message in the response of getting result if it fails instead of sending every result ever as a response.

## [0.4.3] - 2021-11-23

### Added

- Added a note in Known Issues regarding port conflict warning.

## [0.4.2] - 2021-11-24

### Added

- Added badges to README.md

## [0.4.1] - 2021-11-23

### Changed

- Removed old coverage badge and fixed the badge URL

## [0.4.0] - 2021-11-23

### Added

- Codecov integrations and badge

### Fixed

- Detached pipelines no longer created

## [0.3.0] - 2021-11-23

### Added

- Wrote a Code of Conduct based on <https://www.contributor-covenant.org/>
- Added installation and environment setup details in CONTRIBUTING
- Added Known Issues section to README

## [0.2.0] - 2021-11-22

### Changed

- Removed non-open-source executors from Covalent. The local SLURM executor is now
- a separate repo. Executors are now plugins.

## [0.1.0] - 2021-11-19

### Added

- Pythonic CLI tool. Install the package and run `covalent --help` for a usage description.
- Login and logout functionality.
- Executor registration/deregistration skeleton code.
- Dispatcher service start, stop, status, and restart.

### Changed

- JWT token is stored to file instead of in an environment variable.
- The Dask client attempts to connect to an existing server.

### Removed

- Removed the Bash CLI tool.

### Fixed

- Version assignment in the covalent init file.

## [0.0.3] - 2021-11-17

### Fixed

- Fixed the Dockerfile so that it runs the dispatcher server from the covalent repo.

## [0.0.2] - 2021-11-15

### Changed

- Single line change in ci script so that it doesn't exit after validating the version.
- Using `rules` in `pytest` so that the behavior in test stage is consistent.

## [0.0.1] - 2021-11-15

### Added

- CHANGELOG.md to track changes (this file).
- Semantic versioning in VERSION.
- CI pipeline job to enforce versioning.<|MERGE_RESOLUTION|>--- conflicted
+++ resolved
@@ -9,10 +9,9 @@
 
 ### Tests
 
-<<<<<<< HEAD
 - Adding missing `requirements.txt` for certain tutorial
 - Fixing package version errors in tutorial `requirements.txt`
-=======
+
 - Fixed `asserts` in stress tests
 - Added unit tests for `defaults.py`
 
@@ -349,7 +348,6 @@
 ### Tests
 
 - Adding scripts in `tests/stress_tests/benchmarks`
->>>>>>> d893adba
 
 ## [0.188.0] - 2022-08-31
 
