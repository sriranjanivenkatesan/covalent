--- conflicted
+++ resolved
@@ -87,7 +87,6 @@
 
 
 def get_mock_srvresult(sdkres, test_db) -> SRVResult:
-
     sdkres._initialize_nodes()
 
     with test_db.session() as session:
@@ -447,144 +446,4 @@
     status = await run_workflow(result_object.dispatch_id)
 
     mock_to_deserialize.assert_not_called()
-<<<<<<< HEAD
-    assert status == Result.COMPLETED
-=======
-    assert result_object.status == Result.COMPLETED
-
-
-@pytest.mark.asyncio
-async def test_run_workflow_with_client_side_postprocess(test_db, mocker):
-    """Check that run_workflow handles "client" workflow_executor for
-    postprocessing"""
-
-    dispatch_id = "asdf"
-    result_object = get_mock_result()
-    result_object.lattice.set_metadata("workflow_executor", "client")
-    result_object._dispatch_id = dispatch_id
-    result_object._initialize_nodes()
-
-    mocker.patch("covalent_dispatcher._db.write_result_to_db.workflow_db", test_db)
-    mocker.patch("covalent_dispatcher._db.upsert.workflow_db", test_db)
-    mock_unregister = mocker.patch(
-        "covalent_dispatcher._core.dispatcher.datasvc.finalize_dispatch"
-    )
-    mocker.patch(
-        "covalent_dispatcher._core.runner.datasvc.get_result_object", return_value=result_object
-    )
-
-    status_queue = asyncio.Queue()
-    mocker.patch(
-        "covalent_dispatcher._core.data_manager.get_status_queue", return_value=status_queue
-    )
-
-    update.persist(result_object)
-
-    result_object = await run_workflow(result_object)
-    mock_unregister.assert_called_with(result_object.dispatch_id)
-    assert result_object.status == Result.PENDING_POSTPROCESSING
-
-
-@pytest.mark.asyncio
-async def test_run_workflow_with_failed_postprocess(test_db, mocker):
-    """Check that run_workflow handles postprocessing failures"""
-
-    dispatch_id = "asdf"
-    result_object = get_mock_result()
-    result_object._dispatch_id = dispatch_id
-    result_object._initialize_nodes()
-
-    mocker.patch("covalent_dispatcher._db.write_result_to_db.workflow_db", test_db)
-    mocker.patch("covalent_dispatcher._db.upsert.workflow_db", test_db)
-    mock_unregister = mocker.patch(
-        "covalent_dispatcher._core.dispatcher.datasvc.finalize_dispatch"
-    )
-    mocker.patch(
-        "covalent_dispatcher._core.runner.datasvc.get_result_object", return_value=result_object
-    )
-
-    update.persist(result_object)
-
-    status_queue = asyncio.Queue()
-    mocker.patch(
-        "covalent_dispatcher._core.data_manager.get_status_queue", return_value=status_queue
-    )
-
-    def failing_workflow(x):
-        assert False
-
-    result_object.lattice.set_metadata("workflow_executor", "bogus")
-    result_object = await run_workflow(result_object)
-    mock_unregister.assert_called_with(result_object.dispatch_id)
-
-    assert result_object.status == Result.POSTPROCESSING_FAILED
-
-    result_object.lattice.workflow_function = ct.TransportableObject(failing_workflow)
-    result_object.lattice.set_metadata("workflow_executor", "local")
-
-    result_object = await run_workflow(result_object)
-    mock_unregister.assert_called_with(result_object.dispatch_id)
-
-    assert result_object.status == Result.POSTPROCESSING_FAILED
-
-
-@pytest.mark.asyncio
-async def test_run_task_sublattice_handling(test_db, mocker):
-    result_object = get_mock_result()
-    sub_result_object = get_mock_result()
-    sub_result_object._dispatch_id = "sublattice_workflow"
-    sub_result_object._result = ct.TransportableObject(5)
-    sub_result_object._status = Result.COMPLETED
-
-    mocker.patch("covalent_dispatcher._db.write_result_to_db.workflow_db", test_db)
-    mock_get_sublattice_electron_id = mocker.patch(
-        "covalent_dispatcher._core.runner.get_sublattice_electron_id", return_value=1
-    )
-    mock_dispatch_sub = mocker.patch(
-        "covalent_dispatcher._core.runner._dispatch_sublattice",
-        return_value=sub_result_object.dispatch_id,
-    )
-    mock_run_dispatch = mocker.patch("covalent_dispatcher._core.dispatcher.run_dispatch")
-
-    inputs = {"args": [], "kwargs": {}}
-
-    node_result = await _run_task(
-        result_object=result_object,
-        node_id=1,
-        inputs=inputs,
-        serialized_callable=None,
-        selected_executor=["local", {}],
-        call_before=[],
-        call_after=[],
-        node_name=sublattice_prefix,
-        workflow_executor=["local", {}],
-    )
-
-    mock_get_sublattice_electron_id.assert_called_once()
-    mock_dispatch_sub.assert_awaited_once()
-    assert node_result["sub_dispatch_id"] == sub_result_object.dispatch_id
-    mock_run_dispatch.assert_called_once()
-
-    # Test failed sublattice workflows
-    sub_result_object._status = Result.FAILED
-    mock_run_dispatch = mocker.patch("covalent_dispatcher._core.dispatcher.run_dispatch")
-
-    mock_dispatch_sub = mocker.patch(
-        "covalent_dispatcher._core.runner._dispatch_sublattice", side_effect=RuntimeError()
-    )
-    node_result = await _run_task(
-        result_object=result_object,
-        node_id=1,
-        inputs=inputs,
-        serialized_callable=None,
-        selected_executor=["local", {}],
-        call_before=[],
-        call_after=[],
-        node_name=sublattice_prefix,
-        workflow_executor=["local", {}],
-    )
-
-    mock_dispatch_sub.assert_awaited_once()
-    mock_run_dispatch.assert_not_called()
-    assert node_result["status"] == Result.FAILED
->>>>>>> 2a66ee50
+    assert status == Result.COMPLETED