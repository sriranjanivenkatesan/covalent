# Copyright 2021 Agnostiq Inc.
#
# This file is part of Covalent.
#
# Licensed under the GNU Affero General Public License 3.0 (the "License").
# A copy of the License may be obtained with this software package or at
#
#      https://www.gnu.org/licenses/agpl-3.0.en.html
#
# Use of this file is prohibited except in compliance with the License. Any
# modifications or derivative works of this file must retain this copyright
# notice, and modified files must contain a notice indicating that they have
# been altered from the originals.
#
# Covalent is distributed in the hope that it will be useful, but WITHOUT
# ANY WARRANTY; without even the implied warranty of MERCHANTABILITY or
# FITNESS FOR A PARTICULAR PURPOSE. See the License for more details.
#
# Relief from the License may be granted by purchasing a commercial license.

"""
Class that defines the base executor template.
"""

<<<<<<< HEAD
import asyncio
import copy
=======
>>>>>>> b75e65b1
import io
import os
from abc import ABC, abstractmethod
from contextlib import redirect_stderr, redirect_stdout
from pathlib import Path
from typing import Any, Callable, ContextManager, Dict, Iterable, List, Tuple, Union

import aiofiles

from covalent._workflow.depscall import RESERVED_RETVAL_KEY__FILES

from .._shared_files import logger
from .._shared_files.context_managers import active_dispatch_info_manager
from .._shared_files.util_classes import DispatchInfo
from .._workflow.transport import TransportableObject

app_log = logger.app_log
log_stack_info = logger.log_stack_info


def wrapper_fn(
    function: TransportableObject,
    call_before: List[Tuple[TransportableObject, TransportableObject, TransportableObject]],
    call_after: List[Tuple[TransportableObject, TransportableObject, TransportableObject]],
    *args,
    **kwargs,
):
    """Wrapper for serialized callable.

    Execute preparatory shell commands before deserializing and
    running the callable. This is the actual function to be sent to
    the various executors.

    """

    cb_retvals = {}
    for tup in call_before:
        serialized_fn, serialized_args, serialized_kwargs, retval_key = tup
        cb_fn = serialized_fn.get_deserialized()
        cb_args = serialized_args.get_deserialized()
        cb_kwargs = serialized_kwargs.get_deserialized()
        retval = cb_fn(*cb_args, **cb_kwargs)

        # we always store cb_kwargs dict values as arrays to factor in non-unique values
        if retval_key and retval_key in cb_retvals:
            cb_retvals[retval_key].append(retval)
        elif retval_key:
            cb_retvals[retval_key] = [retval]

    # if cb_retvals key only contains one item this means it is a unique (non-repeated) retval key
    # so we only return the first element however if it is a 'files' kwarg we always return as a list
    cb_retvals = {
        key: value[0] if len(value) == 1 and key != RESERVED_RETVAL_KEY__FILES else value
        for key, value in cb_retvals.items()
    }

    fn = function.get_deserialized()

    new_args = [arg.get_deserialized() for arg in args]

    new_kwargs = {k: v.get_deserialized() for k, v in kwargs.items()}

    # Inject return values into kwargs
    for key, val in cb_retvals.items():
        new_kwargs[key] = val

    output = fn(*new_args, **new_kwargs)

    for tup in call_after:
        serialized_fn, serialized_args, serialized_kwargs, retval_key = tup
        ca_fn = serialized_fn.get_deserialized()
        ca_args = serialized_args.get_deserialized()
        ca_kwargs = serialized_kwargs.get_deserialized()
        ca_fn(*ca_args, **ca_kwargs)

    return TransportableObject(output)


class _AbstractBaseExecutor(ABC):
    """
    Private parent class for BaseExecutor and AsyncBaseExecutor

    Attributes:
        log_stdout: The path to the file to be used for redirecting stdout.
        log_stderr: The path to the file to be used for redirecting stderr.
        cache_dir: The location used for cached files in the executor.
        time_limit: time limit for the task
        retries: Number of times to retry execution upon failure

    """

<<<<<<< HEAD
    def __init__(self):
        self.instance_id = 0

    def clone(self):
        new_exec = copy.deepcopy(self)
        if new_exec.instance_id > 0:
            new_exec.instance_id = id(new_exec)
        return new_exec

    def get_shared_instance(self) -> "_AbstractBaseExecutor":
        shared_exec = self.clone()
        shared_exec.instance_id = id(shared_exec)
        return shared_exec

    def is_shared_instance(self) -> bool:
        return self.instance_id > 0
=======
    def __init__(
        self,
        log_stdout: str = "",
        log_stderr: str = "",
        cache_dir: str = "",
        time_limit: int = -1,
        retries: int = 0,
        *args,
        **kwargs,
    ):
        self.log_stdout = log_stdout
        self.log_stderr = log_stderr
        self.cache_dir = cache_dir
        self.time_limit = time_limit
        self.retries = retries
>>>>>>> b75e65b1

    def get_dispatch_context(self, dispatch_info: DispatchInfo) -> ContextManager[DispatchInfo]:
        """
        Start a context manager that will be used to
        access the dispatch info for the executor.

        Args:
            dispatch_info: The dispatch info to be used inside current context.

        Returns:
            A context manager object that handles the dispatch info.
        """

        return active_dispatch_info_manager.claim(dispatch_info)

    def short_name(self):
        module = self.__module__
        return self.__module__.split("/")[-1].split(".")[-1]

    def to_dict(self) -> dict:
        """Return a JSON-serializable dictionary representation of self"""
        return {
            "type": str(self.__class__),
            "short_name": self.short_name(),
            "attributes": self.__dict__.copy(),
        }

    def from_dict(self, object_dict: dict) -> "BaseExecutor":
        """Rehydrate a dictionary representation

        Args:
            object_dict: a dictionary representation returned by `to_dict`

        Returns:
            self

        Instance attributes will be overwritten.
        """
        if object_dict:
            self.__dict__ = object_dict["attributes"]
        return self


class BaseExecutor(_AbstractBaseExecutor):
    """
    Base executor class to be used for defining any executor
    plugin. Subclassing this class will allow you to define
    your own executor plugin which can be used in covalent.

    Attributes:
        log_stdout: The path to the file to be used for redirecting stdout.
        log_stderr: The path to the file to be used for redirecting stderr.
        cache_dir: The location used for cached files in the executor.
        time_limit: time limit for the task
        retries: Number of times to retry execution upon failure

    """

    def __init__(
        self,
        *args,
        **kwargs,
    ) -> None:

<<<<<<< HEAD
        super().__init__()

        self.log_stdout = log_stdout
        self.log_stderr = log_stderr
        self.conda_env = conda_env
        self.cache_dir = cache_dir
        self.current_env_on_conda_fail = current_env_on_conda_fail
        self.current_env = ""
=======
        super().__init__(*args, **kwargs)
>>>>>>> b75e65b1

        self.warmed_up = False
        self.tasks_left = 1

    def write_streams_to_file(
        self,
        stream_strings: Iterable[str],
        filepaths: Iterable[str],
        dispatch_id: str,
        results_dir: str,
    ) -> None:
        """
        Write the contents of stdout and stderr to respective files.

        Args:
            stream_strings: The stream_strings to be written to files.
            filepaths: The filepaths to be used for writing the streams.
            dispatch_id: The ID of the dispatch which initiated the request.
            results_dir: The location of the results directory.
        """

        for ss, filepath in zip(stream_strings, filepaths):
            if filepath:
                # If it is a relative path, attach to results dir
                if not Path(filepath).expanduser().is_absolute():
                    filepath = os.path.join(results_dir, dispatch_id, filepath)

                filename = Path(filepath)
                filename = filename.expanduser()
                filename.parent.mkdir(parents=True, exist_ok=True)
                filename.touch(exist_ok=True)

                with open(filepath, "a") as f:
                    f.write(ss)

    def setup(self, task_metadata: Dict = {}):
        pass

    def teardown(self, task_metadata: Dict = {}):
        # Relinquish all resources if called without task_metadata
        pass

    def execute(
        self,
        function: Callable,
        args: List,
        kwargs: Dict,
        dispatch_id: str,
        results_dir: str,
        node_id: int = -1,
    ) -> Any:
        """
        Execute the function with the given arguments.

        This calls the executor-specific `run()` method.

        Args:
            function: The input python function which will be executed and whose result
                      is ultimately returned by this function.
            args: List of positional arguments to be used by the function.
            kwargs: Dictionary of keyword arguments to be used by the function.
            dispatch_id: The unique identifier of the external lattice process which is
                         calling this function.
            results_dir: The location of the results directory.
            node_id: ID of the node in the transport graph which is using this executor.

        Returns:
            output: The result of the function execution.
        """

        task_metadata = {
            "dispatch_id": dispatch_id,
            "node_id": node_id,
            "results_dir": results_dir,
        }

        if not self.warmed_up:
            self.setup(task_metadata=task_metadata)
            self.warmed_up = True

        dispatch_info = DispatchInfo(dispatch_id)
        fn_version = function.args[0].python_version

        with self.get_dispatch_context(dispatch_info), redirect_stdout(
            io.StringIO()
        ) as stdout, redirect_stderr(io.StringIO()) as stderr:

<<<<<<< HEAD
            if self.conda_env != "":
                result = None

                result = self.execute_in_conda_env(
                    function,
                    fn_version,
                    args,
                    kwargs,
                    self.conda_env,
                    self.cache_dir,
                    node_id,
                )

            else:
                try:
                    result = self.run(function, args, kwargs, task_metadata)

                    self.tasks_left -= 1
                    if self.tasks_left < 1:
                        self.teardown(task_metadata={})
                    else:
                        self.teardown(task_metadata=task_metadata)
                except Exception as ex:
                    self.tasks_left -= 1
                    if self.tasks_left < 1:
                        self.teardown(task_metadata={})
                    else:
                        self.teardown(task_metadata=task_metadata)

                    raise ex
=======
            self.setup(task_metadata=task_metadata)
            result = self.run(function, args, kwargs, task_metadata)
            self.teardown(task_metadata=task_metadata)
>>>>>>> b75e65b1

        self.write_streams_to_file(
            (stdout.getvalue(), stderr.getvalue()),
            (self.log_stdout, self.log_stderr),
            dispatch_id,
            results_dir,
        )

        return (result, stdout.getvalue(), stderr.getvalue())

    @abstractmethod
    def run(self, function: Callable, args: List, kwargs: Dict, task_metadata: Dict) -> Any:
        """Abstract method to run a function in the executor.

        Args:
            function: The function to run in the executor
            args: List of positional arguments to be used by the function
            kwargs: Dictionary of keyword arguments to be used by the function.
            task_metadata: Dictionary of metadata for the task. Current keys are
                          `dispatch_id` and `node_id`

        Returns:
            output: The result of the function execution
        """

        raise NotImplementedError

<<<<<<< HEAD
    def execute_in_conda_env(
        self,
        fn: Callable,
        fn_version: str,
        args: List,
        kwargs: Dict,
        conda_env: str,
        cache_dir: str,
        node_id: int,
    ) -> Tuple[bool, Any]:
        """
        Execute the function with the given arguments, in a Conda environment.

        Args:
            fn: The input python function which will be executed and whose result
                is ultimately returned by this function.
            fn_version: The python version the function was created with.
            args: List of positional arguments to be used by the function.
            kwargs: Dictionary of keyword arguments to be used by the function.
            conda_env: Name of a Conda environment in which to execute the task.
            cache_dir: The directory where temporary files and logs (if any) are stored.
            node_id: The integer identifier for the current node.

        Returns:
            output: The result of the function execution.
        """

        if not self.get_conda_path():
            return self._on_conda_env_fail(fn, args, kwargs, node_id)

        # Pickle the function
        temp_filename = ""
        with tempfile.NamedTemporaryFile(dir=cache_dir, delete=False) as f:
            pickle.dump(fn, f)
            temp_filename = f.name

        result_filename = os.path.join(cache_dir, f'result_{temp_filename.split("/")[-1]}')

        # Write a bash script to activate the environment
        shell_commands = "#!/bin/bash\n"

        # Add commands to initialize the Conda shell and activate the environment:
        conda_sh = os.path.join(
            os.path.dirname(self.conda_path), "..", "etc", "profile.d", "conda.sh"
        )
        conda_sh = os.environ.get("CONDA_SHELL", conda_sh)
        if os.path.exists(conda_sh):
            shell_commands += f"source {conda_sh}\n"
        else:
            message = "No Conda installation found on this compute node."
            app_log.warning(message)
            return self._on_conda_env_fail(fn, args, kwargs, node_id)

        shell_commands += f"conda activate {conda_env}\n"
        shell_commands += "retval=$?\n"
        shell_commands += "if [ $retval -ne 0 ]; then\n"
        shell_commands += (
            f'  echo "Conda environment {conda_env} is not present on this compute node."\n'
        )
        shell_commands += '  echo "Please create that environment (or use an existing environment) and try again."\n'
        shell_commands += "  exit 99\n"
        shell_commands += "fi\n\n"

        # Check Python version and give a warning if there is a mismatch:
        shell_commands += "py_version=`python -V | awk '{{print $2}}'`\n"
        shell_commands += f'if [[ "{fn_version}" != "$py_version" ]]; then\n'
        shell_commands += '  echo "Warning: Python version mismatch:"\n'
        shell_commands += f'  echo "Workflow version is {fn_version}. Conda environment version is $py_version."\n'
        shell_commands += "fi\n\n"

        shell_commands += "python - <<EOF\n"
        shell_commands += "import cloudpickle as pickle\n"
        shell_commands += "import os\n\n"

        # Add Python commands to run the pickled function:
        shell_commands += f'with open("{temp_filename}", "rb") as f:\n'
        shell_commands += "    fn = pickle.load(f)\n\n"

        shell_commands += f"result = fn(*{args}, **{kwargs})\n\n"
=======
    def teardown(self, task_metadata: Dict) -> Any:
        """Placeholder to run nay executor specific cleanup/teardown actions"""
        pass

>>>>>>> b75e65b1

class AsyncBaseExecutor(_AbstractBaseExecutor):
    """Async base executor class to be used for defining any executor
    plugin. Subclassing this class will allow you to define
    your own executor plugin which can be used in covalent.

    This is analogous to `BaseExecutor` except the `run()` method,
    together with the optional `setup()` and `teardown()` methods, are
    coroutines.

    Attributes:
        log_stdout: The path to the file to be used for redirecting stdout.
        log_stderr: The path to the file to be used for redirecting stderr.
        cache_dir: The location used for cached files in the executor.
        time_limit: time limit for the task
        retries: Number of times to retry execution upon failure

    """

    def __init__(
        self,
        *args,
        **kwargs,
    ) -> None:

<<<<<<< HEAD
        super().__init__()

        self.log_stdout = log_stdout
        self.log_stderr = log_stderr
=======
        super().__init__(*args, **kwargs)
>>>>>>> b75e65b1

        self.warmed_up = False
        self.tasks_left = 1

    async def write_streams_to_file(
        self,
        stream_strings: Iterable[str],
        filepaths: Iterable[str],
        dispatch_id: str,
        results_dir: str,
    ) -> None:

        """
        Write the contents of stdout and stderr to respective files.

        Args:
            stream_strings: The stream_strings to be written to files.
            filepaths: The filepaths to be used for writing the streams.
            dispatch_id: The ID of the dispatch which initiated the request.
            results_dir: The location of the results directory.

        This uses aiofiles to avoid blocking the event loop.
        """

        for ss, filepath in zip(stream_strings, filepaths):
            if filepath:
                # If it is a relative path, attach to results dir
                if not Path(filepath).expanduser().is_absolute():
                    filepath = os.path.join(results_dir, dispatch_id, filepath)

                filename = Path(filepath)
                filename = filename.expanduser()
                filename.parent.mkdir(parents=True, exist_ok=True)
                filename.touch(exist_ok=True)

                async with aiofiles.open(filepath, "a") as f:
                    await f.write(ss)

    async def setup(self, task_metadata: Dict = {}):
        pass

    async def teardown(self, task_metadata: Dict = {}):
        # Relinquish all resources if called without task_metadata
        pass

    async def execute(
        self,
        function: Callable,
        args: List,
        kwargs: Dict,
        dispatch_id: str,
        results_dir: str,
        node_id: int = -1,
    ) -> Any:

        task_metadata = {
            "dispatch_id": dispatch_id,
            "node_id": node_id,
            "results_dir": results_dir,
        }

        if not self.warmed_up:
            await self.setup(task_metadata=task_metadata)
            self.warmed_up = True

        try:
            with redirect_stdout(io.StringIO()) as stdout, redirect_stderr(
                io.StringIO()
            ) as stderr:
                result = await self.run(function, args, kwargs, task_metadata)

            self.tasks_left -= 1
            if self.tasks_left < 1:
                await self.teardown(task_metadata={})
            else:
                await self.teardown(task_metadata=task_metadata)
        except Exception as ex:
            # Don't forget to cleanup even if run() raises an exception
            self.tasks_left -= 1
            if self.tasks_left < 1:
                await self.teardown(task_metadata={})
            else:
                await self.teardown(task_metadata=task_metadata)
            raise ex

        await self.write_streams_to_file(
            (stdout.getvalue(), stderr.getvalue()),
            (self.log_stdout, self.log_stderr),
            dispatch_id,
            results_dir,
        )

        return (result, stdout.getvalue(), stderr.getvalue())

    @abstractmethod
    async def run(self, function: Callable, args: List, kwargs: Dict, task_metadata: Dict) -> Any:
        """Abstract method to run a function in the executor in async-aware manner.

        Args:
            function: The function to run in the executor
            args: List of positional arguments to be used by the function
            kwargs: Dictionary of keyword arguments to be used by the function.
            task_metadata: Dictionary of metadata for the task. Current keys are
                          `dispatch_id` and `node_id`

        Returns:
            output: The result of the function execution
        """

        raise NotImplementedError<|MERGE_RESOLUTION|>--- conflicted
+++ resolved
@@ -22,17 +22,13 @@
 Class that defines the base executor template.
 """
 
-<<<<<<< HEAD
-import asyncio
 import copy
-=======
->>>>>>> b75e65b1
 import io
 import os
 from abc import ABC, abstractmethod
 from contextlib import redirect_stderr, redirect_stdout
 from pathlib import Path
-from typing import Any, Callable, ContextManager, Dict, Iterable, List, Tuple, Union
+from typing import Any, Callable, ContextManager, Dict, Iterable, List, Tuple
 
 import aiofiles
 
@@ -118,24 +114,6 @@
 
     """
 
-<<<<<<< HEAD
-    def __init__(self):
-        self.instance_id = 0
-
-    def clone(self):
-        new_exec = copy.deepcopy(self)
-        if new_exec.instance_id > 0:
-            new_exec.instance_id = id(new_exec)
-        return new_exec
-
-    def get_shared_instance(self) -> "_AbstractBaseExecutor":
-        shared_exec = self.clone()
-        shared_exec.instance_id = id(shared_exec)
-        return shared_exec
-
-    def is_shared_instance(self) -> bool:
-        return self.instance_id > 0
-=======
     def __init__(
         self,
         log_stdout: str = "",
@@ -151,7 +129,22 @@
         self.cache_dir = cache_dir
         self.time_limit = time_limit
         self.retries = retries
->>>>>>> b75e65b1
+
+        self.instance_id = 0
+
+    def clone(self):
+        new_exec = copy.deepcopy(self)
+        if new_exec.instance_id > 0:
+            new_exec.instance_id = id(new_exec)
+        return new_exec
+
+    def get_shared_instance(self) -> "_AbstractBaseExecutor":
+        shared_exec = self.clone()
+        shared_exec.instance_id = id(shared_exec)
+        return shared_exec
+
+    def is_shared_instance(self) -> bool:
+        return self.instance_id > 0
 
     def get_dispatch_context(self, dispatch_info: DispatchInfo) -> ContextManager[DispatchInfo]:
         """
@@ -216,18 +209,7 @@
         **kwargs,
     ) -> None:
 
-<<<<<<< HEAD
-        super().__init__()
-
-        self.log_stdout = log_stdout
-        self.log_stderr = log_stderr
-        self.conda_env = conda_env
-        self.cache_dir = cache_dir
-        self.current_env_on_conda_fail = current_env_on_conda_fail
-        self.current_env = ""
-=======
         super().__init__(*args, **kwargs)
->>>>>>> b75e65b1
 
         self.warmed_up = False
         self.tasks_left = 1
@@ -315,42 +297,9 @@
             io.StringIO()
         ) as stdout, redirect_stderr(io.StringIO()) as stderr:
 
-<<<<<<< HEAD
-            if self.conda_env != "":
-                result = None
-
-                result = self.execute_in_conda_env(
-                    function,
-                    fn_version,
-                    args,
-                    kwargs,
-                    self.conda_env,
-                    self.cache_dir,
-                    node_id,
-                )
-
-            else:
-                try:
-                    result = self.run(function, args, kwargs, task_metadata)
-
-                    self.tasks_left -= 1
-                    if self.tasks_left < 1:
-                        self.teardown(task_metadata={})
-                    else:
-                        self.teardown(task_metadata=task_metadata)
-                except Exception as ex:
-                    self.tasks_left -= 1
-                    if self.tasks_left < 1:
-                        self.teardown(task_metadata={})
-                    else:
-                        self.teardown(task_metadata=task_metadata)
-
-                    raise ex
-=======
             self.setup(task_metadata=task_metadata)
             result = self.run(function, args, kwargs, task_metadata)
             self.teardown(task_metadata=task_metadata)
->>>>>>> b75e65b1
 
         self.write_streams_to_file(
             (stdout.getvalue(), stderr.getvalue()),
@@ -378,92 +327,10 @@
 
         raise NotImplementedError
 
-<<<<<<< HEAD
-    def execute_in_conda_env(
-        self,
-        fn: Callable,
-        fn_version: str,
-        args: List,
-        kwargs: Dict,
-        conda_env: str,
-        cache_dir: str,
-        node_id: int,
-    ) -> Tuple[bool, Any]:
-        """
-        Execute the function with the given arguments, in a Conda environment.
-
-        Args:
-            fn: The input python function which will be executed and whose result
-                is ultimately returned by this function.
-            fn_version: The python version the function was created with.
-            args: List of positional arguments to be used by the function.
-            kwargs: Dictionary of keyword arguments to be used by the function.
-            conda_env: Name of a Conda environment in which to execute the task.
-            cache_dir: The directory where temporary files and logs (if any) are stored.
-            node_id: The integer identifier for the current node.
-
-        Returns:
-            output: The result of the function execution.
-        """
-
-        if not self.get_conda_path():
-            return self._on_conda_env_fail(fn, args, kwargs, node_id)
-
-        # Pickle the function
-        temp_filename = ""
-        with tempfile.NamedTemporaryFile(dir=cache_dir, delete=False) as f:
-            pickle.dump(fn, f)
-            temp_filename = f.name
-
-        result_filename = os.path.join(cache_dir, f'result_{temp_filename.split("/")[-1]}')
-
-        # Write a bash script to activate the environment
-        shell_commands = "#!/bin/bash\n"
-
-        # Add commands to initialize the Conda shell and activate the environment:
-        conda_sh = os.path.join(
-            os.path.dirname(self.conda_path), "..", "etc", "profile.d", "conda.sh"
-        )
-        conda_sh = os.environ.get("CONDA_SHELL", conda_sh)
-        if os.path.exists(conda_sh):
-            shell_commands += f"source {conda_sh}\n"
-        else:
-            message = "No Conda installation found on this compute node."
-            app_log.warning(message)
-            return self._on_conda_env_fail(fn, args, kwargs, node_id)
-
-        shell_commands += f"conda activate {conda_env}\n"
-        shell_commands += "retval=$?\n"
-        shell_commands += "if [ $retval -ne 0 ]; then\n"
-        shell_commands += (
-            f'  echo "Conda environment {conda_env} is not present on this compute node."\n'
-        )
-        shell_commands += '  echo "Please create that environment (or use an existing environment) and try again."\n'
-        shell_commands += "  exit 99\n"
-        shell_commands += "fi\n\n"
-
-        # Check Python version and give a warning if there is a mismatch:
-        shell_commands += "py_version=`python -V | awk '{{print $2}}'`\n"
-        shell_commands += f'if [[ "{fn_version}" != "$py_version" ]]; then\n'
-        shell_commands += '  echo "Warning: Python version mismatch:"\n'
-        shell_commands += f'  echo "Workflow version is {fn_version}. Conda environment version is $py_version."\n'
-        shell_commands += "fi\n\n"
-
-        shell_commands += "python - <<EOF\n"
-        shell_commands += "import cloudpickle as pickle\n"
-        shell_commands += "import os\n\n"
-
-        # Add Python commands to run the pickled function:
-        shell_commands += f'with open("{temp_filename}", "rb") as f:\n'
-        shell_commands += "    fn = pickle.load(f)\n\n"
-
-        shell_commands += f"result = fn(*{args}, **{kwargs})\n\n"
-=======
     def teardown(self, task_metadata: Dict) -> Any:
         """Placeholder to run nay executor specific cleanup/teardown actions"""
         pass
 
->>>>>>> b75e65b1
 
 class AsyncBaseExecutor(_AbstractBaseExecutor):
     """Async base executor class to be used for defining any executor
@@ -489,14 +356,7 @@
         **kwargs,
     ) -> None:
 
-<<<<<<< HEAD
-        super().__init__()
-
-        self.log_stdout = log_stdout
-        self.log_stderr = log_stderr
-=======
         super().__init__(*args, **kwargs)
->>>>>>> b75e65b1
 
         self.warmed_up = False
         self.tasks_left = 1
