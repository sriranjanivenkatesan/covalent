# Copyright 2021 Agnostiq Inc.
#
# This file is part of Covalent.
#
# Licensed under the GNU Affero General Public License 3.0 (the "License").
# A copy of the License may be obtained with this software package or at
#
#      https://www.gnu.org/licenses/agpl-3.0.en.html
#
# Use of this file is prohibited except in compliance with the License. Any
# modifications or derivative works of this file must retain this copyright
# notice, and modified files must contain a notice indicating that they have
# been altered from the originals.
#
# Covalent is distributed in the hope that it will be useful, but WITHOUT
# ANY WARRANTY; without even the implied warranty of MERCHANTABILITY or
# FITNESS FOR A PARTICULAR PURPOSE. See the License for more details.
#
# Relief from the License may be granted by purchasing a commercial license.

import logging
import os
from pathlib import Path

from app.api.api_v0.api import api_router
from app.core.config import settings
from fastapi import FastAPI, Request
from fastapi.middleware.cors import CORSMiddleware
from fastapi.responses import FileResponse, HTMLResponse, RedirectResponse
from fastapi.staticfiles import StaticFiles
from fastapi_socketio import SocketManager

BASE_PATH = Path(__file__).resolve().parent
FRONTEND_PATH = "/webapp/build"

app = FastAPI(title="Covalent UI Backend Service API")

sio = SocketManager(app=app)

logging.basicConfig(level=logging.DEBUG)

app.include_router(api_router, prefix=settings.API_V0_STR)
app.mount("/", StaticFiles(directory=f"{BASE_PATH}{FRONTEND_PATH}", html=True), name="static")

app.add_middleware(
    CORSMiddleware,
    allow_origins=["*"],
    allow_credentials=True,
    allow_methods=["*"],
    allow_headers=["*"],
)

if __name__ == "__main__":
    # Use this for debugging purposes only
    import uvicorn

<<<<<<< HEAD
    uvicorn.run("main:app", host="0.0.0.0", port=8005, log_level="debug", reload=True)
=======
    uvicorn.run("main:app", host="0.0.0.0", port=settings.PORT, log_level="debug", reload=True)
>>>>>>> e30664c9
<|MERGE_RESOLUTION|>--- conflicted
+++ resolved
@@ -54,8 +54,4 @@
     # Use this for debugging purposes only
     import uvicorn
 
-<<<<<<< HEAD
-    uvicorn.run("main:app", host="0.0.0.0", port=8005, log_level="debug", reload=True)
-=======
-    uvicorn.run("main:app", host="0.0.0.0", port=settings.PORT, log_level="debug", reload=True)
->>>>>>> e30664c9
+    uvicorn.run("main:app", host="0.0.0.0", port=settings.PORT, log_level="debug", reload=True)