--- conflicted
+++ resolved
@@ -244,11 +244,9 @@
 
                 get_item.__name__ = node_name
 
-<<<<<<< HEAD
                 # Switch the main node's electron to shared mode
                 self.metadata["executor_data"]["attributes"]["shared"] = True
-                get_item_electron = Electron(function=get_item, metadata=self.metadata.copy())
-=======
+
                 iterable_metadata = self.metadata.copy()
 
                 filtered_call_before = []
@@ -258,7 +256,6 @@
                 iterable_metadata["call_before"] = filtered_call_before
 
                 get_item_electron = Electron(function=get_item, metadata=iterable_metadata)
->>>>>>> 65439627
                 yield get_item_electron(self, i)
 
     def __getattr__(self, attr: str) -> "Electron":
@@ -502,8 +499,7 @@
             node_id: Node id of the added node
         """
 
-<<<<<<< HEAD
-        new_metadata = encode_metadata(_DEFAULT_CONSTRAINT_VALUES.copy())
+        new_metadata = encode_metadata(DEFAULT_METADATA_VALUES.copy())
 
         # Use the same executor instance as specified in metadata
         new_metadata["executor"] = metadata["executor"]
@@ -511,12 +507,6 @@
         new_metadata["deps"] = metadata["deps"]
 
         # TODO: include calldeps with file transfers filtered out
-=======
-        new_metadata = encode_metadata(DEFAULT_METADATA_VALUES.copy())
-        if "executor" in self.metadata:
-            new_metadata["executor"] = self.metadata["executor"]
-            new_metadata["executor_data"] = self.metadata["executor_data"]
->>>>>>> 65439627
 
         node_id = graph.add_node(
             name=prefix,
