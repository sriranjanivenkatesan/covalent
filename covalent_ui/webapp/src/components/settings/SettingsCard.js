--- conflicted
+++ resolved
@@ -264,37 +264,8 @@
       setSettingsResult(currValue => ({
         ...currValue,
         [accName]: {
-<<<<<<< HEAD
           ...currValue[accName],
           [resultKey]: resultOutput
-=======
-          [resultKey]: resultOutput,
-        },
-      }
-      dispatch(updateSettings(updateData)).then((action) => {
-        if (action.type === updateSettings.fulfilled.type) {
-          setOpenSnackbar(true)
-          setSnackbarMessage('Settings Updated Successfully')
-          setValueChange(false)
-          setClientDetail((currValue) => ({
-            ...currValue,
-            [resultKey]: resultOutput,
-          }))
-          setRestoreData(resultOutput)
-          setResultOutput(value)
-          setResultKey(key)
-          if (panel === 'server') {
-            setIsDisabled(true)
-          }
-          else {
-            setIsDisabled(false)
-          }
-        } else if (action.type === updateSettings.rejected.type) {
-          setOpenSnackbar(true)
-          setSnackbarMessage(
-            'Something went wrong and could not settings updated!'
-          )
->>>>>>> 868efef6
         }
       }))
       setOpenSnackbar(true)
