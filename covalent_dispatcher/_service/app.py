--- conflicted
+++ resolved
@@ -1,174 +1,116 @@
-# Copyright 2021 Agnostiq Inc.
-#
-# This file is part of Covalent.
-#
-# Licensed under the GNU Affero General Public License 3.0 (the "License").
-# A copy of the License may be obtained with this software package or at
-#
-#      https://www.gnu.org/licenses/agpl-3.0.en.html
-#
-# Use of this file is prohibited except in compliance with the License. Any
-# modifications or derivative works of this file must retain this copyright
-# notice, and modified files must contain a notice indicating that they have
-# been altered from the originals.
-#
-# Covalent is distributed in the hope that it will be useful, but WITHOUT
-# ANY WARRANTY; without even the implied warranty of MERCHANTABILITY or
-# FITNESS FOR A PARTICULAR PURPOSE. See the License for more details.
-#
-# Relief from the License may be granted by purchasing a commercial license.
-
-import json
-from uuid import UUID
-
-<<<<<<< HEAD
-from fastapi import APIRouter, Request
-
-import covalent_dispatcher as dispatcher
-from covalent._shared_files import logger
-
-from .._db.dispatchdb import DispatchDB
-=======
-import cloudpickle as pickle
-from fastapi import APIRouter, HTTPException, Request
-from fastapi.responses import JSONResponse
-
-import covalent_dispatcher as dispatcher
-from covalent._results_manager.result import Result
-from covalent._shared_files import logger
-
-from .._db.datastore import workflow_db
-from .._db.load import _result_from
-from .._db.models import Lattice
->>>>>>> 76088cd4
-
-app_log = logger.app_log
-log_stack_info = logger.log_stack_info
-
-router: APIRouter = APIRouter()
-
-
-@router.post("/submit")
-async def submit(request: Request) -> UUID:
-    """
-    Function to accept the submit request of
-    new dispatch and return the dispatch id
-    back to the client.
-
-    Args:
-        None
-
-    Returns:
-        dispatch_id: The dispatch id in a json format
-                     returned as a Fast API Response object.
-    """
-    try:
-        data = await request.json()
-        data = json.dumps(data).encode("utf-8")
-
-        return await dispatcher.run_dispatcher(data)
-    except Exception as e:
-        raise HTTPException(
-            status_code=400,
-            detail=f"Failed to submit workflow: {e}",
-        ) from e
-
-
-@router.post("/redispatch")
-async def redispatch(request: Request) -> str:
-    """Endpoint to redispatch a workflow."""
-    try:
-        data = await request.json()
-        dispatch_id = data["dispatch_id"]
-        json_lattice = data["json_lattice"]
-        electron_updates = data["electron_updates"]
-        reuse_previous_results = data["reuse_previous_results"]
-        return await dispatcher.run_redispatch(
-            dispatch_id,
-            json_lattice,
-            electron_updates,
-            reuse_previous_results,
-        )
-
-    except Exception as e:
-        raise HTTPException(
-            status_code=400,
-            detail=f"Failed to redispatch workflow: {e}",
-        ) from e
-
-
-@router.post("/cancel")
-async def cancel(request: Request) -> str:
-    """
-    Function to accept the cancel request of
-    a dispatch.
-
-    Args:
-        None
-
-    Returns:
-        Fast API Response object confirming that the dispatch
-        has been cancelled.
-    """
-    try:
-        data = await request.body()
-        dispatch_id = data.decode("utf-8")
-
-<<<<<<< HEAD
-    dispatcher.cancel_running_dispatch(dispatch_id)
-    return f"Dispatch {dispatch_id} cancelled."
-
-
-@router.get("/db-path")
-def db_path() -> str:
-    db_path = DispatchDB()._dbpath
-    return json.dumps(db_path)
-
-=======
-        dispatcher.cancel_running_dispatch(dispatch_id)
-        return f"Dispatch {dispatch_id} cancelled."
-    except Exception as e:
-        raise HTTPException(
-            status_code=400,
-            detail=f"Failed to cancel workflow: {e}",
-        ) from e
-
-
-@router.get("/result/{dispatch_id}")
-def get_result(
-    dispatch_id: str, wait: Optional[bool] = False, status_only: Optional[bool] = False
-):
-    with workflow_db.session() as session:
-        lattice_record = session.query(Lattice).where(Lattice.dispatch_id == dispatch_id).first()
-        status = lattice_record.status if lattice_record else None
-        if not lattice_record:
-            return JSONResponse(
-                status_code=404,
-                content={"message": f"The requested dispatch ID {dispatch_id} was not found."},
-            )
-        if not wait or status in [
-            str(Result.COMPLETED),
-            str(Result.FAILED),
-            str(Result.CANCELLED),
-            str(Result.POSTPROCESSING_FAILED),
-            str(Result.PENDING_POSTPROCESSING),
-        ]:
-            output = {
-                "id": dispatch_id,
-                "status": lattice_record.status,
-            }
-            if not status_only:
-                output["result"] = codecs.encode(
-                    pickle.dumps(_result_from(lattice_record)), "base64"
-                ).decode()
-            return output
-
-        return JSONResponse(
-            status_code=503,
-            content={
-                "message": "Result not ready to read yet. Please wait for a couple of seconds."
-            },
-            headers={"Retry-After": "2"},
-        )
-
->>>>>>> 76088cd4
+# Copyright 2021 Agnostiq Inc.
+#
+# This file is part of Covalent.
+#
+# Licensed under the GNU Affero General Public License 3.0 (the "License").
+# A copy of the License may be obtained with this software package or at
+#
+#      https://www.gnu.org/licenses/agpl-3.0.en.html
+#
+# Use of this file is prohibited except in compliance with the License. Any
+# modifications or derivative works of this file must retain this copyright
+# notice, and modified files must contain a notice indicating that they have
+# been altered from the originals.
+#
+# Covalent is distributed in the hope that it will be useful, but WITHOUT
+# ANY WARRANTY; without even the implied warranty of MERCHANTABILITY or
+# FITNESS FOR A PARTICULAR PURPOSE. See the License for more details.
+#
+# Relief from the License may be granted by purchasing a commercial license.
+
+import json
+from uuid import UUID
+
+from fastapi import APIRouter, HTTPException, Request
+
+import covalent_dispatcher as dispatcher
+from covalent._shared_files import logger
+
+from .._db.dispatchdb import DispatchDB
+
+app_log = logger.app_log
+log_stack_info = logger.log_stack_info
+
+router: APIRouter = APIRouter()
+
+
+@router.post("/submit")
+async def submit(request: Request) -> UUID:
+    """
+    Function to accept the submit request of
+    new dispatch and return the dispatch id
+    back to the client.
+
+    Args:
+        None
+
+    Returns:
+        dispatch_id: The dispatch id in a json format
+                     returned as a Fast API Response object.
+    """
+    try:
+        data = await request.json()
+        data = json.dumps(data).encode("utf-8")
+
+        return await dispatcher.run_dispatcher(data)
+    except Exception as e:
+        raise HTTPException(
+            status_code=400,
+            detail=f"Failed to submit workflow: {e}",
+        ) from e
+
+
+@router.post("/redispatch")
+async def redispatch(request: Request) -> str:
+    """Endpoint to redispatch a workflow."""
+    try:
+        data = await request.json()
+        dispatch_id = data["dispatch_id"]
+        json_lattice = data["json_lattice"]
+        electron_updates = data["electron_updates"]
+        reuse_previous_results = data["reuse_previous_results"]
+        return await dispatcher.run_redispatch(
+            dispatch_id,
+            json_lattice,
+            electron_updates,
+            reuse_previous_results,
+        )
+
+    except Exception as e:
+        app_log.exception(f"Exception in redispatch handler: {e}")
+        raise HTTPException(
+            status_code=400,
+            detail=f"Failed to redispatch workflow: {e}",
+        ) from e
+
+
+@router.post("/cancel")
+async def cancel(request: Request) -> str:
+    """
+    Function to accept the cancel request of
+    a dispatch.
+
+    Args:
+        None
+
+    Returns:
+        Fast API Response object confirming that the dispatch
+        has been cancelled.
+    """
+    try:
+        data = await request.body()
+        dispatch_id = data.decode("utf-8")
+
+        dispatcher.cancel_running_dispatch(dispatch_id)
+        return f"Dispatch {dispatch_id} cancelled."
+    except Exception as e:
+        raise HTTPException(
+            status_code=400,
+            detail=f"Failed to cancel workflow: {e}",
+        ) from e
+
+
+@router.get("/db-path")
+def db_path() -> str:
+    db_path = DispatchDB()._dbpath
+    return json.dumps(db_path)