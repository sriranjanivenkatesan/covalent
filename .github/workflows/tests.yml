# Copyright 2021 Agnostiq Inc.
#
# This file is part of Covalent.
#
# Licensed under the GNU Affero General Public License 3.0 (the "License").
# A copy of the License may be obtained with this software package or at
#
#      https://www.gnu.org/licenses/agpl-3.0.en.html
#
# Use of this file is prohibited except in compliance with the License. Any
# modifications or derivative works of this file must retain this copyright
# notice, and modified files must contain a notice indicating that they have
# been altered from the originals.
#
# Covalent is distributed in the hope that it will be useful, but WITHOUT
# ANY WARRANTY; without even the implied warranty of MERCHANTABILITY or
# FITNESS FOR A PARTICULAR PURPOSE. See the License for more details.
#
# Relief from the License may be granted by purchasing a commercial license.

name: tests

on:
  pull_request:
  workflow_run:
    workflows: [changelog]
    types: [completed]
  workflow_dispatch:
    inputs:
      commit_sha:
        description: "Commit SHA used for testing"
        type: string
        required: true

jobs:
  build_test_matrix:
    name: Build Test Matrix
    runs-on: ubuntu-latest
    outputs:
      matrix: ${{ steps.filter-matrix.outputs.matrix }}
    steps:
      - name: Check out head
        uses: actions/checkout@v3
        with:
          persist-credentials: false

      - name: Filter test matrix
        id: filter-matrix
        run: |
          matrix=$(jq --arg trigger "${{ github.event_name }}" 'map(. | select(.trigger | index($trigger)))' .github/workflows/test_matrix.json)
          echo "Test matrix:"
          echo "$matrix" | jq
          echo ::set-output name=matrix::{\"include\":$(echo $matrix)}

  tests:
    needs: build_test_matrix
    name: ${{ matrix.name }}
    strategy:
      matrix: ${{fromJson(needs.build_test_matrix.outputs.matrix)}}
      fail-fast: false
    runs-on: ${{ matrix.os }}
    env:
      COVALENT_SERVER_IFACE_ANY: true
    container: ${{ matrix.container }}
    continue-on-error: ${{ matrix.experimental }}
    outputs:
      release: ${{ steps.push.outputs.release }}
    steps:
      - name: Check out head
        if: github.event_name != 'workflow_dispatch'
        uses: actions/checkout@v3
        with:
          persist-credentials: false

      - name: Check out SHA
        if: >
          github.event_name == 'workflow_dispatch'
          && github.event.inputs.commit_sha
        uses: actions/checkout@v3
        with:
          persist-credentials: false
          fetch-depth: 0
          ref: github.event.inputs.commit_sha

      - uses: dorny/paths-filter@v2
        if: github.event_name == 'pull_request'
        id: modified-files
        with:
          filters: |
            sdk:
            - 'covalent/**'
            - 'tests/covalent_tests/**'
            dispatcher:
            - 'covalent_dispatcher/**'
            - 'tests/covalent_dispatcher_tests/**'
            ui_backend:
            - 'covalent_ui/*.py'
            ui_frontend:
            - 'covalent_ui/webapp/**'
            functional_tests:
            - 'tests/functional_tests/**'
            build:
            - 'MANIFEST.in'
            - '**/requirements.txt'
            - 'setup.py'
            actions:
            - '.github/workflows/*'
            - '.github/actions/**'

      - name: Generate environment variables
        run: |
          if [ ${{ matrix.os }} = 'ubuntu-latest' ] \
            && [ ${{ matrix.container }} = 'python:3.8-bullseye' ] \
            && [ ${{ matrix.backend }} = 'dask' ] ; then
            RECOMMENDED_PLATFORM=true
          fi
          if [ ${{ steps.modified-files.outputs.sdk }} = 'true' ] \
            || [ ${{ steps.modified-files.outputs.dispatcher }} = 'true' ] \
            || [ ${{ steps.modified-files.outputs.ui_backend }} = 'true' ] ; then
            NEED_PYTHON=true
          fi
          if [ ${{ steps.modified-files.outputs.ui_frontend }} = 'true' ] ; then
            NEED_FRONTEND=true
          fi
          if [ ${{ github.event_name }} != 'pull_request' ] \
            || [ ${{ steps.modified-files.outputs.functional_tests }} == 'true' ] \
            || [ ${{ steps.modified-files.outputs.build }} = 'true' ] \
            || [ ${{ steps.modified-files.outputs.actions }} = 'true' ] ; then
            BUILD_AND_RUN_ALL=true
          fi
          echo "RECOMMENDED_PLATFORM=$RECOMMENDED_PLATFORM" >> $GITHUB_ENV
          echo "NEED_PYTHON=$NEED_PYTHON" >> $GITHUB_ENV
          echo "NEED_FRONTEND=$NEED_FRONTEND" >> $GITHUB_ENV
          echo "BUILD_AND_RUN_ALL=$BUILD_AND_RUN_ALL" >> $GITHUB_ENV

      - name: Set up Python
        if: >
          matrix.os == 'macos-latest'
          && (env.NEED_PYTHON || env.BUILD_AND_RUN_ALL)
        uses: actions/setup-python@v2
        with:
          python-version: ${{ matrix.python-version }}

      - name: Install Python dependencies
        id: install-python-deps
        if: env.NEED_PYTHON || env.BUILD_AND_RUN_ALL
        run: |
          pip install --no-cache-dir -r ./requirements.txt
          pip install --no-cache-dir -r ./tests/requirements.txt

<<<<<<< HEAD
      - name: Install rsync on Ubuntu
        if: >
          (github.event_name != 'pull_request'
          || steps.working-directory.outputs.sdk == 'true'
          || steps.working-directory.outputs.dispatcher == 'true'
          || steps.working-directory.outputs.actions == 'true'
          || steps.working-directory.outputs.tests == 'true')
          && (matrix.container == 'python:3.8-buster'
          || matrix.container == 'python:3.8-bullseye'
          || matrix.container == 'python:3.9-buster'
          || matrix.container == 'python:3.9-bullseye'
          || matrix.container == 'python:3.10-buster'
          || matrix.container == 'python:3.10-bullseye')
        run: apt-get update && apt-get install -y rsync

      - name: Install NPM and Yarn on Ubuntu
        if: >
          (github.event_name != 'pull_request'
          || steps.working-directory.outputs.ui_frontend == 'true'
          || steps.working-directory.outputs.build == 'true')
          && (matrix.container == 'python:3.8-buster'
          || matrix.container == 'python:3.8-bullseye'
          || matrix.container == 'python:3.9-buster'
          || matrix.container == 'python:3.9-bullseye'
          || matrix.container == 'python:3.10-buster'
          || matrix.container == 'python:3.10-bullseye')
        run: |
          apt-get install -y curl
          curl -fsSL https://deb.nodesource.com/setup_16.x | bash -
          apt-get install -y nodejs
          npm install -g yarn

      - name: Install NPM and Yarn on CentOS
        if: >
          (github.event_name != 'pull_request'
          || steps.working-directory.outputs.build == 'true'
          || steps.working-directory.outputs.ui_frontend == 'true')
           && matrix.container.image == 'centos/python-38-centos7'
        run: |
          yum remove -y npm nodejs
          NODE_VERSION="16.17.0"
          wget https://nodejs.org/dist/v$NODE_VERSION/node-v$NODE_VERSION-linux-x64.tar.xz
          xz -d node-v$NODE_VERSION-linux-x64.tar.xz
          tar xvf node-v$NODE_VERSION-linux-x64.tar
          mv node-v$NODE_VERSION-linux-x64 /usr/local/nodejs
          echo export PATH=$PATH:'/usr/local/nodejs/bin' >> /etc/profile
          source /etc/profile
          npm install -g yarn

      - name: Build webapp
        if: >
          github.event_name != 'pull_request'
          || steps.working-directory.outputs.ui_frontend == 'true'
          || steps.working-directory.outputs.build == 'true'
=======
      - name: Build webapp
        if: env.NEED_FRONTEND || env.BUILD_AND_RUN_ALL
>>>>>>> 15b6e280
        uses: nick-fields/retry@v2
        with:
          timeout_minutes: 10
          max_attempts: 2
          command: |
            cd ./covalent_ui/webapp
            yarn install
            yarn build

      - name: Build distribution
        id: build-dist
        if: env.NEED_PYTHON || env.BUILD_AND_RUN_ALL
        run: python setup.py sdist

      - name: Validate distribution
        if: env.BUILD_AND_RUN_ALL
        run: |
          VERSION="$(cat ./VERSION)"
          cd dist
          tar xzf covalent-${VERSION}.tar.gz
          diff -x .gitignore -r covalent-${VERSION}/covalent ../covalent
          diff -x .gitignore -r covalent-${VERSION}/covalent_dispatcher ../covalent_dispatcher
          diff -x README.md -r covalent-${VERSION}/covalent_migrations ../covalent_migrations
          diff -x .gitignore -x README.md -x webapp covalent-${VERSION}/covalent_ui ../covalent_ui
          diff -r covalent-${VERSION}/covalent_ui/webapp/build ../covalent_ui/webapp/build
          rm -rf covalent-${VERSION}/

      - name: Install Covalent
        if: steps.build-dist.outcome == 'success'
        run: pip install dist/covalent-*.tar.gz

      - name: Start Covalent dispatcher server
<<<<<<< HEAD
        if: >
          github.event_name != 'pull_request'
          || steps.working-directory.outputs.build == 'true'
          || steps.working-directory.outputs.actions == 'true'
          || steps.working-directory.outputs.tests == 'true'
=======
        if: env.BUILD_AND_RUN_ALL
>>>>>>> 15b6e280
        id: covalent_start
        run: |
          if [ "${{ matrix.backend }}" = 'dask' ] ; then
            covalent start --ignore-migrations
          elif [ "${{ matrix.backend }}" = 'local' ] ; then
            covalent start --ignore-migrations --no-cluster
          else
            echo "Invalid backend specified in test matrix."
            exit 1
          fi

      - name: Run SDK tests and measure coverage
<<<<<<< HEAD
        id: sdk_tests
=======
        id: sdk-tests
>>>>>>> 15b6e280
        if: >
          steps.modified-files.outputs.sdk == 'true'
          || env.BUILD_AND_RUN_ALL
        run: PYTHONPATH=$PWD/ pytest -vv --reruns=5 tests/covalent_tests --cov=covalent --cov-config=.coveragerc

      - name: Generate SDK coverage report
        id: sdk-coverage
        if: steps.sdk-tests.outcome == 'success'
        run: coverage xml -o sdk_coverage.xml

      - name: Run dispatcher tests and measure coverage
<<<<<<< HEAD
        id: dispatcher_tests
=======
        id: dispatcher-tests
>>>>>>> 15b6e280
        if: >
          steps.modified-files.outputs.dispatcher == 'true'
          || env.BUILD_AND_RUN_ALL
        run: PYTHONPATH=$PWD/ pytest -vv --reruns=5 tests/covalent_dispatcher_tests --cov=covalent_dispatcher --cov-config=.coveragerc

      - name: Generate dispatcher coverage report
        id: dispatcher-coverage
        if: steps.dispatcher-tests.outcome == 'success'
        run: coverage xml -o dispatcher_coverage.xml

      - name: Run functional tests and measure coverage
<<<<<<< HEAD
        id: functional_tests
        if: >
          github.event_name != 'pull_request'
          || steps.working-directory.outputs.actions == 'true'
          || steps.working-directory.outputs.tests == 'true'
=======
        id: functional-tests
        if: env.BUILD_AND_RUN_ALL
>>>>>>> 15b6e280
        run: PYTHONPATH=$PWD/ pytest -vv --reruns=5 tests/functional_tests  --cov=covalent --cov=covalent_dispatcher --cov-config=.coveragerc

      - name: Generate functional test coverage report
        id: functional-coverage
        if: steps.functional-tests.outcome == 'success'
        run: coverage xml -o functional_tests_coverage.xml

      - name: Run UI backend tests and measure coverage
        id: ui-backend-tests
        if: >
          false
          && (steps.modified-files.outputs.ui_backend == 'true'
          || env.BUILD_AND_RUN_ALL)
        run: PYTHONPATH=$PWD/ pytest -vv --reruns=5 tests/covalent_ui_tests --cov=covalent_ui --cov-config=.coveragerc

      - name: Generate UI backend coverage report
        id: ui-backend-coverage
        if: steps.ui-backend-tests.outcome == 'success'
        run: coverage xml -o ui_backend_coverage.xml

<<<<<<< HEAD
      - name: Dump Covalent logs
        if: >
          steps.covalent_start.outcome == 'success'
          && (
          steps.sdk_tests.outcome == 'failed'
          || steps.dispatcher_tests.outcome == 'failed'
          || steps.functional_tests.outcome == 'failed'
          || steps.ui_tests.outcome == 'failed' )
=======
      - name: Run UI frontend tests and measure coverage
        id: ui-frontend-tests
        if: >
          steps.modified-files.outputs.ui_frontend == 'true'
          || env.BUILD_AND_RUN_ALL
        run: |
          cd covalent_ui/webapp
          npm test -- --coverage --watchAll=false

      - name: Dump Covalent logs
        if: >
          steps.covalent_start.outcome == 'success'
          && (steps.sdk-tests.outcome == 'failed'
          || steps.dispatcher-tests.outcome == 'failed'
          || steps.functional-tests.outcome == 'failed'
          || steps.ui-backend-tests.outcome == 'failed'
          || steps.ui-frontend-tests.outcome == 'failed')
>>>>>>> 15b6e280
        run: covalent logs

      - name: Upload SDK report to Codecov
        if: >
          env.RECOMMENDED_PLATFORM
          && github.event_name != 'workflow_dispatch'
          && (github.event_name == 'workflow_run'
          || steps.sdk-coverage.outcome == 'success')
        uses: codecov/codecov-action@v3
        with:
          files: ./sdk_coverage.xml
          flags: SDK
          name: "SDK Unit Tests"

      - name: Upload Dispatcher report to Codecov
        if: >
          env.RECOMMENDED_PLATFORM
          && github.event_name != 'workflow_dispatch'
          && (github.event_name == 'workflow_run'
          || steps.dispatcher-coverage.outcome == 'success')
        uses: codecov/codecov-action@v3
        with:
          files: ./dispatcher_coverage.xml
          flags: Dispatcher
          name: "Dispatcher Unit Tests"

      - name: Upload Functional report to Codecov
        if: >
          env.RECOMMENDED_PLATFORM
          && github.event_name != 'workflow_dispatch'
          && steps.functional-coverage.outcome == 'success'
        uses: codecov/codecov-action@v3
        with:
          files: ./functional_tests_coverage.xml
          flags: Functional_Tests
          name: "Functional Tests"

      - name: Upload UI backend report to Codecov
        if: >
          false
          && env.RECOMMENDED_PLATFORM
          && github.event_name != 'workflow_dispatch'
          && (github.event_name == 'workflow_run'
          || steps.ui-backend-coverage.outcome == 'success')
        uses: codecov/codecov-action@v3
        with:
          files: ./ui_backend_coverage.xml
          flags: UI_Backend
          name: "UI Backend Unit Tests"

      - name: Upload UI frontend report to Codecov
        if: >
          env.RECOMMENDED_PLATFORM
          && github.event_name != 'workflow_dispatch'
          && (github.event_name == 'workflow_run'
          || steps.ui-frontend-tests.outcome == 'success')
        uses: codecov/codecov-action@v3
        with:
          files: ./covalent_ui/webapp/coverage/clover.xml
          flags: UI_Frontend
          name: "UI Frontend Unit Tests"

      - name: Get latest release
        uses: actions-ecosystem/action-get-latest-tag@v1
        id: get-latest-tag
        if: >
          github.ref == 'refs/heads/develop'
          && env.RECOMMENDED_PLATFORM
          && github.event_name == 'workflow_run'
        with:
          semver_only: true

      - name: Push to master
        id: push
        if: >
          github.ref == 'refs/heads/develop'
          && env.RECOMMENDED_PLATFORM
          && github.event_name == 'workflow_run'
        run: |
          MASTER_VERSION="$(echo ${{ steps.get-latest-tag.outputs.tag }} | cut -c2- )"
          VERSION="$(cat ./VERSION)"
          release=false
          if [ "$MASTER_VERSION" = "$VERSION" ] ; then
            echo "$VERSION has been previously released."
          elif dpkg --compare-versions $VERSION 'gt' '0.110.2' ; then
            git config user.name "CovalentOpsBot"
            git config user.email "covalentopsbot@users.noreply.github.com"
            git remote set-url origin https://${{ secrets.COVALENT_OPS_BOT_TOKEN }}@github.com/AgnostiqHQ/covalent.git
            git push origin HEAD:master
            release=true
          else
            echo "We cannot release versions less than 0.110.2."
          fi
          echo "RELEASE=$release" >> $GITHUB_ENV
          echo "::set-output name=release::$release"

      - name: Format Slack message
        if: >
          github.ref == 'refs/heads/develop'
          && env.RECOMMENDED_PLATFORM
          && github.event_name == 'workflow_run'
        run: |
          VERSION="$(cat ./VERSION)"
          SLACK_MSG=":rocket: Version $VERSION is now available."
          echo "SLACK_MSG=$SLACK_MSG" >> $GITHUB_ENV

      - name: Notify Slack
        if: steps.push.outcome == 'success' && env.RELEASE == 'true'
        uses: rtCamp/action-slack-notify@v2
        env:
          SLACK_CHANNEL: "covalent-ci"
          SLACK_USERNAME: "CovalentOpsBot"
          SLACK_MESSAGE: ${{ env.SLACK_MSG }}
          SLACK_WEBHOOK: ${{ secrets.SLACK_WEBHOOK }}

      - name: Alert Slack
        if: >
          github.event_name == 'workflow_run'
          && failure()
        uses: rtCamp/action-slack-notify@v2
        env:
          SLACK_CHANNEL: "covalent"
          SLACK_USERNAME: "CovalentOpsBot"
          SLACK_MESSAGE: "The tests.yml workflow is failing in develop!"
          SLACK_COLOR: ${{ job.status }}
          SLACK_TITLE: ":warning:  Attention Required  :warning:"
          SLACK_WEBHOOK: ${{ secrets.SLACK_ALERT_WEBHOOK }}

  release:
    needs: tests
    if: github.ref == 'refs/heads/develop' && needs.tests.outputs.release == 'true'
    uses: AgnostiqHQ/covalent/.github/workflows/release.yml@develop
    secrets: inherit # pragma: allowlist secret
    with:
      prerelease: true<|MERGE_RESOLUTION|>--- conflicted
+++ resolved
@@ -148,65 +148,8 @@
           pip install --no-cache-dir -r ./requirements.txt
           pip install --no-cache-dir -r ./tests/requirements.txt
 
-<<<<<<< HEAD
-      - name: Install rsync on Ubuntu
-        if: >
-          (github.event_name != 'pull_request'
-          || steps.working-directory.outputs.sdk == 'true'
-          || steps.working-directory.outputs.dispatcher == 'true'
-          || steps.working-directory.outputs.actions == 'true'
-          || steps.working-directory.outputs.tests == 'true')
-          && (matrix.container == 'python:3.8-buster'
-          || matrix.container == 'python:3.8-bullseye'
-          || matrix.container == 'python:3.9-buster'
-          || matrix.container == 'python:3.9-bullseye'
-          || matrix.container == 'python:3.10-buster'
-          || matrix.container == 'python:3.10-bullseye')
-        run: apt-get update && apt-get install -y rsync
-
-      - name: Install NPM and Yarn on Ubuntu
-        if: >
-          (github.event_name != 'pull_request'
-          || steps.working-directory.outputs.ui_frontend == 'true'
-          || steps.working-directory.outputs.build == 'true')
-          && (matrix.container == 'python:3.8-buster'
-          || matrix.container == 'python:3.8-bullseye'
-          || matrix.container == 'python:3.9-buster'
-          || matrix.container == 'python:3.9-bullseye'
-          || matrix.container == 'python:3.10-buster'
-          || matrix.container == 'python:3.10-bullseye')
-        run: |
-          apt-get install -y curl
-          curl -fsSL https://deb.nodesource.com/setup_16.x | bash -
-          apt-get install -y nodejs
-          npm install -g yarn
-
-      - name: Install NPM and Yarn on CentOS
-        if: >
-          (github.event_name != 'pull_request'
-          || steps.working-directory.outputs.build == 'true'
-          || steps.working-directory.outputs.ui_frontend == 'true')
-           && matrix.container.image == 'centos/python-38-centos7'
-        run: |
-          yum remove -y npm nodejs
-          NODE_VERSION="16.17.0"
-          wget https://nodejs.org/dist/v$NODE_VERSION/node-v$NODE_VERSION-linux-x64.tar.xz
-          xz -d node-v$NODE_VERSION-linux-x64.tar.xz
-          tar xvf node-v$NODE_VERSION-linux-x64.tar
-          mv node-v$NODE_VERSION-linux-x64 /usr/local/nodejs
-          echo export PATH=$PATH:'/usr/local/nodejs/bin' >> /etc/profile
-          source /etc/profile
-          npm install -g yarn
-
-      - name: Build webapp
-        if: >
-          github.event_name != 'pull_request'
-          || steps.working-directory.outputs.ui_frontend == 'true'
-          || steps.working-directory.outputs.build == 'true'
-=======
       - name: Build webapp
         if: env.NEED_FRONTEND || env.BUILD_AND_RUN_ALL
->>>>>>> 15b6e280
         uses: nick-fields/retry@v2
         with:
           timeout_minutes: 10
@@ -239,15 +182,7 @@
         run: pip install dist/covalent-*.tar.gz
 
       - name: Start Covalent dispatcher server
-<<<<<<< HEAD
-        if: >
-          github.event_name != 'pull_request'
-          || steps.working-directory.outputs.build == 'true'
-          || steps.working-directory.outputs.actions == 'true'
-          || steps.working-directory.outputs.tests == 'true'
-=======
         if: env.BUILD_AND_RUN_ALL
->>>>>>> 15b6e280
         id: covalent_start
         run: |
           if [ "${{ matrix.backend }}" = 'dask' ] ; then
@@ -260,11 +195,7 @@
           fi
 
       - name: Run SDK tests and measure coverage
-<<<<<<< HEAD
-        id: sdk_tests
-=======
         id: sdk-tests
->>>>>>> 15b6e280
         if: >
           steps.modified-files.outputs.sdk == 'true'
           || env.BUILD_AND_RUN_ALL
@@ -276,11 +207,7 @@
         run: coverage xml -o sdk_coverage.xml
 
       - name: Run dispatcher tests and measure coverage
-<<<<<<< HEAD
-        id: dispatcher_tests
-=======
         id: dispatcher-tests
->>>>>>> 15b6e280
         if: >
           steps.modified-files.outputs.dispatcher == 'true'
           || env.BUILD_AND_RUN_ALL
@@ -292,16 +219,8 @@
         run: coverage xml -o dispatcher_coverage.xml
 
       - name: Run functional tests and measure coverage
-<<<<<<< HEAD
-        id: functional_tests
-        if: >
-          github.event_name != 'pull_request'
-          || steps.working-directory.outputs.actions == 'true'
-          || steps.working-directory.outputs.tests == 'true'
-=======
         id: functional-tests
         if: env.BUILD_AND_RUN_ALL
->>>>>>> 15b6e280
         run: PYTHONPATH=$PWD/ pytest -vv --reruns=5 tests/functional_tests  --cov=covalent --cov=covalent_dispatcher --cov-config=.coveragerc
 
       - name: Generate functional test coverage report
@@ -322,16 +241,6 @@
         if: steps.ui-backend-tests.outcome == 'success'
         run: coverage xml -o ui_backend_coverage.xml
 
-<<<<<<< HEAD
-      - name: Dump Covalent logs
-        if: >
-          steps.covalent_start.outcome == 'success'
-          && (
-          steps.sdk_tests.outcome == 'failed'
-          || steps.dispatcher_tests.outcome == 'failed'
-          || steps.functional_tests.outcome == 'failed'
-          || steps.ui_tests.outcome == 'failed' )
-=======
       - name: Run UI frontend tests and measure coverage
         id: ui-frontend-tests
         if: >
@@ -349,7 +258,6 @@
           || steps.functional-tests.outcome == 'failed'
           || steps.ui-backend-tests.outcome == 'failed'
           || steps.ui-frontend-tests.outcome == 'failed')
->>>>>>> 15b6e280
         run: covalent logs
 
       - name: Upload SDK report to Codecov
