--- conflicted
+++ resolved
@@ -7,16 +7,9 @@
 
 ## [UNRELEASED]
 
-<<<<<<< HEAD
 ### Docs
 - Update user interface docs for filter and delete features.
 ### Changed
-=======
-### Added
-- Filter workflow dispatches by status on the GUI.
-- Delete all workflow dispatches present in the database from the GUI and add filter level deletion of workflow dispatches as well. 
-- Theme changes as part of latest wireframe.
->>>>>>> c7266e93
 
 - Modified `_DEFAULT_CONSTRAINT_VALUES` to a dataclass called `DefaultMetadataValues`, it is still used as a dictionary everywhere (named `DEFAULT_METADATA_VALUES` instead) but in an object-like manner.
 - Modified `_DEFAULT_CONFIG` to also be a dataclass called `DefaultConfig`, which is initialized whenever needed and used like a dictionary (named `DEFAULT_CONFIG`).
@@ -24,7 +17,6 @@
 - Using `contextlib.supress` to ignore `psutil.NoSuchProcess` errors instead of `try/except` with `pass`.
 
 ### Added
-
 - Filter workflow dispatches by status on the GUI.
 - Delete all workflow dispatches present in the database from the GUI and add filter level deletion of workflow dispatches as well. 
 - Theme changes as part of latest wireframe.
