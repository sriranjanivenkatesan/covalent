--- conflicted
+++ resolved
@@ -127,7 +127,6 @@
 # Temporary files
 covalent_dispatcher/_service/tmp*
 *_scratch.py
-<<<<<<< HEAD
 
 # Logs
 refactor/**/logs/*.log
@@ -139,6 +138,6 @@
 *err.log
 *out.log
 sd.pid
-=======
-*.log
->>>>>>> e5d21f9b
+
+# Ignore log files
+*.log