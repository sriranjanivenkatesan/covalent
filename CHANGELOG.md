# Changelog

All notable changes to this project will be documented in this file.

The format is based on [Keep a Changelog](https://keepachangelog.com/en/1.0.0/),
and this project adheres to [Semantic Versioning](https://semver.org/spec/v2.0.0.html).

## [UNRELEASED]

### Fixed

<<<<<<< HEAD
- Fixing migrations issue that may arise due to `DataStore(initialize_db=True)` statement in `covalent start`
=======
- Fixed postprocessing workflows that return an electron with an incoming wait_for edge
>>>>>>> 1211d085

## [0.173.0] - 2022-08-10

### Authors

- Sankalp Sanand <sankalp@agnostiq.ai>


### Added

- `--hard` and `--yes` flags added to `covalent purge` for hard purging (also deletes the databse) and autoapproving respectively.

### Changed

- `covalent purge` now shows the user a prompt informing them what dirs and files will be deleted.
- Improved shown messages in some commands.

### Tests

- Updated tests to reflect above changes.

## [0.172.0] - 2022-08-10

### Authors

- Will Cunningham <wjcunningham7@users.noreply.github.com>
- Prasanna Venkatesh <54540812+Prasy12@users.noreply.github.com>
- Co-authored-by: pre-commit-ci[bot] <66853113+pre-commit-ci[bot]@users.noreply.github.com>
- Co-authored-by: Aravind-psiog <100823292+Aravind-psiog@users.noreply.github.com>
- Co-authored-by: ArunPsiog <arun.mukesh@psiog.com>
- Co-authored-by: manjunath.poilath <manjunath.poilath@psiog.com>
- Co-authored-by: Kamalesh-suresh <kamalesh.suresh@psiog.com>
- Co-authored-by: Amalan Jenicious F <amalan.jenicious@psiog.com>
- Co-authored-by: M Shrikanth <shrikanth.mohan@psiog.com>
- Co-authored-by: Casey Jao <casey@agnostiq.ai>
- Co-authored-by: Aravind-psiog <aravind.prabaharan@psiog.com>
- Co-authored-by: Will Cunningham <wjcunningham7@gmail.com>
- Co-authored-by: Alejandro Esquivel <ae@alejandro.ltd>


### Changed

- Covalent dispatcher flask web apis ported to FastAPI in `covalent_dispatcher/_service/app.py`
- Unit tests written for Covalent dispatcher flask web apis ported to FastAPI in `covalent_dispatcher_tests/_service/app.test.py`
- Web apis of `covalent_ui` refactored to adhere to v11 DB schema
- Electron graph mini map has been moved next to controls on the GUI.
- Lattice status and count of completed & total electrons has been moved to the top of the graph on the GUI.
- Some of the Flask APIs earlier consumed by the GUI have been deprecated & removed from the code base.
- APIs exposed by the web app back end have been re-factored to adhere to the new DB schema v10

### Added

- Added count of dispatches by status on the dispatch list section of the GUI.
- APIs that the GUI consumes have been re-written using FastAPI. This includes re-factoring of older APIs and adding of new APIs.
- Added COVALENT_SERVER_IFACE_ANY flag for uvicorn to start with 0.0.0.0

### Docs

- ReadTheDocs landing page has been improved

## [0.171.0] - 2022-08-10

### Authors

- Casey Jao <casey@agnostiq.ai>
- Co-authored-by: Scott Wyman Neagle <scott@agnostiq.ai>

### Added

- Added `covalent migrate_legacy_result_object` command to save pickled Result objects to the DataStore

## [0.170.1] - 2022-08-09

### Authors

- Venkat Bala <venkat@agnostiq.ai>

### Fixed

- Remove `attr` import added inadvertently

### Tests

- Fix `start` cli test, update `set_config` call count

## [0.170.0] - 2022-08-08

### Authors

- Venkat Bala <venkat@agnostiq.ai>
- Co-authored-by: pre-commit-ci[bot] <66853113+pre-commit-ci[bot]@users.noreply.github.com>


### Changed

- Temporarily allow executor plugin variable name to be either in uppercase or lowercase

## [0.169.0] - 2022-08-08

### Authors

- Venkat Bala <venkat@agnostiq.ai>
- Co-authored-by: pre-commit-ci[bot] <66853113+pre-commit-ci[bot]@users.noreply.github.com>


### Added

- Adding a `covalent config` convenience CLI to quickly view retrive the covalent configuration

## [0.168.0] - 2022-08-08

### Authors

- Venkat Bala <venkat@agnostiq.ai>
- Co-authored-by: pre-commit-ci[bot] <66853113+pre-commit-ci[bot]@users.noreply.github.com>


### Added

- Adding `setup/teardown` methods as placeholders for any executor specific setup and teardown tasks

## [0.167.0] - 2022-08-08

### Authors

- Poojith U Rao <106616820+poojithurao@users.noreply.github.com>
- Co-authored-by: Venkat Bala <venkat@agnostiq.ai>
- Co-authored-by: Faiyaz Hasan <faiyaz@agnostiq.ai>
- Co-authored-by: pre-commit-ci[bot] <66853113+pre-commit-ci[bot]@users.noreply.github.com>
- Co-authored-by: Alejandro Esquivel <ae@alejandro.ltd>


### Added

- S3 File transfer strategy

### Fixed

- Adding maximum number of retries and timeout parameter to the get result http call.

## [0.166.0] - 2022-08-07

### Authors

- Venkat Bala <venkat@agnostiq.ai>


### Tests

- Update dask cli test to match Covalent Dask cluster configuration


### Changed

- Remove newline from log stream formatter for better log statment output
- Jsonify covalent cluster cli outputs

## [0.165.0] - 2022-08-06

### Authors

- Casey Jao <casey@agnostiq.ai>


### Changed

- Make `BaseExecutor` and `BaseAsyncExecutor` class siblings, not parent and child.

### Operations

- Only validate webapp if the webapp was built

### Tests

- Fixed randomly failing lattice json serialization test

## [0.164.0] - 2022-08-05

### Authors

- Sankalp Sanand <sankalp@agnostiq.ai>
- Faiyaz Hasan <faiyaz@agnostiq.ai>
- Co-authored-by: pre-commit-ci[bot] <66853113+pre-commit-ci[bot]@users.noreply.github.com>
- Co-authored-by: Venkat Bala <venkat@agnostiq.ai>
- Co-authored-by: Will Cunningham <wjcunningham7@gmail.com>


### Changed

- Use `update_config` to modify dask configuration from the cluster process
- Simplify `set_config` logic for dask configuration options on `covalent start`
- Removed default values from click options for dask configuration related values

### Added

- Configured default dask configuration options in `defaults.py`

### Fixed 

- Overwriting config address issue.

### Tests

- Moved misplaced functional/integration tests from the unit tests folder to their respective folders.
- All of the unit tests now use test DB instead of hitting a live DB.
- Updated `tests.yml` so that functional tests are run whenever tests get changed or github actions are changed.
- Several broken tests were also fixed.

## [0.163.0] - 2022-08-04

### Authors

- Alejandro Esquivel <ae@alejandro.ltd>
- Co-authored-by: Casey Jao <casey@agnostiq.ai>
- Will Cunningham <wjcunningham7@users.noreply.github.com>
- Co-authored-by: Scott Wyman Neagle <scott@agnostiq.ai>


### Added

- Added `rsync` dependency in `Dockerfile`

### Removed

- `Makefile` which was previously improperly committed

### Operations

- Functional tests are run only on `develop`
- `tests.yml` can be run manually provided a commit SHA
- `tests.yml` uses a `build` filter to conditionally install and build Covalent if build files are modified
- `docker.yml` is now only for dev work, and is manually triggered given an SHA
- `release.yml` is enhanced to push stable and pre-release images to a public ECR repo

## [0.162.0] - 2022-08-04

### Authors

- Alejandro Esquivel <ae@alejandro.ltd>
- Co-authored-by: Casey Jao <casey@agnostiq.ai>


### Changed

- Updated Base executor to support non-unique `retval_key`s, particularly for use in File Transfer where we may have several CallDeps with the reserved `retval_key` of value `files`.

## [0.161.2] - 2022-08-04

### Authors

- Alejandro Esquivel <ae@alejandro.ltd>
- Co-authored-by: pre-commit-ci[bot] <66853113+pre-commit-ci[bot]@users.noreply.github.com>


### Fixed

- Updated `covalent db migrations` to overwrite `alembic.ini` `script_location` with absolute path to migrations folder
- Updated `covalent db alembic [args]` command to use project root as `cwd` for alembic subprocess  

## [0.161.1] - 2022-08-03

### Authors

- Alejandro Esquivel <ae@alejandro.ltd>
- Scott Wyman Neagle <scott@agnostiq.ai>
- Co-authored-by: Faiyaz Hasan <faiyaz@agnostiq.ai>
- Poojith U Rao <106616820+poojithurao@users.noreply.github.com>
- Co-authored-by: Casey Jao <casey@agnostiq.ai>


### Fixed

- When a list was passed to an electron, the generated electron list
  had metadata copied from the electron. This was resulting in
  call_before and call_after functions being called by the electron
  list as well. The metadata (apart from executor) is now set to
  default values for the electron list.

## [0.161.0] - 2022-08-03

### Authors

- Alejandro Esquivel <ae@alejandro.ltd>
- Scott Wyman Neagle <scott@agnostiq.ai>
- Co-authored-by: Faiyaz Hasan <faiyaz@agnostiq.ai>


### Changed

- Replaced `Session(DispatchDB()._get_data_store().engine)` with `workflow_db.session()`

### Removed

- `DevDataStore` class from `datastore.py`
- workflows manager

## [0.160.1] - 2022-08-02

### Authors

- Alejandro Esquivel <ae@alejandro.ltd>
- Scott Wyman Neagle <scott@agnostiq.ai>


### Fixed

- `script_location` key not found issue when installing with pip (second attempt)

### Docs

- Remove migration guide reference from README

### Operations

- Explicitly check `release == true` in tests.yml

## [0.160.0] - 2022-08-02

### Authors

- Casey Jao <casey@agnostiq.ai>
- Co-authored-by: Faiyaz Hasan <faiyaz@agnostiq.ai>


### Changed

- `Executor.run()` now accepts a `task_metadata` dictionary. Current
  keys consist of `dispatch_id` and `node_id`.

## [0.159.0] - 2022-08-02

### Authors

- Casey Jao <casey@agnostiq.ai>
- Co-authored-by: Faiyaz Hasan <faiyaz@agnostiq.ai>


### Changed

- Database schema has been updated to v11

### Operations

- `paths-filter` will only be run on PRs, i.e on workflow runs, the whole test suite will be run.
- Removed retry action from running on `pytest` steps since they instead use `pytest` retries.
- `codecov.yml` added to enable carry-forward flags
- UI front-end is only built for pull requests when the source changes
- Packaging is only validated on the `develop` branch

## [0.158.0] - 2022-07-29

### Authors

- Okechukwu  Emmanuel Ochia <okechukwu@agnostiq.ai>
- Co-authored-by: Scott Wyman Neagle <scott@agnostiq.ai>
- Will Cunningham <wjcunningham7@users.noreply.github.com>
- Alejandro Esquivel <ae@alejandro.ltd>
- Co-authored-by: pre-commit-ci[bot] <66853113+pre-commit-ci[bot]@users.noreply.github.com>
- Casey Jao <casey@agnostiq.ai>
- Co-authored-by: Faiyaz Hasan <faiyaz@agnostiq.ai>


### Changed

- Construct the result object in the dispatcher `entry_point.py` module in order to avoid the Missing Latticed Id error so frequently.
- Update the sleep statement length to 0.1 seconds in the results.manager.

## [0.157.1] - 2022-07-29

### Authors

- Okechukwu  Emmanuel Ochia <okechukwu@agnostiq.ai>
- Co-authored-by: Scott Wyman Neagle <scott@agnostiq.ai>
- Will Cunningham <wjcunningham7@users.noreply.github.com>
- Alejandro Esquivel <ae@alejandro.ltd>
- Co-authored-by: pre-commit-ci[bot] <66853113+pre-commit-ci[bot]@users.noreply.github.com>
- Casey Jao <casey@agnostiq.ai>

### Fixed

- Pass non-kwargs to electrons in the correct order during dispatch.

## [0.157.0] - 2022-07-28

### Authors

- Okechukwu  Emmanuel Ochia <okechukwu@agnostiq.ai>
- Co-authored-by: Scott Wyman Neagle <scott@agnostiq.ai>
- Will Cunningham <wjcunningham7@users.noreply.github.com>
- Alejandro Esquivel <ae@alejandro.ltd>
- Co-authored-by: pre-commit-ci[bot] <66853113+pre-commit-ci[bot]@users.noreply.github.com>
- Casey Jao <casey@agnostiq.ai>


### Changed

- Expose a public `wait()` function compatible with both calling and dispatching lattices

### Docs

- Updated the RTD on `wait_for()` to use the static `wait()` function

### Operations

- pre-commit autoupdate

### Docs

- Changed the custom executor how-to to be shorter and more concise.



## [0.156.0] - 2022-07-27

### Authors

- Okechukwu  Emmanuel Ochia <okechukwu@agnostiq.ai>
- Co-authored-by: Scott Wyman Neagle <scott@agnostiq.ai>
- Will Cunningham <wjcunningham7@users.noreply.github.com>
- Alejandro Esquivel <ae@alejandro.ltd>
- Co-authored-by: pre-commit-ci[bot] <66853113+pre-commit-ci[bot]@users.noreply.github.com>


### Added

- Bash decorator is introduced
- Lepton commands can be specified as a list of strings rather than strings alone.

## [0.155.1] - 2022-07-26

### Authors

- Okechukwu  Emmanuel Ochia <okechukwu@agnostiq.ai>
- Co-authored-by: Scott Wyman Neagle <scott@agnostiq.ai>
- Will Cunningham <wjcunningham7@users.noreply.github.com>
- Alejandro Esquivel <ae@alejandro.ltd>
- Co-authored-by: pre-commit-ci[bot] <66853113+pre-commit-ci[bot]@users.noreply.github.com>


### Fixed

- `script_location` key not found issue when running alembic programatically

### Operations

- Fixed syntax errors in `stale.yml` and in `hotfix.yml`
- `docker.yml` triggered after version bump in `develop` instead of before
- Enhanced `tests.yml` to upload coverage reports by domain

## [0.155.0] - 2022-07-26

### Authors

- Alejandro Esquivel <ae@alejandro.ltd>


### Added

- Exposing `alembic {args}` cli commands through: `covalent db alembic {args}`

## [0.154.0] - 2022-07-25

### Authors

- Casey Jao <casey@agnostiq.ai>
- Co-authored-by: Venkat Bala <venkat@agnostiq.ai>
- Alejandro Esquivel <ae@alejandro.ltd>


### Added

- Added methods to programatically fetch information from Alembic without needing subprocess

## [0.153.1] - 2022-07-25

### Authors

- Casey Jao <casey@agnostiq.ai>
- Co-authored-by: Venkat Bala <venkat@agnostiq.ai>


### Fixed

- Stdout and stderr are now captured when using the dask executor.


### Tests

- Fixed Dask cluster CLI tests

## [0.153.0] - 2022-07-25

### Authors

- Faiyaz Hasan <faiyaz@agnostiq.ai>


### Added

- Helper function to load and save files corresponding to the DB filenames.

### Changed

- Files with .txt, .log extensions are stored as strings.
- Get result web request timeout to 2 seconds.

## [0.152.0] - 2022-07-25

### Authors

- Faiyaz Hasan <faiyaz@agnostiq.ai>
- Co-authored-by: Scott Wyman Neagle <scott@agnostiq.ai>


### Changed

- Pass default DataStore object to node value retrieval method in the Results object.

## [0.151.1] - 2022-07-22

### Authors

- Faiyaz Hasan <faiyaz@agnostiq.ai>
- Co-authored-by: Scott Wyman Neagle <scott@agnostiq.ai>


### Fixed

- Adding maximum number of retries and timeout parameter to the get result http call.
- Disabling result_webhook for now.

## [0.151.0] - 2022-07-22

### Authors

- Scott Wyman Neagle <scott@agnostiq.ai>
- Co-authored-by: Will Cunningham <wjcunningham7@gmail.com>
- Sankalp Sanand <sankalp@agnostiq.ai>


### Added

- `BaseAsyncExecutor` has been added which can be inherited by new async-aware executors.

### Changed

- Since tasks were basically submitting the functions to a Dask cluster by default, they have been converted into asyncio `Tasks` instead which support a far larger number of concurrent tasks than previously used `ThreadPool`.

- `tasks_pool` will still be used to schedule tasks which use non-async executors.

- Executor's `executor` will now receive a callable instead of a serialized function. This allows deserializing the function where it is going to be executed while providing a simplified `execute` at the same time.

- `uvloop` is being used instead of the default event loop of `asyncio` for better performance.

- Tests have also been updated to reflect above changes.

### Operations

- Made Santosh the sole owner of `/docs`

## [0.150.0] - 2022-07-22

### Authors

- Faiyaz Hasan <faiyaz@agnostiq.ai>


### Added

- Initialize database tables when the covalent server is started.

## [0.149.0] - 2022-07-21

### Authors

- Scott Wyman Neagle <scott@agnostiq.ai>
- Co-authored-by: Venkat Bala <venkat@agnostiq.ai>


### Removed

- `result.save()`
- `result._write_dispatch_to_python_file()`

## [0.148.0] - 2022-07-21

### Authors

- Alejandro Esquivel <ae@alejandro.ltd>


### Changed

- Changed DataStore default db path to correspond to dispatch db config path

### Operations

- Added workflow to stale and close pull requests


### Docs

- Fixed `get_metadata` calls in examples to remove `results_dir` argument
- Removed YouTube video temporarily

## [0.147.0] - 2022-07-21

### Authors

- Casey Jao <casey@agnostiq.ai>


### Changed

- Simplified interface for custom executors. All the boilerplate has
  been moved to `BaseExecutor`.

## [0.146.0] - 2022-07-20

### Authors

- Casey Jao <casey@agnostiq.ai>
- Co-authored-by: Venkat Bala <venkat@agnostiq.ai>
- Faiyaz Hasan <faiyaz@agnostiq.ai>



### Added

- Ensure that transportable objects are rendered correctly when printing the result object.

### Tests

- Check that user data is not unpickled by the Covalent server process

## [0.145.0] - 2022-07-20

### Authors

- Scott Wyman Neagle <scott@agnostiq.ai>
- Co-authored-by: Venkat Bala <venkat@agnostiq.ai>
- Co-authored-by: Faiyaz Hasan <faiyaz@agnostiq.ai>


### Removed

- `entry_point.get_result()`

### Changed

- get_result to query an HTTP endpoint instead of a DB session

## [0.144.0] - 2022-07-20

### Authors

- Will Cunningham <wjcunningham7@users.noreply.github.com>
- Co-authored-by: Scott Wyman Neagle <scott@agnostiq.ai>
- Alejandro Esquivel <ae@alejandro.ltd>


### Added

- Set up alembic migrations & added migration guide (`alembic/README.md`)

## [0.143.0] - 2022-07-19

### Authors

- Will Cunningham <wjcunningham7@users.noreply.github.com>
- Co-authored-by: Scott Wyman Neagle <scott@agnostiq.ai>


### Changed

- Installation will fail if `cova` is installed while trying to install `covalent`.

## [0.142.0] - 2022-07-19

### Authors

- Poojith U Rao <106616820+poojithurao@users.noreply.github.com>
- Co-authored-by: Will Cunningham <wjcunningham7@gmail.com>
- Anna Hughes <annagwen42@gmail.com>
- Co-authored-by: Poojith <poojith@agnostiq.ai>
- Co-authored-by: Scott Wyman Neagle <scott@agnostiq.ai>
- Casey Jao <casey@agnostiq.ai>
- Co-authored-by: Venkat Bala <venkat@agnostiq.ai>
- Co-authored-by: pre-commit-ci[bot] <66853113+pre-commit-ci[bot]@users.noreply.github.com>
- Faiyaz Hasan <faiyaz@agnostiq.ai>


### Added

- `electron_num`, `completed_electron_num` fields to the Lattice table.

## [0.141.0] - 2022-07-19

### Authors

- Poojith U Rao <106616820+poojithurao@users.noreply.github.com>
- Co-authored-by: Will Cunningham <wjcunningham7@gmail.com>
- Anna Hughes <annagwen42@gmail.com>
- Co-authored-by: Poojith <poojith@agnostiq.ai>
- Co-authored-by: Scott Wyman Neagle <scott@agnostiq.ai>
- Casey Jao <casey@agnostiq.ai>
- Co-authored-by: Venkat Bala <venkat@agnostiq.ai>
- Co-authored-by: pre-commit-ci[bot] <66853113+pre-commit-ci[bot]@users.noreply.github.com>


### Changed

- Deprecate topological sort in favor of inspect in-degree of nodes until they are zero before dispatching task
- Use deepcopy to generate a copy of the metadata dictionary before saving result object to the database

### Docs

- Adding incomplete pennylane kernel tutorial
- Adding quantum ensemble tutorial

## [0.140.0] - 2022-07-19

### Authors

- Faiyaz Hasan <faiyaz@agnostiq.ai>
- Co-authored-by: Venkat Bala <venkat@agnostiq.ai>


### Added

- Fields `deps_filename`, `call_before_filename` and `call_after_filename` to the `Electron` table.
- Re-write the deps / call before and after file contents when inserting / updating electron record in the database.

### Changed

- Modify the test and implementation logic of inserting the electron record with these new fields.
- Field `key` to `key_filename` in `Electron` table.

## [0.139.1] - 2022-07-19

### Authors

- Divyanshu Singh <55018955+divshacker@users.noreply.github.com>
- Co-authored-by: Scott Wyman Neagle <wymnea@protonmail.com>
- Co-authored-by: Scott Wyman Neagle <scott@agnostiq.ai>
- Co-authored-by: Will Cunningham <wjcunningham7@users.noreply.github.com>


### Fixed

- Fixes Reverse IP problem. All References to `0.0.0.0` are changed to `localhost` . More details can be found [here](https://github.com/AgnostiqHQ/covalent/issues/202)

## [0.139.0] - 2022-07-19

### Authors

- Venkat Bala <venkat@agnostiq.ai>
- Co-authored-by: Scott Wyman Neagle <scott@agnostiq.ai>
- Faiyaz Hasan <faiyaz@agnostiq.ai>
- Co-authored-by: Will Cunningham <wjcunningham7@gmail.com>


### Added

- Columns `is_active` in the lattice, eLectron and Electron dependency tables.

### Docs

- Adding a RTD tutorial/steps on creating a custom executor

## [0.138.0] - 2022-07-19

### Authors

- Anna Hughes <annagwen42@gmail.com>
- Co-authored-by: Will Cunningham <wjcunningham7@gmail.com>
- Will Cunningham <wjcunningham7@users.noreply.github.com>
- Co-authored-by: Venkat Bala <venkat@agnostiq.ai>


### Added

- Docker build workflow

### Changed

- Dockerfile uses multi-stage build

### Docs

- New tutorial demonstrating how to solve the MaxCut Problem with QAOA and Covalent

## [0.137.0] - 2022-07-19

### Authors

- Prasanna Venkatesh <54540812+Prasy12@users.noreply.github.com>
- Co-authored-by: Alejandro Esquivel <ae@alejandro.ltd>


### Added

- Ability to hide/show labels on the graph
- Graph layout with elk configurations

### Changed

- Changed API socket calls interval for graph optimization.

### Tests

- Disabled several dask functional tests

## [0.136.0] - 2022-07-18

### Authors

- Scott Wyman Neagle <scott@agnostiq.ai>
- Co-authored-by: Faiyaz Hasan <faiyaz@agnostiq.ai>


### Changed

- Result.save() has been deprecated in favor of Result.persist() and querying the database directly.

## [0.135.0] - 2022-07-18

### Authors

- Casey Jao <casey@agnostiq.ai>
- Co-authored-by: Scott Wyman Neagle <scott@agnostiq.ai>
- Co-authored-by: Alejandro Esquivel <ae@alejandro.ltd>


### Operations

- Psiog is only codeowner of js files
- Fix in changelog action to handle null author when a bot is committing

### Added

- Support injecting return values of calldeps into electrons during workflow execution

## [0.134.0] - 2022-07-15

### Authors

- Casey Jao <casey@agnostiq.ai>
- Co-authored-by: Scott Wyman Neagle <scott@agnostiq.ai>


### Changed

- Covalent server can now process workflows without having their deps installed

## [0.133.0] - 2022-07-15

### Authors

- Will Cunningham <wjcunningham7@users.noreply.github.com>


### Removed

- Removed the deprecated function `draw_inline` as well as the `matplotlib` dependency.

### Operations

- Fixing the retry block for tests

## [0.132.0] - 2022-07-14

### Authors

- Will Cunningham <wjcunningham7@users.noreply.github.com>


### Added

- Bash lepton support reintroduced with some UX modifications to the Lepton class. Leptons which use scripting languages can be specified as either (1) a command run in the shell/console or (2) a call to a function in a library/script. Leptons which use compiled languages must specify a library and a function name.
- The keyword argument `display_name` can be used to override the name appearing in the UI. Particularly useful when the lepton is a command.
- All arguments except for language are now keyword arguments.
- Keyword arguments passed to a Bash lepton are understood to define environment variables within the shell.
- Non-keyword arguments fill in `$1`, `$2`, etc.
- Named outputs enumerate variables within the shell which will be returned to the user. These can be either `Lepton.OUTPUT` or `Lepton.INPUT_OUTPUT` types.

### Added

- New fields to the decomposed result object Database: 

## [0.131.0] - 2022-07-13

### Authors

- Sankalp Sanand <sankalp@agnostiq.ai>
- Co-authored-by: Venkat Bala <venkat@agnostiq.ai>


### Fixed

- `covalent --version` now looks for `covalent` metadata instead of `cova`

### Tests

- Updated the cli test to include whether the correct version number is shown when `covalent --version` is run

### Added

- Method to write electron id corresponding to sublattices in `execution.py` when running `_run_task`.

## [0.130.0] - 2022-07-12

### Authors

- Venkat Bala <venkat@agnostiq.ai>
- Co-authored-by: Scott Wyman Neagle <scott@agnostiq.ai>

### Changed

- Ignoring tests for `cancel_dispatch` and `construct_bash`
- Create a dummy requirements.txt file for pip deps tests
- Fix version of `Werkzeug` package to avoid running into ValueError (unexpected kwarg `as_tuple`)
- Update `customization` how to test by specifying the section header `sdk`

## [0.129.0] - 2022-07-12

### Authors

- Sankalp Sanand <sankalp@agnostiq.ai>
- Co-authored-by: Alejandro Esquivel <ae@alejandro.ltd>

### Added

- Support for `wait_for` type edges when two electrons are connected by their execution side effects instead of output-input relation.

### Changed

- `active_lattice.electron_outputs` now contains the node ids as well for the electron which is being post processed.

## [0.128.1] - 2022-07-12

### Authors

- Faiyaz Hasan <faiyaz@agnostiq.ai>


### Fixed

- `Result.persist` test in `result_test.py`.
- Electron dependency `arg_index` is changed back to Nullable.

## [0.128.0] - 2022-07-12

### Authors

- Okechukwu  Emmanuel Ochia <okechukwu@agnostiq.ai>
- Co-authored-by: Casey Jao <casey@agnostiq.ai>
- Co-authored-by: Alejandro Esquivel <ae@alejandro.ltd>
- Co-authored-by: pre-commit-ci[bot] <66853113+pre-commit-ci[bot]@users.noreply.github.com>

### Added

- File transfer support for leptons

## [0.127.0] - 2022-07-11

### Authors

- Scott Wyman Neagle <scott@agnostiq.ai>
- Co-authored-by: Faiyaz Hasan <faiyaz@agnostiq.ai>
- Co-authored-by: Venkat Bala <venkat@agnostiq.ai>


### Added

- When saving to DB, also persist to the new DB if running in develop mode

### Tests

- Flask app route tests

## [0.126.0] - 2022-07-11

### Authors

- Will Cunningham <wjcunningham7@users.noreply.github.com>
- Alejandro Esquivel <ae@alejandro.ltd>
- Co-authored-by: pre-commit-ci[bot] <66853113+pre-commit-ci[bot]@users.noreply.github.com>
- Co-authored-by: Sankalp Sanand <sankalp@agnostiq.ai>


### Added

- Added Folder class
- Added internal call before/after deps to execute File Transfer operations pre/post electron execution.

### Operations

- Enhanced hotfix action to create branches from existing commits

## [0.125.0] - 2022-07-09

### Authors

- Okechukwu  Emmanuel Ochia <okechukwu@agnostiq.ai>
- Co-authored-by: pre-commit-ci[bot] <66853113+pre-commit-ci[bot]@users.noreply.github.com>
- Co-authored-by: Alejandro Esquivel <ae@alejandro.ltd>
- Venkat Bala <venkat@agnostiq.ai>
- Co-authored-by: Okechukwu Ochia <emmirald@gmail.com>
- Co-authored-by: Scott Wyman Neagle <scott@agnostiq.ai>


### Added

- Dask Cluster CLI functional/unit tests

### Docs

- Updated RTD concepts, how-to-guides, and api docs with electron dependencies.

### Operations

- Separate out running tests and uploading coverage report to circumvent bug in
  retry action

## [0.124.0] - 2022-07-07

### Authors

- Will Cunningham <wjcunningham7@users.noreply.github.com>
- Co-authored-by: Scott Wyman Neagle <scott@agnostiq.ai>
- Faiyaz Hasan <faiyaz@agnostiq.ai>


### Added

- `Result.persist` method in `covalent/_results_manager/result.py`.

### Operations

- Package pre-releases go to `covalent` instead of `cova` on PyPI.

## [0.123.0] - 2022-07-07

### Authors

- Scott Wyman Neagle <scott@agnostiq.ai>
- Co-authored-by: Faiyaz Hasan <faiyaz@agnostiq.ai>
- Will Cunningham <wjcunningham7@users.noreply.github.com>
- Alejandro Esquivel <ae@alejandro.ltd>
- Co-authored-by: pre-commit-ci[bot] <66853113+pre-commit-ci[bot]@users.noreply.github.com>


### Added

- Added Folder class
- Added internal call before/after deps to execute File Transfer operations pre/post electron execution.

### Operations

- `codeql.yml` and `condabuild.yml` run nightly instead of on every PR.
- Style fixes in changelog

## [0.122.1] - 2022-07-06

### Authors

Will Cunningham <wjcunningham7@users.noreply.github.com>
Co-authored-by: Scott Wyman Neagle <scott@agnostiq.ai>


### Operations

- Added license scanner action
- Pre-commit autoupdate

### Tests

- Tests for running workflows with more than one iteration

### Fixed

- Attribute error caused by attempts to retrieve the name from the node function when the node function is set to None

## [0.122.0] - 2022-07-04

### Authors

Faiyaz Hasan <faiyaz@agnostiq.ai>
Co-authored-by: pre-commit-ci[bot] <66853113+pre-commit-ci[bot]@users.noreply.github.com>


### Added

- `covalent/_results_manager/write_result_to_db.py` module and methods to insert / update data in the DB.
- `tests/covalent_tests/results_manager_tests/write_result_to_db_test.py` containing the unit tests for corresponding functions.

### Changed

- Electron `type` column to a string type rather than an `ElectronType` in DB models.
- Primary keys from `BigInteger` to `Integer` in DB models.

## [0.121.0] - 2022-07-04

### Authors

Will Cunningham <wjcunningham7@users.noreply.github.com>
Co-authored-by: Alejandro Esquivel <ae@alejandro.ltd>
Co-authored-by: pre-commit-ci[bot] <66853113+pre-commit-ci[bot]@users.noreply.github.com>


### Removed

- Unused requirements `gunicorn` and `eventlet` in `requirements.txt` as well as `dask` in `tests/requirements.txt`, since it is already included in the core requirements.

### Docs

- Updated the compatibility matrix in the docs.

## [0.120.0] - 2022-07-04

### Authors

Okechukwu  Emmanuel Ochia <okechukwu@agnostiq.ai>
Co-authored-by: Venkat Bala <venkat@agnostiq.ai>
Co-authored-by: pre-commit-ci[bot] <66853113+pre-commit-ci[bot]@users.noreply.github.com>
Co-authored-by: Scott Wyman Neagle <scott@agnostiq.ai>


### Added

- Adding `cluster` CLI options to facilitate interacting with the backend Dask cluster
- Adding options to `covalent start` to enable specifying number of workers, memory limit and threads per worker at cluster startup

### Changed

- Update `DaskAdminWorker` docstring with better explanation

## [0.119.1] - 2022-07-04

### Authors

Scott Wyman Neagle <scott@agnostiq.ai>
Casey Jao <casey@agnostiq.ai>


### Fixed

- `covalent status` checks if the server process is still alive.

### Operations

- Updates to changelog logic to handle multiple authors

## [0.119.0] - 2022-07-03
### Authors
@cjao 


### Added

- Introduce support for pip dependencies

## [0.118.0] - 2022-07-02
### Authors
@AlejandroEsquivel 


### Added

- Introduced File, FileTransfer, and FileTransferStrategy classes to support various File Transfer use cases prior/post electron execution

## [0.117.0] - 2022-07-02
### Authors
@Emmanuel289 


### Added

- Included retry action in 'tests.yaml' workflow.

## [0.116.0] - 2022-06-29
### Authors
@Prasy12 

### Changed

- Changed API socket calls interval for graph optimization.

### Added

- Ability to change to different layouts from the GUI.

## [0.115.0] - 2022-06-28
### Authors
@cjao 


### Added

- Introduce support for `call_before`, `call_after`, and bash dependencies

### Operations

- Unit tests performed on Python 3.10 on Ubuntu and MacOS images as well as 3.9 on MacOS
- Updated codeowners so that AQ Engineers doesn't own this CHANGELOG
- pre-commit autoupdate

## [0.114.0] - 2022-06-23
### Authors
@dependabot[bot] 


### Changed

- Changed eventsource version on webapp yarn-lock file.

### Operations

- Added Github push changelog workflow to append commiters username
- Reusable JavaScript action to parse changelog and update version

## [0.113.0] - 2022-06-21

### Added

- Introduce new db models and object store backends

### Operations

- Syntax fix in hotfix.yml

### Docs

- Added new tutorial: Linear and convolutional autoencoders

## [0.112.0] - 2022-06-20

### Changed

- Changed async version on webapp package-lock file.

## [0.111.0] - 2022-06-20

### Changed

- Changed eventsource version on webapp package-lock file.

### Docs

- Added new tutorial: Covalentified version of the Pennylane Variational Classifier tutorial.

## [0.110.3] - 2022-06-17

### Fixed

- Fix error when parsing electron positional arguments in workflows

### Docs

- Remove hardcoding version info in README.md

## [0.110.2] - 2022-06-10

### Docs

- Fix MNIST tutorial
- Fix Quantum Gravity tutorial
- Update RTD with migration guide compatible with latest release
- Convert all references to `covalent start` from Jupyter notebooks to markdown statements
- Update release notes summary in README.md
- Fixed display issues with figure (in dark mode) and bullet points in tutorials

### Operations

- Added a retry block to the webapp build step in `tests.yml`

## [0.110.1] - 2022-06-10

### Fixed

- Configure dask to not use daemonic processes when creating a cluster

### Operations

- Sync the VERSION file within `covalent` directory to match the root level VERSION
- Manually patch `covalent/VERSION`

## [0.110.0] - 2022-06-10

### Changed

- Web GUI list size and status label colors changed.
- Web GUI graph running icon changed to non-static icon.

### Docs

- Removed references to the Dask executor in RTD as they are no longer needed.

## [0.109.1] - 2022-06-10

### Fixed

- `covalent --version` now works for PyPI releases

## [0.109.0] - 2022-06-10

### Docs

- Update CLI help statements

### Added

- Add CLI functionality to start covalent with/without Dask
- Add CLI support to parse `covalent_ui.log` file

### Operations

- Updating codeowners to establish engineering & psiog ownership

### Docs

- Added new tutorial: Training quantum embedding kernels for classification.

## [0.108.0] - 2022-06-08

### Added

- WCI yaml file

### Docs

- Add pandoc installation updates to contributing guide

## [0.107.0] - 2022-06-07

### Changed

- Skipping stdout/stderr redirection tests until implemented in Dask parent process

### Added

- Simplifed starting the dask cluster using `multiprocessing`
- Added `bokeh==2.4.3` to requirements.txt to enable view Dask dashboard

### Fixed

- Changelog-reminder action now works for PRs from forks.

## [0.106.2] - 2022-06-06

### Fixed

- Specifying the version for package `furo` to `2022.4.7` to prevent breaking doc builds

### Docs

- Added new tutorial: Using Covalent with PennyLane for hybrid computation.

## [0.106.1] - 2022-06-01

### Fixed

- Changelog-reminder action now works for PRs from forks

### Docs

- Removed references to microservices in RTD
- Updated README.md.
- Changed `ct.electron` to `ct.lattice(executor=dask_executor)` in MNIST classifier tutorial

## [0.106.0] - 2022-05-26

### Changed

- Visual theme for Webapp GUI changed in accordance to new theme
- Fonts, colors, icons have been updated

## [0.105.0] - 2022-05-25

### Added

- Add a pre-commit hook for `detect-secrets`.
- Updated the actions in accordance with the migration done in the previous version.

## [0.104.0] - 2022-05-23

### Changed

- Services have been moved to a different codebase. This repo is now hosting the Covalent SDK, local dispatcher backend, Covalent web GUI, and documentation. Version is bumped to `0.104.0` in order to avoid conflicts.
- Update tests to match the current dispatcher api
- Skip testing dask executor until dask executor plugin is made public
- Using 2 thread pools to manage multiple workflows better and the other one for executing electrons in parallel.

### Fixed

- Add psutil and PyYAML to requirements.txt
- Passing the same Electron to multiple inputs of an Electron now works. UI fix pending.
- Dask from `requirements.txt`.

### Removed

- Asyncio usage for electron level concurrency.
- References to dask

### Added

- Functional test added for dask executor with the cluster running locally.
- Scalability tests for different workflows and workflow sizes under `tests/stress_tests/scripts`
- Add sample performance testing workflows under `tests/stress_tests`
- Add pipelines to continuously run the tutorial notebooks
- Create notebook with tasks from RTD

## [0.32.3] - 2022-03-16

### Fixed

- Fix missing UI graph edges between parameters and electrons in certain cases.
- Fix UI crashes in cases where legacy localStorage state was being loaded.

## [0.32.2] - 2022-03-16

### Added

- Images for graphs generated in tutorials and how-tos.
- Note for quantum gravity tutorial to tell users that `tensorflow` doesn't work on M1 Macs.
- `Known Issues` added to `README.md`

### Fixed

- `draw` function usage in tutorials and how-tos now reflects the UI images generated instead of using graphviz.
- Images now render properly in RTD of how-tos.

### Changed

- Reran all the tutorials that could run, generating the outputs again.

## [0.32.1] - 2022-03-15

### Fixed

- CLI now starts server directly in the subprocess instead of as a daemon
- Logs are provided as pipes to Popen instead of using a shell redirect
- Restart behavior fixed
- Default port in `covalent_ui/app.py` uses the config manager

### Removed

- `_graceful_restart` function no longer needed without gunicorn

## [0.32.0] - 2022-03-11

### Added

- Dispatcher microservice API endpoint to dispatch and update workflow.
- Added get runnable task endpoint.

## [0.31.0] - 2022-03-11

### Added

- Runner component's main functionality to run a set of tasks, cancel a task, and get a task's status added to its api.

## [0.30.5] - 2022-03-11

### Updated

- Updated Workflow endpoints & API spec to support upload & download of result objects as pickle files

## [0.30.4] - 2022-03-11

### Fixed

- When executing a task on an alternate Conda environment, Covalent no longer has to be installed on that environment. Previously, a Covalent object (the execution function as a TransportableObject) was passed to the environment. Now it is deserialized to a "normal" Python function, which is passed to the alternate Conda environment.

## [0.30.3] - 2022-03-11

### Fixed

- Fixed the order of output storage in `post_process` which should have been the order in which the electron functions are called instead of being the order in which they are executed. This fixes the order in which the replacement of function calls with their output happens, which further fixes any discrepencies in the results obtained by the user.

- Fixed the `post_process` test to check the order as well.

## [0.30.2] - 2022-03-11

### Changed

- Updated eventlet to 0.31.0

## [0.30.1] - 2022-03-10

### Fixed

- Eliminate unhandled exception in Covalent UI backend when calling fetch_result.

## [0.30.0] - 2022-03-09

### Added

- Skeleton code for writing the different services corresponding to each component in the open source refactor.
- OpenAPI specifications for each of the services.

## [0.29.3] - 2022-03-09

### Fixed

- Covalent UI is built in the Dockerfile, the setup file, the pypi workflow, the tests workflow, and the conda build script.

## [0.29.2] - 2022-03-09

### Added

- Defaults defined in executor plugins are read and used to update the in-memory config, as well as the user config file. But only if the parameter in question wasn't already defined.

### Changed

- Input parameter names and docstrings in _shared_files.config.update_config were changed for clarity.

## [0.29.1] - 2022-03-07

### Changed

- Updated fail-fast strategy to run all tests.

## [0.29.0] - 2022-03-07

### Added

- DispatchDB for storing dispatched results

### Changed

- UI loads dispatches from DispatchDB instead of browser local storage

## [0.28.3] - 2022-03-03

### Fixed

Installed executor plugins don't have to be referred to by their full module name. Eg, use "custom_executor", instead of "covalent_custom_plugin.custom_executor".

## [0.28.2] - 2022-03-03

### Added

- A brief overview of the tutorial structure in the MNIST classification tutorial.

## [0.28.1] - 2022-03-02

### Added

- Conda installation is only supported for Linux in the `Getting Started` guide.
- MNIST classifier tutorial.

### Removed

- Removed handling of default values of function parameters in `get_named_params` in `covalent/_shared_files/utils.py`. So, it is actually being handled by not being handled since now `named_args` and `named_kwargs` will only contain parameters that were passed during the function call and not all of them.

## [0.28.0] - 2022-03-02

### Added

- Lepton support, including for Python modules and C libraries
- How-to guides showing how to use leptons for each of these

## [0.27.6] - 2022-03-01

### Added

- Added feature development basic steps in CONTRIBUTING.md.
- Added section on locally building RTD (read the docs) in the contributing guide.

## [0.27.5] - 2022-03-01

### Fixed

- Missing UI input data after backend change - needed to be derived from graph for electrons, lattice inputs fixed on server-side, combining name and positional args
- Broken UI graph due to variable->edge_name renaming
- Missing UI executor data after server-side renaming

## [0.27.4] - 2022-02-28

### Fixed

- Path used in `covalent/executor/__init__.py` for executor plugin modules needed updating to `covalent/executor/executor_plugins`

### Removed

- Disabled workflow cancellation test due to inconsistent outcomes. Test will be re-enabled after cancellation mechanisms are investigated further.

## [0.27.3] - 2022-02-25

### Added

- Added `USING_DOCKER.md` guide for running docker container.
- Added cli args to covalent UI flask server `covalent_ui/app.py` to modify port and log file path.

### Removed

- Removed gunicorn from cli and Dockerfile.

### Changed

- Updated cli `covalent_dispatcher/_cli/service.py` to run flask server directly, and removed dispatcher and UI flags.
- Using Flask blueprints to merge Dispatcher and UI servers.
- Updated Dockerfile to run flask server directly.
- Creating server PID file manually in `covalent_dispatcher/_cli/service.py`.
- Updated tests and docs to reflect merged servers.
- Changed all mentions of port 47007 (for old UI server) to 48008.

## [0.27.2] - 2022-02-24

### Changed

- Removed unnecessary blockquotes from the How-To guide for creating custom executors
- Changed "Covalent Cloud" to "Covalent" in the main code text

## [0.27.1] - 2022-02-24

### Removed

- Removed AQ-Engineers from CODEOWNERS in order to fix PR review notifications

## [0.27.0] - 2022-02-24

### Added

- Support for positional only, positional or keyword, variable positional, keyword only, variable keyword types of parameters is now added, e.g an electron can now use variable args and variable kwargs if the number/names of parameters are unknown during definition as `def task(*args, **kwargs)` which wasn't possible before.

- `Lattice.args` added to store positional arguments passed to the lattice's workflow function.

- `get_named_params` function added in `_shared_files/utils.py` which will return a tuple containing named positional arguments and named keyword arguments. The names help in showing and storing these parameters in the transport graph.

- Tests to verify whether all kinds of input paramaters are supported by electron or a lattice.

### Changed

- No longer merging positional arguments with keyword arguments, instead they are separately stored in respective nodes in the transport graph.

- `inputs` returned from `_get_inputs` function in `covalent_dispatcher/_core/execution.py` now contains positional as well as keyword arguments which further get passed to the executor.

- Executors now support positional and keyword arguments as inputs to their executable functions.

- Result object's `_inputs` attribute now contains both `args` and `kwargs`.

- `add_node_for_nested_iterables` is renamed to `connect_node_with_others` and `add_node_to_graph` also renamed to `add_collection_node_to_graph` in `electron.py`. Some more variable renames to have appropriate self-explanatory names.

- Nodes and edges in the transport graph now have a better interface to assign attributes to them.

- Edge attribute `variable` renamed to `edge_name`.

- In `serialize` function of the transport graph, if `metadata_only` is True, then only `metadata` attribute of node and `source` and `target` attributes of edge are kept in the then return serialized `data`.

- Updated the tests wherever necessary to reflect the above changes

### Removed

- Deprecated `required_params_passed` since an error will automatically be thrown by the `build_graph` function if any of the required parameters are not passed.

- Removed duplicate attributes from nodes in the transport graph.

## [0.26.1] - 2022-02-23

### Added

- Added Local Executor section to the API read the docs.

## [0.26.0] - 2022-02-23

### Added

- Automated reminders to update the changelog

## [0.25.3] - 2022-02-23

## Added

- Listed common mocking commands in the CONTRIBUTING.md guide.
- Additional guidelines on testing.

## [0.25.2] - 2022-02-21

### Changed

- `backend` metadata name changed to `executor`.
- `_plan_workflow` usage updated to reflect how that executor related information is now stored in the specific executor object.
- Updated tests to reflect the above changes.
- Improved the dispatch cancellation test to provide a robust solution which earlier took 10 minutes to run with uncertainty of failing every now and then.

### Removed

- Removed `TaskExecutionMetadata` as a consequence of removing `execution_args`.

## [0.25.1] - 2022-02-18

### Fixed

- Tracking imports that have been used in the workflow takes less time.

### Added

- User-imports are included in the dispatch_source.py script. Covalent-related imports are commented out.

## [0.25.0] - 2022-02-18

### Added

- UI: Lattice draw() method displays in web UI
- UI: New navigation panel

### Changed

- UI: Animated graph changes, panel opacity

### Fixed

- UI: Fixed "Not Found" pages

## [0.24.21] - 2022-02-18

### Added

- RST document describing the expectations from a tutorial.

## [0.24.20] - 2022-02-17

### Added

- Added how to create custom executors

### Changed

- Changed the description of the hyperlink for choosing executors
- Fixed typos in doc/source/api/getting_started/how_to/execution/creating_custom_executors.ipynb

## [0.24.19] - 2022-02-16

### Added

- CODEOWNERS for certain files.

## [0.24.18] - 2022-02-15

### Added

- The user configuration file can now specify an executor plugin directory.

## [0.24.17] - 2022-02-15

### Added

- Added a how-to for making custom executors.

## [0.24.16] - 2022-02-12

### Added

- Errors now contain the traceback as well as the error message in the result object.
- Added test for `_post_process` in `tests/covalent_dispatcher_tests/_core/execution_test.py`.

### Changed

- Post processing logic in `electron` and dispatcher now relies on the order of execution in the transport graph rather than node's function names to allow for a more reliable pairing of nodes and their outputs.

- Renamed `init_test.py` in `tests/covalent_dispatcher_tests/_core/` to `execution_test.py`.

### Removed

- `exclude_from_postprocess` list which contained some non executable node types removed since only executable nodes are post processed now.

## [0.24.15] - 2022-02-11

### Fixed

- If a user's configuration file does not have a needed exeutor parameter, the default parameter (defined in _shared_files/defaults.py) is used.
- Each executor plugin is no longer initialized upon the import of Covalent. This allows required parameters in executor plugins.

## Changed

- Upon updating the configuration data with a user's configuration file, the complete set is written back to file.

## Added

- Tests for the local and base executors.

## [0.24.14] - 2022-02-11

### Added

- UI: add dashboard cards
- UI: add scaling dots background

### Changed

- UI: reduce sidebar font sizes, refine color theme
- UI: refine scrollbar styling, show on container hover
- UI: format executor parameters as YAML code
- UI: update syntax highlighting scheme
- UI: update index.html description meta tag

## [0.24.13] - 2022-02-11

### Added

- Tests for covalent/_shared_files/config.py

## [0.24.12] - 2022-02-10

### Added

- CodeQL code analyzer

## [0.24.11] - 2022-02-10

### Added

- A new dictionary `_DEFAULT_CONSTRAINTS_DEPRECATED` in defaults.py

### Changed

- The `_DEFAULT_CONSTRAINT_VALUES` dictionary now only contains the `backend` argument

## [0.24.10] - 2022-02-09

### Fixed

- Sporadically failing workflow cancellation test in tests/workflow_stack_test.py

## [0.24.9] - 2022-02-09

## Changed

- Implementation of `_port_from_pid` in covalent_dispatcher/_cli/service.py.

## Added

- Unit tests for command line interface (CLI) functionalities in covalent_dispatcher/_cli/service.py and covalent_dispatcher/_cli/cli.py.

## [0.24.8] - 2022-02-07

### Fixed

- If a user's configuration file does not have a needed parameter, the default parameter (defined in _shared_files/defaults.py) is used.

## [0.24.7] - 2022-02-07

### Added

- Typing: Add Type hint `dispatch_info` parameter.
- Documentation: Updated the return_type description in docstring.

### Changed

- Typing: Change return type annotation to `Generator`.

## [0.24.6] - 2022-02-06

### Added

- Type hint to `deserialize` method of `TransportableObject` of `covalent/_workflow/transport.py`.

### Changed

- Description of `data` in `deserialize` method of `TransportableObject` of `covalent/_workflow/transport.py` from `The serialized transportable object` to `Cloudpickled function`.

## [0.24.5] - 2022-02-05

### Fixed

- Removed dependence on Sentinel module

## [0.24.4] - 2022-02-04

### Added

- Tests across multiple versions of Python and multiple operating systems
- Documentation reflecting supported configurations

## [0.24.3] - 2022-02-04

### Changed

- Typing: Use `bool` in place of `Optional[bool]` as type annotation for `develop` parameter in `covalent_dispatcher.service._graceful_start`
- Typing: Use `Any` in place of `Optional[Any]` as type annotation for `new_value` parameter in `covalent._shared_files.config.get_config`

## [0.24.2] - 2022-02-04

### Fixed

- Updated hyperlink of "How to get the results" from "./collection/query_electron_execution_result" to "./collection/query_multiple_lattice_execution_results" in "doc/source/how_to/index.rst".
- Updated hyperlink of "How to get the result of a particular electron" from "./collection/query_multiple_lattice_execution_results" to "./collection/query_electron_execution_result" in "doc/source/how_to/index.rst".

## [0.24.1] - 2022-02-04

### Changed

- Changelog entries are now required to have the current date to enforce ordering.

## [0.24.0] - 2022-02-03

### Added

- UI: log file output - display in Output tab of all available log file output
- UI: show lattice and electron inputs
- UI: display executor attributes
- UI: display error message on failed status for lattice and electron

### Changed

- UI: re-order sidebar sections according to latest figma designs
- UI: update favicon
- UI: remove dispatch id from tab title
- UI: fit new uuids
- UI: adjust theme text primary and secondary colors

### Fixed

- UI: auto-refresh result state on initial render of listing and graph pages
- UI: graph layout issues: truncate long electron/param names

## [0.23.0] - 2022-02-03

### Added

- Added `BaseDispatcher` class to be used for creating custom dispatchers which allow connection to a dispatcher server.
- `LocalDispatcher` inheriting from `BaseDispatcher` allows connection to a local dispatcher server running on the user's machine.
- Covalent only gives interface to the `LocalDispatcher`'s `dispatch` and `dispatch_sync` methods.
- Tests for both `LocalDispatcher` and `BaseDispatcher` added.

### Changed

- Switched from using `lattice.dispatch` and `lattice.dispatch_sync` to `covalent.dispatch` and `covalent.dispatch_sync`.
- Dispatcher address now is passed as a parameter (`dispatcher_addr`) to `covalent.dispatch` and `covalent.dispatch_sync` instead of a metadata field to lattice.
- Updated tests, how tos, and tutorials to use `covalent.dispatch` and `covalent.dispatch_sync`.
- All the contents of `covalent_dispatcher/_core/__init__.py` are moved to `covalent_dispatcher/_core/execution.py` for better organization. `__init__.py` only contains function imports which are needed by external modules.
- `dispatch`, `dispatch_sync` methods deprecated from `Lattice`.

### Removed

- `_server_dispatch` method removed from `Lattice`.
- `dispatcher` metadata field removed from `lattice`.

## [0.22.19] - 2022-02-03

### Fixed

- `_write_dispatch_to_python_file` isn't called each time a task is saved. It is now only called in the final save in `_run_planned_workflow` (in covalent_dispatcher/_core/__init__.py).

## [0.22.18] - 2022-02-03

### Fixed

- Added type information to result.py

## [0.22.17] - 2022-02-02

### Added

- Replaced `"typing.Optional"` with `"str"` in covalent/executor/base.py
- Added missing type hints to `get_dispatch_context` and `write_streams_to_file` in covalent/executor/base.py, BaseExecutor

## [0.22.16] - 2022-02-02

### Added

- Functions to check if UI and dispatcher servers are running.
- Tests for the `is_ui_running` and `is_server_running` in covalent_dispatcher/_cli/service.py.

## [0.22.15] - 2022-02-01

### Fixed

- Covalent CLI command `covalent purge` will now stop the servers before deleting all the pid files.

### Added

- Test for `purge` method in covalent_dispatcher/_cli/service.py.

### Removed

- Unused `covalent_dispatcher` import from covalent_dispatcher/_cli/service.py.

### Changed

- Moved `_config_manager` import from within the `purge` method to the covalent_dispatcher/_cli/service.py for the purpose of mocking in tests.

## [0.22.14] - 2022-02-01

### Added

- Type hint to `_server_dispatch` method in `covalent/_workflow/lattice.py`.

## [0.22.13] - 2022-01-26

### Fixed

- When the local executor's `log_stdout` and `log_stderr` config variables are relative paths, they should go inside the results directory. Previously that was queried from the config, but now it's queried from the lattice metadata.

### Added

- Tests for the corresponding functions in (`covalent_dispatcher/_core/__init__.py`, `covalent/executor/base.py`, `covalent/executor/executor_plugins/local.py` and `covalent/executor/__init__.py`) affected by the bug fix.

### Changed

- Refactored `_delete_result` in result manager to give the option of deleting the result parent directory.

## [0.22.12] - 2022-01-31

### Added

- Diff check in pypi.yml ensures correct files are packaged

## [0.22.11] - 2022-01-31

### Changed

- Removed codecov token
- Removed Slack notifications from feature branches

## [0.22.10] - 2022-01-29

### Changed

- Running tests, conda, and version workflows on pull requests, not just pushes

## [0.22.9] - 2022-01-27

### Fixed

- Fixing version check action so that it doesn't run on commits that are in develop
- Edited PR template so that markdown checklist appears properly

## [0.22.8] - 2022-01-27

### Fixed

- publish workflow, using `docker buildx` to build images for x86 and ARM, prepare manifest and push to ECR so that pulls will match the correct architecture.
- typo in CONTRIBUTING
- installing `gcc` in Docker image so Docker can build wheels for `dask` and other packages that don't provide ARM wheels

### Changed

- updated versions in `requirements.txt` for `matplotlib` and `dask`

## [0.22.7] - 2022-01-27

### Added

- `MANIFEST.in` did not have `covalent_dispatcher/_service` in it due to which the PyPi package was not being built correctly. Added the `covalent_dispatcher/_service` to the `MANIFEST.in` file.

### Fixed

- setuptools properly including data files during installation

## [0.22.6] - 2022-01-26

### Fixed

- Added service folder in covalent dispatcher to package.

## [0.22.5] - 2022-01-25

### Fixed

- `README.md` images now use master branch's raw image urls hosted on <https://github.com> instead of <https://raw.githubusercontent.com>. Also, switched image rendering from html to markdown.

## [0.22.4] - 2022-01-25

### Fixed

- dispatcher server app included in sdist
- raw image urls properly used

## [0.22.3] - 2022-01-25

### Fixed

- raw image urls used in readme

## [0.22.2] - 2022-01-25

### Fixed

- pypi upload

## [0.22.1] - 2022-01-25

### Added

- Code of conduct
- Manifest.in file
- Citation info
- Action to upload to pypi

### Fixed

- Absolute URLs used in README
- Workflow badges updated URLs
- `install_package_data` -> `include_package_data` in `setup.py`

## [0.22.0] - 2022-01-25

### Changed

- Using public ECR for Docker release

## [0.21.0] - 2022-01-25

### Added

- GitHub pull request templates

## [0.20.0] - 2022-01-25

### Added

- GitHub issue templates

## [0.19.0] - 2022-01-25

### Changed

- Covalent Beta Release

## [0.18.9] - 2022-01-24

### Fixed

- iframe in the docs landing page is now responsive

## [0.18.8] - 2022-01-24

### Changed

- Temporarily removed output tab
- Truncated dispatch id to fit left sidebar, add tooltip to show full id

## [0.18.7] - 2022-01-24

### Changed

- Many stylistic improvements to documentation, README, and CONTRIBUTING.

## [0.18.6] - 2022-01-24

### Added

- Test added to check whether an already decorated function works as expected with Covalent.
- `pennylane` package added to the `requirements-dev.txt` file.

### Changed

- Now using `inspect.signature` instead of `function.__code__` to get the names of function's parameters.

## [0.18.5] - 2022-01-21

### Fixed

- Various CI fixes, including rolling back regression in version validation, caching on s3 hosted badges, applying releases and tags correctly.

## [0.18.4] - 2022-01-21

### Changed

- Removed comments and unused functions in covalent_dispatcher
- `result_class.py` renamed to `result.py`

### Fixed

- Version was not being properly imported inside `covalent/__init__.py`
- `dispatch_sync` was not previously using the `results_dir` metadata field

### Removed

- Credentials in config
- `generate_random_filename_in_cache`
- `is_any_atom`
- `to_json`
- `show_subgraph` option in `draw`
- `calculate_node`

## [0.18.3] - 2022-01-20

### Fixed

- The gunicorn servers now restart more gracefully

## [0.18.2] - 2022-01-21

### Changed

- `tempdir` metadata field removed and replaced with `executor.local.cache_dir`

## [0.18.1] - 2022-01-11

## Added

- Concepts page

## [0.18.0] - 2022-01-20

### Added

- `Result.CANCELLED` status to represent the status of a cancelled dispatch.
- Condition to cancel the whole dispatch if any of the nodes are cancelled.
- `cancel_workflow` function which uses a shared variable provided by Dask (`dask.distributed.Variable`) in a dask client to inform nodes to stop execution.
- Cancel function for dispatcher server API which will allow the server to terminate the dispatch.
- How to notebook for cancelling a dispatched job.
- Test to verify whether cancellation of dispatched jobs is working as expected.
- `cancel` function is available as `covalent.cancel`.

### Changed

- In file `covalent/_shared_files/config.py` instead of using a variable to store and then return the config data, now directly returning the configuration.
- Using `fire_and_forget` to dispatch a job instead of a dictionary of Dask's `Future` objects so that we won't have to manage the lifecycle of those futures.
- The `test_run_dispatcher` test was changed to reflect that the dispatcher no longer uses a dictionary of future objects as it was not being utilized anywhere.

### Removed

- `with dask_client` context was removed as the client created in `covalent_dispatcher/_core/__init__.py` is already being used even without the context. Furthermore, it creates issues when that context is exited which is unnecessary at the first place hence not needed to be resolved.

## [0.17.5] - 2022-01-19

### Changed

- Results directory uses a relative path by default and can be overridden by the environment variable `COVALENT_RESULTS_DIR`.

## [0.17.4] - 2022-01-19

### Changed

- Executor parameters use defaults specified in config TOML
- If relative paths are supplied for stdout and stderr, those files are created inside the results directory

## [0.17.3] - 2022-01-18

### Added

- Sync function
- Covalent CLI tool can restart in developer mode

### Fixed

- Updated the UI address referenced in the README

## [0.17.2] - 2022-01-12

### Added

- Quantum gravity tutorial

### Changed

- Moved VERSION file to top level

## [0.17.1] - 2022-01-19

### Added

- `error` attribute was added to the results object to show which node failed and the reason behind it.
- `stdout` and `stderr` attributes were added to a node's result to store any stdout and stderr printing done inside an electron/node.
- Test to verify whether `stdout` and `stderr` are being stored in the result object.

### Changed

- Redesign of how `redirect_stdout` and `redirect_stderr` contexts in executor now work to allow storing their respective outputs.
- Executors now also return `stdout` and `stderr` strings, along with the execution output, so that they can be stored in their result object.

## [0.17.0] - 2022-01-18

### Added

- Added an attribute `__code__` to electron and lattice which is a copy of their respective function's `__code__` attribute.
- Positional arguments, `args`, are now merged with keyword arguments, `kwargs`, as close as possible to where they are passed. This was done to make sure we support both with minimal changes and without losing the name of variables passed.
- Tests to ensure usage of positional arguments works as intended.

### Changed

- Slight rework to how any print statements in lattice are sent to null.
- Changed `test_dispatcher_functional` in `basic_dispatcher_test.py` to account for the support of `args` and removed a an unnecessary `print` statement.

### Removed

- Removed `args` from electron's `init` as it wasn't being used anywhere.

## [0.16.1] - 2022-01-18

### Changed

- Requirement changed from `dask[complete]` to `dask[distributed]`.

## [0.16.0] - 2022-01-14

### Added

- New UI static demo build
- New UI toolbar functions - orientation, toggle params, minimap
- Sortable and searchable lattice name row

### Changed

- Numerous UI style tweaks, mostly around dispatches table states

### Fixed

- Node sidebar info now updates correctly

## [0.15.11] - 2022-01-18

### Removed

- Unused numpy requirement. Note that numpy is still being installed indirectly as other packages in the requirements rely on it.

## [0.15.10] - 2022-01-16

## Added

- How-to guide for Covalent dispatcher CLI.

## [0.15.9] - 2022-01-18

### Changed

- Switched from using human readable ids to using UUIDs

### Removed

- `human-id` package was removed along with its mention in `requirements.txt` and `meta.yaml`

## [0.15.8] - 2022-01-17

### Removed

- Code breaking text from CLI api documentation.
- Unwanted covalent_dispatcher rst file.

### Changed

- Installation of entire covalent_dispatcher instead of covalent_dispatcher/_service in setup.py.

## [0.15.7] - 2022-01-13

### Fixed

- Functions with multi-line or really long decorators are properly serialized in dispatch_source.py.
- Multi-line Covalent output is properly commented out in dispatch_source.py.

## [0.15.6] - 2022-01-11

### Fixed

- Sub-lattice functions are successfully serialized in the utils.py get_serialized_function_str.

### Added

- Function to scan utilized source files and return a set of imported modules (utils.get_imports_from_source)

## [0.15.5] - 2022-01-12

### Changed

- UI runs on port 47007 and the dispatcher runs on port 48008. This is so that when the servers are later merged, users continue using port 47007 in the browser.
- Small modifications to the documentation
- Small fix to the README

### Removed

- Removed a directory `generated` which was improperly added
- Dispatcher web interface
- sqlalchemy requirement

## [0.15.4] - 2022-01-11

### Changed

- In file `covalent/executor/base.py`, `pickle` was changed to `cloudpickle` because of its universal pickling ability.

### Added

- In docstring of `BaseExecutor`, a note was added specifying that `covalent` with its dependencies is assumed to be installed in the conda environments.
- Above note was also added to the conda env selector how-to.

## [0.15.3] - 2022-01-11

### Changed

- Replaced the generic `RuntimeError` telling users to check if there is an object manipulation taking place inside the lattice to a simple warning. This makes the original error more visible.

## [0.15.2] - 2022-01-11

### Added

- If condition added for handling the case where `__getattr__` of an electron is accessed to detect magic functions.

### Changed

- `ActiveLatticeManager` now subclasses from `threading.local` to make it thread-safe.
- `ValueError` in the lattice manager's `claim` function now also shows the name of the lattice that is currently claimed.
- Changed docstring of `ActiveLatticeManager` to note that now it is thread-safe.
- Sublattice dispatching now no longer deletes the result object file and is dispatched normally instead of in a serverless manner.
- `simulate_nitrogen_and_copper_slab_interaction.ipynb` notebook tutorial now does normal dispatching as well instead of serverless dispatching. Also, now 7 datapoints will be shown instead of 10 earlier.

## [0.15.1] - 2022-01-11

### Fixed

- Passing AWS credentials to reusable workflows as a secret

## [0.15.0] - 2022-01-10

### Added

- Action to push development image to ECR

### Changed

- Made the publish action reusable and callable

## [0.14.1] - 2022-01-02

### Changed

- Updated the README
- Updated classifiers in the setup.py file
- Massaged some RTD pages

## [0.14.0] - 2022-01-07

### Added

- Action to push static UI to S3

## [0.13.2] - 2022-01-07

### Changed

- Completed new UI design work

## [0.13.1] - 2022-01-02

### Added

- Added eventlet requirement

### Changed

- The CLI tool can now manage the UI flask server as well
- [Breaking] The CLI option `-t` has been changed to `-d`, which starts the servers in developer mode and exposes unit tests to the server.

## [0.13.0] - 2022-01-01

### Added

- Config manager in `covalent/_shared_files/config.py`
- Default location for the main config file can be overridden using the environment variable `COVALENT_CONFIG_DIR`
- Ability to set and get configuration using `get_config` and `set_config`

### Changed

- The flask servers now reference the config file
- Defaults reference the config file

### Fixed

- `ValueError` caught when running `covalent stop`
- One of the functional tests was using a malformed path

### Deprecated

- The `electron.to_json` function
- The `generate_random_filename_in_cache` function

### Removed

- The `get_api_token` function

## [0.12.13] - 2022-01-04

## Removed

- Tutorial section headings

## Fixed

- Plot background white color

## [0.12.12] - 2022-01-06

### Fixed

- Having a print statement inside electron and lattice code no longer causes the workflow to fail.

## [0.12.11] - 2022-01-04

### Added

- Completed UI feature set for first release

### Changed

- UI server result serialization improvements
- UI result update webhook no longer fails on request exceptions, logs warning intead

## [0.12.10] - 2021-12-17

### Added

- Astrophysics tutorial

## [0.12.9] - 2022-01-04

### Added

- Added `get_all_node_results` method in `result_class.py` to return result of all node executions.

- Added `test_parallelilization` test to verify whether the execution is now being achieved in parallel.

### Changed

- Removed `LocalCluster` cluster creation usage to a simple `Client` one from Dask.

- Removed unnecessary `to_run` function as we no longer needed to run execution through an asyncio loop.

- Removed `async` from function definition of previously asynchronous functions, `_run_task`, `_run_planned_workflow`, `_plan_workflow`, and `_run_workflow`.

- Removed `uvloop` from requirements.

- Renamed `test_get_results` to `test_get_result`.

- Reran the how to notebooks where execution time was mentioned.

- Changed how `dispatch_info` context manager was working to account for multiple nodes accessing it at the same time.

## [0.12.8] - 2022-01-02

### Changed

- Changed the software license to GNU Affero 3.0

### Removed

- `covalent-ui` directory

## [0.12.7] - 2021-12-29

### Fixed

- Gunicorn logging now uses the `capture-output` flag instead of redirecting stdout and stderr

## [0.12.6] - 2021-12-23

### Changed

- Cleaned up the requirements and moved developer requirements to a separate file inside `tests`

## [0.12.5] - 2021-12-16

### Added

- Conda build CI job

## [0.12.4] - 2021-12-23

### Changed

- Gunicorn server now checks for port availability before starting

### Fixed

- The `covalent start` function now prints the correct port if the server is already running.

## [0.12.3] - 2021-12-14

### Added

- Covalent tutorial comparing quantum support vector machines with support vector machine algorithms implemented in qiskit and scikit-learn.

## [0.12.2] - 2021-12-16

### Fixed

- Now using `--daemon` in gunicorn to start the server, which was the original intention.

## [0.12.1] - 2021-12-16

### Fixed

- Removed finance references from docs
- Fixed some other small errors

### Removed

- Removed one of the failing how-to tests from the functional test suite

## [0.12.0] - 2021-12-16

### Added

- Web UI prototype

## [0.11.1] - 2021-12-14

### Added

- CLI command `covalent status` shows port information

### Fixed

- gunicorn management improved

## [0.11.0] - 2021-12-14

### Added

- Slack notifications for test status

## [0.10.4] - 2021-12-15

### Fixed

- Specifying a non-default results directory in a sub-lattice no longer causes a failure in lattice execution.

## [0.10.3] - 2021-12-14

### Added

- Functional tests for how-to's in documentation

### Changed

- Moved example script to a functional test in the pipeline
- Added a test flag to the CLI tool

## [0.10.2] - 2021-12-14

### Fixed

- Check that only `kwargs` without any default values in the workflow definition need to be passed in `lattice.draw(ax=ax, **kwargs)`.

### Added

- Function to check whether all the parameters without default values for a callable function has been passed added to shared utils.

## [0.10.1] - 2021-12-13

### Fixed

- Content and style fixes for getting started doc.

## [0.10.0] - 2021-12-12

### Changed

- Remove all imports from the `covalent` to the `covalent_dispatcher`, except for `_dispatch_serverless`
- Moved CLI into `covalent_dispatcher`
- Moved executors to `covalent` directory

## [0.9.1] - 2021-12-13

### Fixed

- Updated CONTRIBUTING to clarify docstring style.
- Fixed docstrings for `calculate_node` and `check_constraint_specific_sum`.

## [0.9.0] - 2021-12-10

### Added

- `prefix_separator` for separating non-executable node types from executable ones.

- `subscript_prefix`, `generator_prefix`, `sublattice_prefix`, `attr_prefix` for prefixes of subscripts, generators,
  sublattices, and attributes, when called on an electron and added to the transport graph.

- `exclude_from_postprocess` list of prefixes to denote those nodes which won't be used in post processing the workflow.

- `__int__()`, `__float__()`, `__complex__()` for converting a node to an integer, float, or complex to a value of 0 then handling those types in post processing.

- `__iter__()` generator added to Electron for supporting multiple return values from an electron execution.

- `__getattr__()` added to Electron for supporting attribute access on the node output.

- `__getitem__()` added to Electron for supporting subscripting on the node output.

- `electron_outputs` added as an attribute to lattice.

### Changed

- `electron_list_prefix`, `electron_dict_prefix`, `parameter_prefix` modified to reflect new way to assign prefixes to nodes.

- In `build_graph` instead of ignoring all exceptions, now the exception is shown alongwith the runtime error notifying that object manipulation should be avoided inside a lattice.

- `node_id` changed to `self.node_id` in Electron's `__call__()`.

- `parameter` type electrons now have the default metadata instead of empty dictionary.

- Instead of deserializing and checking whether a sublattice is there, now a `sublattice_prefix` is used to denote when a node is a sublattice.

- In `dispatcher_stack_test`, `test_dispatcher_flow` updated to indicate the new use of `parameter_prefix`.

### Fixed

- When an execution fails due to something happening in `run_workflow`, then result object's status is now failed and the object is saved alongwith throwing the appropriate exception.

## [0.8.5] - 2021-12-10

### Added

- Added tests for choosing specific executors inside electron initialization.
- Added test for choosing specific Conda environments inside electron initialization.

## [0.8.4] - 2021-12-10

### Changed

- Removed _shared_files directory and contents from covalent_dispatcher. Logging in covalent_dispatcher now uses the logger in covalent/_shared_files/logging.py.

## [0.8.3] - 2021-12-10

### Fixed

- Decorator symbols were added to the pseudo-code in the quantum chemistry tutorial.

## [0.8.2] - 2021-12-06

### Added

- Quantum chemistry tutorial.

## [0.8.1] - 2021-12-08

### Added

- Docstrings with typehints for covalent dispatcher functions added.

### Changed

- Replaced `node` to `node_id` in `electron.py`.

- Removed unnecessary `enumerate` in `covalent_dispatcher/_core/__init__.py`.

- Removed `get_node_device_mapping` function from `covalent_dispatcher/_core/__init__.py`
  and moved the definition to directly add the mapping to `workflow_schedule`.

- Replaced iterable length comparison for `executor_specific_exec_cmds` from `if len(executor_specific_exec_cmds) > 0`
  to `if executor_specific_exec_cmds`.

## [0.8.0] - 2021-12-03

### Added

- Executors can now accept the name of a Conda environment. If that environment exists, the operations of any electron using that executor are performed in that Conda environment.

## [0.7.6] - 2021-12-02

### Changed

- How to estimate lattice execution time has been renamed to How to query lattice execution time.
- Change result querying syntax in how-to guides from `lattice.get_result` to
  `covalent.get_result`.
- Choose random port for Dask dashboard address by setting `dashboard_address` to ':0' in
  `LocalCluster`.

## [0.7.5] - 2021-12-02

### Fixed

- "Default" executor plugins are included as part of the package upon install.

## [0.7.4] - 2021-12-02

### Fixed

- Upgraded dask to 2021.10.0 based on a vulnerability report

## [0.7.3] - 2021-12-02

### Added

- Transportable object tests
- Transport graph tests

### Changed

- Variable name node_num to node_id
- Variable name node_idx to node_id

### Fixed

- Transport graph `get_dependencies()` method return type was changed from Dict to List

## [0.7.2] - 2021-12-01

### Fixed

- Date handling in changelog validation

### Removed

- GitLab CI YAML

## [0.7.1] - 2021-12-02

### Added

- A new parameter to a node's result called `sublattice_result` is added.
  This will be of a `Result` type and will contain the result of that sublattice's
  execution. If a normal electron is executed, this will be `None`.

- In `_delete_result` function in `results_manager.py`, an empty results directory
  will now be deleted.

- Name of a sublattice node will also contain `(sublattice)`.

- Added `_dispatch_sync_serverless` which synchronously dispatches without a server
  and waits for a result to be returned. This is the method used to dispatch a sublattice.

- Test for sublatticing is added.

- How-to guide added for sublatticing explaining the new features.

### Changed

- Partially changed `draw` function in `lattice.py` to also draw the subgraph
  of the sublattice when drawing the main graph of the lattice. The change is
  incomplete as we intend to add this feature later.

- Instead of returning `plt`, `draw` now returns the `ax` object.

- `__call__` function in `lattice.py` now runs the lattice's function normally
  instead of dispatching it.

- `_run_task` function now checks whether current node is a sublattice and acts
  accordingly.

### Fixed

- Unnecessary lines to rename the node's name in `covalent_dispatcher/_core/__init__.py` are removed.

- `test_electron_takes_nested_iterables` test was being ignored due to a spelling mistake. Fixed and
  modified to follow the new pattern.

## [0.7.0] - 2021-12-01

### Added

- Electrons can now accept an executor object using the "backend" keyword argument. "backend" can still take a string naming the executor module.
- Electrons and lattices no longer have Slurm metadata associated with the executor, as that information should be contained in the executor object being used as an input argument.
- The "backend" keyword can still be a string specifying the executor module, but only if the executor doesn't need any metadata.
- Executor plugin classes are now directly available to covalent, eg: covalent.executor.LocalExecutor().

## [0.6.7] - 2021-12-01

### Added

- Docstrings without examples for all the functions in core covalent.
- Typehints in those functions as well.
- Used `typing.TYPE_CHECKING` to prevent cyclic imports when writing typehints.

### Changed

- `convert_to_lattice_function` renamed to `convert_to_lattice_function_call`.
- Context managers now raise a `ValueError` instead of a generic `Exception`.

## [0.6.6] - 2021-11-30

### Fixed

- Fixed the version used in the documentation
- Fixed the badge URLs to prevent caching

## [0.6.5] - 2021-11-30

### Fixed

- Broken how-to links

### Removed

- Redundant lines from .gitignore
- *.ipynb from .gitignore

## [0.6.4] - 2021-11-30

### Added

- How-to guides for workflow orchestration.
  - How to construct an electron
  - How to construct a lattice
  - How to add an electron to lattice
  - How to visualize the lattice
  - How to add constraints to lattices
- How-to guides for workflow and subtask execution.
  - How to execute individual electrons
  - How to execute a lattice
  - How to execute multiple lattices
- How-to guides for status querying.
  - How to query electron execution status
  - How to query lattice execution status
  - How to query lattice execution time
- How-to guides for results collection
  - How to query electron execution results
  - How to query lattice execution results
  - How to query multiple lattice execution results
- Str method for the results object.

### Fixed

- Saving the electron execution status when the subtask is running.

## [0.6.3] - 2021-11-29

### Removed

- JWT token requirement.
- Covalent dispatcher login requirement.
- Update covalent login reference in README.md.
- Changed the default dispatcher server port from 5000 to 47007.

## [0.6.2] - 2021-11-28

### Added

- Github action for tests and coverage
- Badges for tests and coverage
- If tests pass then develop is pushed to master
- Add release action which tags and creates a release for minor version upgrades
- Add badges action which runs linter, and upload badges for version, linter score, and platform
- Add publish action (and badge) which builds a Docker image and uploads it to the AWS ECR

## [0.6.1] - 2021-11-27

### Added

- Github action which checks version increment and changelog entry

## [0.6.0] - 2021-11-26

### Added

- New Covalent RTD theme
- sphinx extension sphinx-click for CLI RTD
- Sections in RTD
- init.py in both covalent-dispatcher logger module and cli module for it to be importable in sphinx

### Changed

- docutils version that was conflicting with sphinx

### Removed

- Old aq-theme

## [0.5.1] - 2021-11-25

### Added

- Integration tests combining both covalent and covalent-dispatcher modules to test that
  lattice workflow are properly planned and executed.
- Integration tests for the covalent-dispatcher init module.
- pytest-asyncio added to requirements.

## [0.5.0] - 2021-11-23

### Added

- Results manager file to get results from a file, delete a result, and redispatch a result object.
- Results can also be awaited to only return a result if it has either been completed or failed.
- Results class which is used to store the results with all the information needed to be used again along with saving the results to a file functionality.
- A result object will be a mercurial object which will be updated by the dispatcher and saved to a file throughout the dispatching and execution parts.
- Direct manipulation of the transport graph inside a result object takes place.
- Utility to convert a function definition string to a function and vice-versa.
- Status class to denote the status of a result object and of each node execution in the transport graph.
- Start and end times are now also stored for each node execution as well as for the whole dispatch.
- Logging of `stdout` and `stderr` can be done by passing in the `log_stdout`, `log_stderr` named metadata respectively while dispatching.
- In order to get the result of a certain dispatch, the `dispatch_id`, the `results_dir`, and the `wait` parameter can be passed in. If everything is default, then only the dispatch id is required, waiting will not be done, and the result directory will be in the current working directory with folder name as `results/` inside which every new dispatch will have a new folder named according to their respective dispatch ids, containing:
  - `result.pkl` - (Cloud)pickled result object.
  - `result_info.yaml` - yaml file with high level information about the result and its execution.
  - `dispatch_source.py` - python file generated, containing the original function definitions of lattice and electrons which can be used to dispatch again.

### Changed

- `logfile` named metadata is now `slurm_logfile`.
- Instead of using `jsonpickle`, `cloudpickle` is being used everywhere to maintain consistency.
- `to_json` function uses `json` instead of `jsonpickle` now in electron and lattice definitions.
- `post_processing` moved to the dispatcher, so the dispatcher will now store a finished execution result in the results folder as specified by the user with no requirement of post processing it from the client/user side.
- `run_task` function in dispatcher modified to check if a node has completed execution and return it if it has, else continue its execution. This also takes care of cases if the server has been closed mid execution, then it can be started again from the last saved state, and the user won't have to wait for the whole execution.
- Instead of passing in the transport graph and dispatch id everywhere, the result object is being passed around, except for the `asyncio` part where the dispatch id and results directory is being passed which afterwards lets the core dispatcher know where to get the result object from and operate on it.
- Getting result of parent node executions of the graph, is now being done using the result object's graph. Storing of each execution's result is also done there.
- Tests updated to reflect the changes made. They are also being run in a serverless manner.

### Removed

- `LatticeResult` class removed.
- `jsonpickle` requirement removed.
- `WorkflowExecutionResult`, `TaskExecutionResult`, and `ExecutionError` singleton classes removed.

### Fixed

- Commented out the `jwt_required()` part in `covalent-dispatcher/_service/app.py`, may be removed in later iterations.
- Dispatcher server will now return the error message in the response of getting result if it fails instead of sending every result ever as a response.

## [0.4.3] - 2021-11-23

### Added

- Added a note in Known Issues regarding port conflict warning.

## [0.4.2] - 2021-11-24

### Added

- Added badges to README.md

## [0.4.1] - 2021-11-23

### Changed

- Removed old coverage badge and fixed the badge URL

## [0.4.0] - 2021-11-23

### Added

- Codecov integrations and badge

### Fixed

- Detached pipelines no longer created

## [0.3.0] - 2021-11-23

### Added

- Wrote a Code of Conduct based on <https://www.contributor-covenant.org/>
- Added installation and environment setup details in CONTRIBUTING
- Added Known Issues section to README

## [0.2.0] - 2021-11-22

### Changed

- Removed non-open-source executors from Covalent. The local SLURM executor is now
- a separate repo. Executors are now plugins.

## [0.1.0] - 2021-11-19

### Added

- Pythonic CLI tool. Install the package and run `covalent --help` for a usage description.
- Login and logout functionality.
- Executor registration/deregistration skeleton code.
- Dispatcher service start, stop, status, and restart.

### Changed

- JWT token is stored to file instead of in an environment variable.
- The Dask client attempts to connect to an existing server.

### Removed

- Removed the Bash CLI tool.

### Fixed

- Version assignment in the covalent init file.

## [0.0.3] - 2021-11-17

### Fixed

- Fixed the Dockerfile so that it runs the dispatcher server from the covalent repo.

## [0.0.2] - 2021-11-15

### Changed

- Single line change in ci script so that it doesn't exit after validating the version.
- Using `rules` in `pytest` so that the behavior in test stage is consistent.

## [0.0.1] - 2021-11-15

### Added

- CHANGELOG.md to track changes (this file).
- Semantic versioning in VERSION.
- CI pipeline job to enforce versioning.<|MERGE_RESOLUTION|>--- conflicted
+++ resolved
@@ -9,11 +9,8 @@
 
 ### Fixed
 
-<<<<<<< HEAD
 - Fixing migrations issue that may arise due to `DataStore(initialize_db=True)` statement in `covalent start`
-=======
 - Fixed postprocessing workflows that return an electron with an incoming wait_for edge
->>>>>>> 1211d085
 
 ## [0.173.0] - 2022-08-10
 
