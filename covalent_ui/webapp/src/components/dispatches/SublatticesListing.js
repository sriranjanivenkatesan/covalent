/**
 * Copyright 2021 Agnostiq Inc.
 *
 * This file is part of Covalent.
 *
 * Licensed under the GNU Affero General Public License 3.0 (the "License").
 * A copy of the License may be obtained with this software package or at
 *
 *      https://www.gnu.org/licenses/agpl-3.0.en.html
 *
 * Use of this file is prohibited except in compliance with the License. Any
 * modifications or derivative works of this file must retain this copyright
 * notice, and modified files must contain a notice indicating that they have
 * been altered from the originals.
 *
 * Covalent is distributed in the hope that it will be useful, but WITHOUT
 * ANY WARRANTY; without even the implied warranty of MERCHANTABILITY or
 * FITNESS FOR A PARTICULAR PURPOSE. See the License for more details.
 *
 * Relief from the License may be granted by purchasing a commercial license.
 */

import _ from 'lodash'
import { useEffect, useState } from 'react'
import { useDispatch, useSelector } from 'react-redux'
import { useParams } from 'react-router-dom'
import {
  Table,
  TableRow,
  TableHead,
  TableCell,
  Tooltip,
  TableBody,
  Typography,
  TableContainer,
  TableSortLabel,
  Box,
  styled,
  tableCellClasses,
  tableRowClasses,
  tableBodyClasses,
  tableSortLabelClasses,
  Skeleton,
  linkClasses,
  Grid,
} from '@mui/material'
import { sublatticeIcon } from '../../utils/misc'

import {
  sublatticesListDetails,
  sublatticesDispatchId,
} from '../../redux/latticeSlice'
import Runtime from './Runtime'
import OverflowTip from '../common/EllipsisTooltip'

const headers = [
  {
    id: 'latticeName',
    getter: 'lattice.name',
    label: 'Title',
    sortable: true,
  },
  {
    id: 'runTime',
    getter: 'runtime',
    label: 'Runtime',
    sortable: true,
  },
  {
    id: 'totalElectrons',
    getter: 'nodes',
    label: 'Nodes',
    sortable: true,
  },
]

const ResultsTableHead = ({ order, orderBy, onSort }) => {
  const createSortHandler = (property) => (event) => {
    onSort(event, property)
  }
  return (
    <TableHead>
      <TableRow>
        {_.map(headers, (header) => {
          return (
            <TableCell
              key={header.id}
              sx={(theme) => ({
                borderColor:
                  theme.palette.background.coveBlack03 + '!important',
              })}
            >
              {header.sortable ? (
                <TableSortLabel
                  active={orderBy === header.id}
                  direction={orderBy === header.id ? order : 'asc'}
                  onClick={createSortHandler(header.id)}
                  sx={{
                    '.Mui-active': {
                      color: (theme) => theme.palette.text.primary,
                    },
                  }}
                >
                  {header.label}
                </TableSortLabel>
              ) : (
                header.label
              )}
            </TableCell>
          )
        })}
      </TableRow>
    </TableHead>
  )
}

const StyledTable = styled(Table)(({ theme }) => ({
  // customize text
  [` & .${tableCellClasses.head}`]: {
    fontSize: '0.75rem',
  },
  [`& .${tableBodyClasses.root} .${tableRowClasses.root} `]: {
    fontSize: '0.875rem',
    padding: '0px',
  },

  // subdue header text
  [`& .${tableCellClasses.head}, & .${tableSortLabelClasses.active}`]: {
    color: theme.palette.text.tertiary,
    borderColor: theme.palette.background.default,
  },

  [`& .${tableBodyClasses.root} .${tableRowClasses.root}:hover`]: {
    backgroundColor: theme.palette.background.paper,
    cursor: 'pointer',

    [`& .${tableCellClasses.root}`]: {
      borderColor: theme.palette.background.default,
      color: theme.palette.text.secondary,
    },
    [`& .${linkClasses.root}`]: {
      color: theme.palette.text.secondary,
    },
  },

  // customize selected
  [`& .${tableBodyClasses.root} .${tableRowClasses.root}.Mui-selected`]: {
    backgroundColor: theme.palette.background.coveBlack02,
  },
  [`& .${tableBodyClasses.root} .${tableRowClasses.root}.Mui-selected:hover`]: {
    backgroundColor: theme.palette.background.coveBlack01,
  },

  [`& .${tableCellClasses.root}`]: {
    borderColor: theme.palette.background.default,
  },

  [`& .${tableCellClasses.root}:first-of-type`]: {
    borderTopLeftRadius: 8,
    borderBottomLeftRadius: 8,
  },
  [`& .${tableCellClasses.root}:last-of-type`]: {
    borderTopRightRadius: 8,
    borderBottomRightRadius: 8,
  },
}))

const SublatticesListing = () => {
  const { dispatchId } = useParams()
  const dispatch = useDispatch()
  const [sortColumn, setSortColumn] = useState('total_electrons')
  const [sortOrder, setSortOrder] = useState('desc')

  const sublatticesId = useSelector(
    (state) => state.latticeResults.sublatticesId
  )
  const sublatticesListView = useSelector(
    (state) =>
      state.latticeResults.latticeResultsData[dispatchId].sublatticesList
  )?.map((e) => {
    return {
      dispatchId: e.dispatch_id,
      endTime: e.ended_at,
      latticeName: e.lattice_name,
      resultsDir: e.results_dir,
      status: e.status,
      error: e.error,
      runTime: e.runtime,
      startTime: e.started_at,
      totalElectrons: e.total_electrons,
      totalElectronsCompleted: e.total_electrons_completed,
    }
  })
  // get total records form dispatches api for pagination
  const isFetching = useSelector(
    (state) => state.latticeResults.sublatticesListResults.isFetching
  )

  // check if socket message is received and call API
  const callSocketApi = useSelector((state) => state.common.callSocketApi)
  const sublatticesListApi = () => {
    const bodyParams = {
      sort_by: sortColumn,
      direction: sortOrder,
      dispatchId,
    }
    dispatch(sublatticesListDetails(bodyParams))
  }

  useEffect(() => {
    sublatticesListApi()
    // eslint-disable-next-line react-hooks/exhaustive-deps
  }, [sortColumn, sortOrder, callSocketApi])

  const handleChangeSort = (e, column) => {
    const isAsc = sortColumn === column && sortOrder === 'asc'
    setSortOrder(isAsc ? 'desc' : 'asc')
    setSortColumn(column)
  }

  function stableSort(array, comparator) {
    const stabilizedThis = array.map((el, index) => [el, index])
    stabilizedThis.sort((a, b) => {
      const order = comparator(a[0], b[0])
      if (order !== 0) {
        return order
      }
      return a[1] - b[1]
    })
    return stabilizedThis.map((el) => el[0])
  }

  function descendingComparator(a, b, orderBy) {
    if (orderBy === 'runTime' || orderBy === 'endTime') {
      if (new Date(b[orderBy]) < new Date(a[orderBy])) {
        return -1
      }
      if (new Date(b[orderBy]) > new Date(a[orderBy])) {
        return 1
      }
    }

    if (b[orderBy] < a[orderBy]) {
      return -1
    }
    if (b[orderBy] > a[orderBy]) {
      return 1
    }
    return 0
  }

  function getComparator(order, orderBy) {
    return order === 'desc'
      ? (a, b) => descendingComparator(a, b, orderBy)
      : (a, b) => -descendingComparator(a, b, orderBy)
  }

  const sublatticesDispatch = (sublatticeId) => {
    if (sublatticeId.totalElectrons !== 0)
      dispatch(sublatticesDispatchId(sublatticeId))
  }

  return (
    <>
      <Box>
        {sublatticesListView && (
          <>
            <TableContainer>
              <StyledTable>
                <ResultsTableHead
                  order={sortOrder}
                  orderBy={sortColumn}
                  onSort={handleChangeSort}
                />

                <TableBody
                  sx={{
                    '.MuiTableCell-root': {
                      padding: '6px 0 6px 16px',
                    },
                  }}
                >
                  {sublatticesListView &&
<<<<<<< HEAD
                    stableSort(
                      sublatticesListView,
                      getComparator(sortOrder, sortColumn)
                    ).map((result, index) => (
                      <Tooltip title="Click to view sublattices graph">
=======
                    sublatticesListView.map((result, index) => (
                      <Tooltip
                        followCursor={true}
                        title={
                          result.totalElectrons !== 0
                            ? 'Click to view sublattices graph'
                            : ''
                        }
                      >
>>>>>>> 6d022501
                        <TableRow
                          hover
                          key={result.dispatchId}
                          onClick={() => sublatticesDispatch(result)}
                          sx={{
                            borderRadius:
                              result.dispatchId === sublatticesId?.dispatchId
                                ? '16px'
                                : '',
                            backgroundColor:
                              result.dispatchId === sublatticesId?.dispatchId
                                ? '#1C1C46'
                                : '',
                            color:
                              result.dispatchId === sublatticesId?.dispatchId
                                ? '#FFFFFF'
                                : '',
                          }}
                        >
                          <TableCell>
                            <Grid
                              sx={{
                                display: 'flex',
                                mt: 0.8,
                                mb: 0,
                              }}
                            >
                              {' '}
                              {sublatticeIcon(result.status)}
                              <OverflowTip
                                fontSize="14px"
                                value={result.latticeName}
                                width="70px"
                              />
                            </Grid>
                          </TableCell>
                          <TableCell>
                            <Runtime
                              startTime={result.startTime}
                              endTime={result.endTime}
                            />
                          </TableCell>
                          <TableCell>
                            <OverflowTip
                              width="65px"
                              value={`${result.totalElectronsCompleted}/${result.totalElectrons}`}
                            />
                          </TableCell>
                        </TableRow>
                      </Tooltip>
                    ))}
                </TableBody>
              </StyledTable>
            </TableContainer>

            {_.isEmpty(sublatticesListView) && (
              <Typography
                sx={{
                  my: 3,
                  textAlign: 'center',
                  color: 'text.secondary',
                  fontSize: '0.825rem',
                }}
              >
                No results found.
              </Typography>
            )}
          </>
        )}
      </Box>

      {isFetching && _.isEmpty(sublatticesListView) && (
        <>
          {/*  */}
          {/* <Skeleton variant="rectangular" height={50} /> */}
          <TableContainer>
            <StyledTable>
              <TableBody>
                {[...Array(7)].map((_) => (
                  <TableRow key={Math.random()}>
                    <TableCell padding="checkbox">
                      <Skeleton sx={{ my: 2, mx: 1 }} />
                    </TableCell>
                    <TableCell sx={{ paddingTop: '6px !important' }}>
                      <Skeleton sx={{ my: 2, mx: 1 }} />
                    </TableCell>
                    <TableCell>
                      <Skeleton sx={{ my: 2, mx: 1 }} />
                    </TableCell>
                  </TableRow>
                ))}
              </TableBody>
            </StyledTable>
          </TableContainer>
        </>
      )}
    </>
  )
}

export default SublatticesListing<|MERGE_RESOLUTION|>--- conflicted
+++ resolved
@@ -281,23 +281,16 @@
                   }}
                 >
                   {sublatticesListView &&
-<<<<<<< HEAD
                     stableSort(
                       sublatticesListView,
                       getComparator(sortOrder, sortColumn)
                     ).map((result, index) => (
-                      <Tooltip title="Click to view sublattices graph">
-=======
-                    sublatticesListView.map((result, index) => (
-                      <Tooltip
-                        followCursor={true}
-                        title={
-                          result.totalElectrons !== 0
-                            ? 'Click to view sublattices graph'
-                            : ''
-                        }
-                      >
->>>>>>> 6d022501
+                      <Tooltip followCursor={true}
+                      title={
+                        result.totalElectrons !== 0
+                          ? 'Click to view sublattices graph'
+                          : ''
+                      }>
                         <TableRow
                           hover
                           key={result.dispatchId}
