--- conflicted
+++ resolved
@@ -1,36 +1,4 @@
 /**
-<<<<<<< HEAD
- * Copyright 2021 Agnostiq Inc.
- *
- * This file is part of Covalent.
- *
- * Licensed under the GNU Affero General Public License 3.0 (the "License").
- * A copy of the License may be obtained with this software package or at
- *
- *      https://www.gnu.org/licenses/agpl-3.0.en.html
- *
- * Use of this file is prohibited except in compliance with the License. Any
- * modifications or derivative works of this file must retain this copyright
- * notice, and modified files must contain a notice indicating that they have
- * been altered from the originals.
- *
- * Covalent is distributed in the hope that it will be useful, but WITHOUT
- * ANY WARRANTY; without even the implied warranty of MERCHANTABILITY or
- * FITNESS FOR A PARTICULAR PURPOSE. See the License for more details.
- *
- * Relief from the License may be granted by purchasing a commercial license.
- */
-
- import { useEffect } from 'react'
- import { useDispatch } from 'react-redux'
- import CssBaseline from '@mui/material/CssBaseline'
- import ThemeProvider from '@mui/system/ThemeProvider'
- import { Helmet, HelmetProvider } from 'react-helmet-async'
- import { Routes, Route } from 'react-router-dom'
-import './App.css'
-import Dashboard from './components/dashboard/Dashboard'
-import socket from './utils/socket'
-=======
 * Copyright 2021 Agnostiq Inc.
 *
 * This file is part of Covalent.
@@ -64,83 +32,12 @@
 import Dashboard from './components/Dashboard'
 import socket from './utils/socket'
 import { fetchResult } from './redux/resultsSlice'
->>>>>>> f117bd8e
 import { setLattice } from './redux/latticePreviewSlice'
 import theme from './utils/theme'
 import { ReactFlowProvider } from 'react-flow-renderer'
 import LatticePreviewLayout from './components/preview/LatticePreviewLayout'
 import DispatchLayout from './components/dispatch/DispatchLayout'
 import NotFound from './components/NotFound'
-<<<<<<< HEAD
-import { differenceInSeconds} from 'date-fns'
-
- const App = () => {
-   const dispatch = useDispatch()
-
-  //  useEffect(() => {
-  //      let lastCalledOn = null;
-  //      var onUpdate = (update) => {
-  //      let canCallAPI = false;
-  //      if (lastCalledOn) {
-  //        let currentTime = new Date()
-  //        let compareTime = new Date(lastCalledOn)
-  //        const diffInSec = differenceInSeconds(currentTime,compareTime)
-  //        if (diffInSec >= 3) {
-  //          canCallAPI = true;
-  //        } else {
-  //          canCallAPI = false;
-  //        }
-  //      } else {
-  //        canCallAPI = true;
-  //      }
-  //      if(canCallAPI || update.result.status==='COMPLETED') {
-  //        lastCalledOn = new Date();
-  //        dispatch(
-  //          fetchResult({
-  //            dispatchId: update.result.dispatch_id,
-  //            resultsDir: update.result.results_dir,
-  //          })
-  //        )
-  //      }
-  //    }
-
-
-  //    socket.on('result-update', onUpdate)
-  //    return () => {
-  //      socket.off('result-update', onUpdate)
-  //    }
-  //  }, [dispatch])
-
-   useEffect(() => {
-     const onDrawRequest = (request) => {
-       dispatch(setLattice(request.payload))
-     }
-       socket.on('draw-request', onDrawRequest)
-     return () => {
-       socket.off('draw-request', onDrawRequest)
-     }
-   })
-
-   return (
-     <HelmetProvider>
-       <ReactFlowProvider>
-         <ThemeProvider theme={theme}>
-           <CssBaseline />
-           <Helmet defaultTitle="Covalent" titleTemplate="%s - Covalent" />
-           <Routes>
-             <Route path="/" element={<Dashboard />} />
-             <Route path="/:dispatchId" element={<DispatchLayout />} />
-             <Route path="/preview" element={<LatticePreviewLayout />} />
-             <Route path="*" element={<NotFound />} />
-           </Routes>
-         </ThemeProvider>
-       </ReactFlowProvider>
-     </HelmetProvider>
-   )
- }
-
- export default App
-=======
 import { differenceInSeconds } from 'date-fns'
 const App = () => {
   const dispatch = useDispatch()
@@ -205,5 +102,4 @@
     </HelmetProvider>
   )
 }
-export default App
->>>>>>> f117bd8e
+export default App