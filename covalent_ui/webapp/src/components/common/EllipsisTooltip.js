--- conflicted
+++ resolved
@@ -61,11 +61,7 @@
           whiteSpace: 'nowrap',
           overflow: 'hidden',
           textOverflow: 'ellipsis',
-<<<<<<< HEAD
           width: props.width ? props.width : '200px',
-=======
-          width: props.width || '200px'
->>>>>>> b4f08062
         }}
       >
         {props.value}
