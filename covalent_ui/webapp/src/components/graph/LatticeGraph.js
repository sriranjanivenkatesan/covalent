/**
 * Copyright 2021 Agnostiq Inc.
 *
 * This file is part of Covalent.
 *
 * Licensed under the GNU Affero General Public License 3.0 (the "License").
 * A copy of the License may be obtained with this software package or at
 *
 *      https://www.gnu.org/licenses/agpl-3.0.en.html
 *
 * Use of this file is prohibited except in compliance with the License. Any
 * modifications or derivative works of this file must retain this copyright
 * notice, and modified files must contain a notice indicating that they have
 * been altered from the originals.
 *
 * Covalent is distributed in the hope that it will be useful, but WITHOUT
 * ANY WARRANTY; without even the implied warranty of MERCHANTABILITY or
 * FITNESS FOR A PARTICULAR PURPOSE. See the License for more details.
 *
 * Relief from the License may be granted by purchasing a commercial license.
 */
import { useEffect, useRef, useState, createRef } from 'react'
import ReactFlow, { MiniMap } from 'react-flow-renderer'
import ElectronNode from './ElectronNode'
import ParameterNode from './ParameterNode'
import DirectedEdge from './DirectedEdge'
import layout from './Layout'
import assignNodePositions from './LayoutElk'
import LatticeControls from './LatticeControlsElk'
import theme from '../../utils/theme'
import { statusColor } from '../../utils/misc'
import useFitViewHelper from './ReactFlowHooks'
import { useScreenshot, createFileName } from "use-react-screenshot"
import covalentLogo from '../../assets/frame.png'

// https://reactjs.org/docs/hooks-faq.html#how-to-get-the-previous-props-or-state
function usePrevious(value) {
  const ref = useRef()
  useEffect(() => {
    ref.current = value
  })
  return ref.current
}

const LatticeGraph = ({
  graph,
  preview,
  hasSelectedNode,
  marginLeft = 0,
  marginRight = 0,
  dispatchId
}) => {
  const { fitView } = useFitViewHelper()
  const [elements, setElements] = useState([])
  const [direction, setDirection] = useState('DOWN')
  const [showMinimap, setShowMinimap] = useState(false)
  const [showParams, setShowParams] = useState(false)
  const [nodesDraggable, setNodesDraggable] = useState(false)
  const [algorithm, setAlgorithm] = useState('layered')
  const [hideLabels, setHideLabels] = useState(false)
  const [screen, setScreen] = useState(false);

  // set Margin
  const prevMarginRight = usePrevious(marginRight)

  const marginSet = () => {
    setTimeout(() => {
      const animate =
        prevMarginRight !== undefined && prevMarginRight !== marginRight
      fitView({
        marginLeft,
        marginRight,
        ...(animate ? { duration: 250 } : null),
      })
    })
  }

  useEffect(() => {
    marginSet()
    // eslint-disable-next-line react-hooks/exhaustive-deps
  }, [fitView, marginLeft, marginRight, graph, direction, elements, showParams])

  // handle resizing
  const resizing = () => {
    const resizeHandler = () =>
      fitView({ duration: 250, marginLeft, marginRight })
    window.addEventListener('resize', resizeHandler)
    return () => {
      window.removeEventListener('resize', resizeHandler)
    }
  }
  useEffect(() => {
    resizing()
    // eslint-disable-next-line react-hooks/exhaustive-deps
  }, [marginRight, marginLeft, fitView, elements])

  // layouting
  useEffect(() => {
    if (algorithm === 'oldLayout') {
<<<<<<< HEAD
      setElements(layout(graph, direction, showParams,hideLabels,preview))
    } else {
      assignNodePositions(graph, direction, showParams, algorithm,hideLabels,preview)
=======
      setElements(layout(graph, direction, showParams, hideLabels, preview))
    } else {
      assignNodePositions(graph, direction, showParams, algorithm, hideLabels, preview)
>>>>>>> 15b6e280
        .then((els) => {
          setElements(els)
        })
        .catch((error) => console.log(error))
    }
    // eslint-disable-next-line react-hooks/exhaustive-deps
  }, [graph, direction, showParams, algorithm, hideLabels])

  // menu for layout
  const [anchorEl, setAnchorEl] = useState(null)
  const open = Boolean(anchorEl)
  const handleClick = (event) => {
    setAnchorEl(event.currentTarget)
  }
  const handleClose = () => {
    setAnchorEl(null)
  }

  const handleChangeAlgorithm = (event) => {
    setAnchorEl(null);
    setAlgorithm(event);
  };

  const handleHideLabels = () => {
    const value = !hideLabels
    setHideLabels(value);
  };

  /*<--------ScreenShot-------->*/

  useEffect(() => {
    if (screen) {
      takeScreenShot(ref_chart.current).then(download);
      setScreen(false);
    }
    // eslint-disable-next-line react-hooks/exhaustive-deps
  }, [screen]);


  const ref_chart = createRef(null);

  // eslint-disable-next-line no-unused-vars
  const [image, takeScreenShot] = useScreenshot({
    type: "image/jpeg",
    quality: 1.0,
  });

  const download = (image, { name = dispatchId, extension = "jpg" } = {}) => {
    const a = document.createElement("a");
    a.href = image;
    a.download = createFileName(extension, name);
    a.click();
  };

  return (
    <>
<<<<<<< HEAD
      {elements?.length > 0 && (
        <ReactFlow
          nodeTypes={{ electron: ElectronNode, parameter: ParameterNode }}
          data-testid="lattice__graph"
          edgeTypes={{ directed: DirectedEdge }}
          nodesDraggable={nodesDraggable}
          nodesConnectable={false}
          elements={elements}
          defaultZoom={1}
          minZoom={0}
          maxZoom={3}
          // prevent selection when nothing is selected to prevent fitView
          selectNodesOnDrag={hasSelectedNode}
        >
          {/* <Background
         variant="dots"
         color={lighten(theme.palette.background.paper, 0.05)}
         gap={12}
         size={1}
       /> */}

          <LatticeControls
            marginLeft={marginLeft}
            marginRight={marginRight}
            showParams={showParams}
            toggleParams={() => {
              setShowParams(!showParams)
            }}
            showMinimap={showMinimap}
            toggleMinimap={() => {
              setShowMinimap(!showMinimap)
            }}
            open={open}
            anchorEl={anchorEl}
            handleClick={handleClick}
            handleClose={handleClose}
            direction={direction}
            setDirection={setDirection}
            algorithm={algorithm}
            handleHideLabels={handleHideLabels}
            hideLabels={hideLabels}
            handleChangeAlgorithm={handleChangeAlgorithm}
            nodesDraggable={nodesDraggable}
            toggleNodesDraggable={() => setNodesDraggable(!nodesDraggable)}
          />
          {showMinimap && (
            <MiniMap
              style={{
                backgroundColor: theme.palette.background.default,
                position: 'absolute',
                bottom: 12,
                left: 513,
                zIndex: 5,
                height: 150,
                width: 300,
=======
      {

        elements?.length > 0 && (
          <>
            <ReactFlow
              ref={ref_chart}
              data-testid="lattice__graph"
              nodeTypes={{ electron: ElectronNode, parameter: ParameterNode }}
              edgeTypes={{ directed: DirectedEdge }}
              nodesDraggable={nodesDraggable}
              nodesConnectable={false}
              elements={elements}
              defaultZoom={1}
              minZoom={0}
              maxZoom={3}
              selectNodesOnDrag={hasSelectedNode}
            >
              {screen &&
                <div>
                  <img style={{ position: 'absolute', zIndex: '2', right: '20px', bottom: '25px' }}
                    src={covalentLogo} alt='covalentLogo' />
                </div>
              }
            </ReactFlow>
            <LatticeControls
              marginLeft={marginLeft}
              marginRight={marginRight}
              showParams={showParams}
              toggleParams={() => {
                setShowParams(!showParams)
              }}
              showMinimap={showMinimap}
              toggleMinimap={() => {
                setShowMinimap(!showMinimap)
>>>>>>> 15b6e280
              }}
              toggleScreenShot={() => {
                setScreen(true)

              }}
              open={open}
              anchorEl={anchorEl}
              handleClick={handleClick}
              handleClose={handleClose}
              direction={direction}
              setDirection={setDirection}
              algorithm={algorithm}
              handleHideLabels={handleHideLabels}
              hideLabels={hideLabels}
              handleChangeAlgorithm={handleChangeAlgorithm}
              nodesDraggable={nodesDraggable}
              toggleNodesDraggable={() => setNodesDraggable(!nodesDraggable)}
            />
            {showMinimap && (
              <MiniMap
                style={{
                  backgroundColor: theme.palette.background.default,
                  position: 'absolute',
                  bottom: 12,
                  left: 513,
                  zIndex: 5,
                  height: 150,
                  width: 300,
                }}
                maskColor={theme.palette.background.paper}
                nodeColor={(node) => statusColor(node.data.status)}
              />
            )}
          </>

        )}
    </>
  )
}

export default LatticeGraph<|MERGE_RESOLUTION|>--- conflicted
+++ resolved
@@ -97,15 +97,9 @@
   // layouting
   useEffect(() => {
     if (algorithm === 'oldLayout') {
-<<<<<<< HEAD
-      setElements(layout(graph, direction, showParams,hideLabels,preview))
-    } else {
-      assignNodePositions(graph, direction, showParams, algorithm,hideLabels,preview)
-=======
       setElements(layout(graph, direction, showParams, hideLabels, preview))
     } else {
       assignNodePositions(graph, direction, showParams, algorithm, hideLabels, preview)
->>>>>>> 15b6e280
         .then((els) => {
           setElements(els)
         })
@@ -162,63 +156,6 @@
 
   return (
     <>
-<<<<<<< HEAD
-      {elements?.length > 0 && (
-        <ReactFlow
-          nodeTypes={{ electron: ElectronNode, parameter: ParameterNode }}
-          data-testid="lattice__graph"
-          edgeTypes={{ directed: DirectedEdge }}
-          nodesDraggable={nodesDraggable}
-          nodesConnectable={false}
-          elements={elements}
-          defaultZoom={1}
-          minZoom={0}
-          maxZoom={3}
-          // prevent selection when nothing is selected to prevent fitView
-          selectNodesOnDrag={hasSelectedNode}
-        >
-          {/* <Background
-         variant="dots"
-         color={lighten(theme.palette.background.paper, 0.05)}
-         gap={12}
-         size={1}
-       /> */}
-
-          <LatticeControls
-            marginLeft={marginLeft}
-            marginRight={marginRight}
-            showParams={showParams}
-            toggleParams={() => {
-              setShowParams(!showParams)
-            }}
-            showMinimap={showMinimap}
-            toggleMinimap={() => {
-              setShowMinimap(!showMinimap)
-            }}
-            open={open}
-            anchorEl={anchorEl}
-            handleClick={handleClick}
-            handleClose={handleClose}
-            direction={direction}
-            setDirection={setDirection}
-            algorithm={algorithm}
-            handleHideLabels={handleHideLabels}
-            hideLabels={hideLabels}
-            handleChangeAlgorithm={handleChangeAlgorithm}
-            nodesDraggable={nodesDraggable}
-            toggleNodesDraggable={() => setNodesDraggable(!nodesDraggable)}
-          />
-          {showMinimap && (
-            <MiniMap
-              style={{
-                backgroundColor: theme.palette.background.default,
-                position: 'absolute',
-                bottom: 12,
-                left: 513,
-                zIndex: 5,
-                height: 150,
-                width: 300,
-=======
       {
 
         elements?.length > 0 && (
@@ -253,7 +190,6 @@
               showMinimap={showMinimap}
               toggleMinimap={() => {
                 setShowMinimap(!showMinimap)
->>>>>>> 15b6e280
               }}
               toggleScreenShot={() => {
                 setScreen(true)
