# Copyright 2021 Agnostiq Inc.
#
# This file is part of Covalent.
#
# Licensed under the GNU Affero General Public License 3.0 (the "License").
# A copy of the License may be obtained with this software package or at
#
#      https://www.gnu.org/licenses/agpl-3.0.en.html
#
# Use of this file is prohibited except in compliance with the License. Any
# modifications or derivative works of this file must retain this copyright
# notice, and modified files must contain a notice indicating that they have
# been altered from the originals.
#
# Covalent is distributed in the hope that it will be useful, but WITHOUT
# ANY WARRANTY; without even the implied warranty of MERCHANTABILITY or
# FITNESS FOR A PARTICULAR PURPOSE. See the License for more details.
#
# Relief from the License may be granted by purchasing a commercial license.
import os
import re
from datetime import datetime

from dateutil import tz
from fastapi.responses import Response

from covalent._shared_files.config import get_config

UI_LOGFILE = get_config("user_interface.log_dir") + "/covalent_ui.log"


class Logs:
    """Logs data access layer"""

    def __init__(self) -> None:
        self.config = get_config

<<<<<<< HEAD
    def __split_merge_line(self, output_arr: list, split_reg, line, last_msg=""):
        match = re.match(split_reg, line)
        if match:
            if last_msg == "":
                output_arr.append(line)
            else:
                if len(output_arr) == 0:
                    output_arr.append(last_msg)
                else:
                    output_arr[len(output_arr) - 1] += last_msg
                last_msg = ""
                output_arr.append(line)
        else:
            last_msg += line + "\n"
        return last_msg

    def __split_merge_json(self, line, regex_expr, result_data, search):
        reg = regex_expr.split(line.rstrip("\n"))
        json_data = {"log_date": None, "status": "INFO", "message": reg[0]}
        if len(reg) >= 3:
            parse_str = datetime.strptime(reg[1], "%Y-%m-%d %H:%M:%S,%f")
            parse_str = parse_str.replace(tzinfo=tz.tzutc())
            dt_local = parse_str.astimezone(tz.tzlocal())
            json_data = {"log_date": f"{dt_local}", "status": reg[2], "message": reg[3]}
        if search != "":
            if (search in json_data["message"].lower()) or (search in json_data["status"].lower()):
                result_data.append(json_data)
        else:
            result_data.append(json_data)

    def get_logs(self, sort_by, direction, search, count, offset):
        """
        Get Logs
        Args:
            req.count: number of rows to be selected
            req.offset: number rows to be skipped
            req.sort_by: sort by field name(run_time, status, started, lattice)
            req.search: search by text
            req.direction: sort by direction ASE, DESC
        Return:
            List of top most Lattices and count
        """
        output_data, result_data = [], []
        last_msg = ""
        reverse_list = direction.value == "DESC"
        split_line, split_words = (
            r"\[[0-9]{4}-[0-9]{2}-[0-9]{2} [0-9]{2}:[0-9]{2}:[0-9]{2}(\.[0-9]{1,3})?,[0-9]+]"
        ), (
            r"\[(.*)\] \[(TRACE|DEBUG|INFO|NOTICE|WARN|WARNING|ERROR|SEVERE|CRITICAL|FATAL)\] ((.|\n)*)"
        )
        try:
            with open(UI_LOGFILE, "r", encoding="utf-8") as logfile:
                for line in logfile:
                    last_msg = self.__split_merge_line(output_data, split_line, line, last_msg)
                if last_msg != "":
                    if len(output_data) == 0:
                        output_data.append(last_msg)
                    output_data[len(output_data) - 1] += last_msg
                    last_msg = ""
        except FileNotFoundError:
            output_data = []
        if len(output_data) == 0:
            return LogsResponse(items=[], total_count=len(result_data))
        regex_expr = re.compile(split_words)
        for line in output_data:
            self.__split_merge_json(line, regex_expr, result_data, search.lower())
        modified_data = sorted(
            result_data,
            key=lambda e: (e[sort_by.value] is not None, e[sort_by.value]),
            reverse=reverse_list,
        )
        modified_data = (
            modified_data[offset : count + offset] if count != 0 else modified_data[offset:]
        )
        return LogsResponse(items=modified_data, total_count=len(result_data))
=======
    def get_logs(self, sort_by, direction, search, count, offset):
        with open(UI_LOGFILE, "r", encoding="utf-8") as logfile:
            search.lower()
            unmatch_str = ""
            log = []
            reverse_list = direction.value == "DESC"
            for i in logfile:
                split_reg = r"\[(.*)\] \[(TRACE|DEBUG|INFO|NOTICE|WARN|WARNING|ERROR|SEVERE|CRITICAL|FATAL)\]"  # r"\[(.*)\] \[(.*)\] ((.|\n)*)"
                data = re.split(pattern=split_reg, string=i)
                if len(data) > 1:
                    try:
                        parse_str = datetime.strptime(data[1], "%Y-%m-%d %H:%M:%S,%f")
                        json_data = {
                            "log_date": f"{parse_str}",
                            "status": data[2],
                            "message": data[3],
                        }
                    except ValueError:
                        json_data = {"log_date": f"{None}", "status": data[2], "message": data[1:]}
                    log.append(json_data)
                else:
                    len_log = len(log)
                    unmatch_str += i
                    if len_log > 0 and ((unmatch_str != "")):

                        msg = log[len_log - 1]["message"] + "\n"
                        log[len_log - 1]["message"] = msg + unmatch_str
                        unmatch_str = ""
                    else:
                        log.append({"log_date": None, "status": "INFO", "message": unmatch_str})
                        unmatch_str = ""
            log = [
                i
                for i in log
                if (i["message"].lower().__contains__(search))
                or (i["status"].lower().__contains__(search))
            ]
            result = sorted(
                log,
                key=lambda e: (e[sort_by.value] is not None, e[sort_by.value]),
                reverse=reverse_list,
            )
            total_count = len(result)
            result = result[offset : count + offset] if count != 0 else log[offset:]
            return {"items": result, "total_count": total_count}
>>>>>>> 1ccd9b64

    def download_logs(self):
        """Download logs"""
        data = None
        if os.path.exists(UI_LOGFILE):
            with open(UI_LOGFILE, "rb") as file:
                data = file.read().decode("utf-8")
                return Response(data)
        return {"data": data}<|MERGE_RESOLUTION|>--- conflicted
+++ resolved
@@ -21,7 +21,6 @@
 import re
 from datetime import datetime
 
-from dateutil import tz
 from fastapi.responses import Response
 
 from covalent._shared_files.config import get_config
@@ -35,83 +34,6 @@
     def __init__(self) -> None:
         self.config = get_config
 
-<<<<<<< HEAD
-    def __split_merge_line(self, output_arr: list, split_reg, line, last_msg=""):
-        match = re.match(split_reg, line)
-        if match:
-            if last_msg == "":
-                output_arr.append(line)
-            else:
-                if len(output_arr) == 0:
-                    output_arr.append(last_msg)
-                else:
-                    output_arr[len(output_arr) - 1] += last_msg
-                last_msg = ""
-                output_arr.append(line)
-        else:
-            last_msg += line + "\n"
-        return last_msg
-
-    def __split_merge_json(self, line, regex_expr, result_data, search):
-        reg = regex_expr.split(line.rstrip("\n"))
-        json_data = {"log_date": None, "status": "INFO", "message": reg[0]}
-        if len(reg) >= 3:
-            parse_str = datetime.strptime(reg[1], "%Y-%m-%d %H:%M:%S,%f")
-            parse_str = parse_str.replace(tzinfo=tz.tzutc())
-            dt_local = parse_str.astimezone(tz.tzlocal())
-            json_data = {"log_date": f"{dt_local}", "status": reg[2], "message": reg[3]}
-        if search != "":
-            if (search in json_data["message"].lower()) or (search in json_data["status"].lower()):
-                result_data.append(json_data)
-        else:
-            result_data.append(json_data)
-
-    def get_logs(self, sort_by, direction, search, count, offset):
-        """
-        Get Logs
-        Args:
-            req.count: number of rows to be selected
-            req.offset: number rows to be skipped
-            req.sort_by: sort by field name(run_time, status, started, lattice)
-            req.search: search by text
-            req.direction: sort by direction ASE, DESC
-        Return:
-            List of top most Lattices and count
-        """
-        output_data, result_data = [], []
-        last_msg = ""
-        reverse_list = direction.value == "DESC"
-        split_line, split_words = (
-            r"\[[0-9]{4}-[0-9]{2}-[0-9]{2} [0-9]{2}:[0-9]{2}:[0-9]{2}(\.[0-9]{1,3})?,[0-9]+]"
-        ), (
-            r"\[(.*)\] \[(TRACE|DEBUG|INFO|NOTICE|WARN|WARNING|ERROR|SEVERE|CRITICAL|FATAL)\] ((.|\n)*)"
-        )
-        try:
-            with open(UI_LOGFILE, "r", encoding="utf-8") as logfile:
-                for line in logfile:
-                    last_msg = self.__split_merge_line(output_data, split_line, line, last_msg)
-                if last_msg != "":
-                    if len(output_data) == 0:
-                        output_data.append(last_msg)
-                    output_data[len(output_data) - 1] += last_msg
-                    last_msg = ""
-        except FileNotFoundError:
-            output_data = []
-        if len(output_data) == 0:
-            return LogsResponse(items=[], total_count=len(result_data))
-        regex_expr = re.compile(split_words)
-        for line in output_data:
-            self.__split_merge_json(line, regex_expr, result_data, search.lower())
-        modified_data = sorted(
-            result_data,
-            key=lambda e: (e[sort_by.value] is not None, e[sort_by.value]),
-            reverse=reverse_list,
-        )
-        modified_data = (
-            modified_data[offset : count + offset] if count != 0 else modified_data[offset:]
-        )
-        return LogsResponse(items=modified_data, total_count=len(result_data))
-=======
     def get_logs(self, sort_by, direction, search, count, offset):
         with open(UI_LOGFILE, "r", encoding="utf-8") as logfile:
             search.lower()
@@ -157,7 +79,6 @@
             total_count = len(result)
             result = result[offset : count + offset] if count != 0 else log[offset:]
             return {"items": result, "total_count": total_count}
->>>>>>> 1ccd9b64
 
     def download_logs(self):
         """Download logs"""
