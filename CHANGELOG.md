# Changelog

All notable changes to this project will be documented in this file.

The format is based on [Keep a Changelog](https://keepachangelog.com/en/1.0.0/),
and this project adheres to [Semantic Versioning](https://semver.org/spec/v2.0.0.html).

## [UNRELEASED]

### Docs

<<<<<<< HEAD
- Self-hosted deployment guide
=======
- Added credential management page

## [0.196.0] - 2022-09-07

### Authors

- Will Cunningham <wjcunningham7@users.noreply.github.com>
- Co-authored-by: Scott Wyman Neagle <scott@agnostiq.ai>
- Alejandro Esquivel <ae@alejandro.ltd>
- Co-authored-by: Will Cunningham <wjcunningham7@gmail.com>
- Aravind-psiog <100823292+Aravind-psiog@users.noreply.github.com>
- Faiyaz Hasan <faiyaz@agnostiq.ai>
- Co-authored-by: Venkat Bala <venkat@agnostiq.ai>
- Prasanna Venkatesh <54540812+Prasy12@users.noreply.github.com>
- Co-authored-by: Amalan Jenicious F <amalan.jenicious@psiog.com>
- Okechukwu  Emmanuel Ochia <okechukwu@agnostiq.ai>
- Co-authored-by: pre-commit-ci[bot] <66853113+pre-commit-ci[bot]@users.noreply.github.com>
- Casey Jao <casey@agnostiq.ai>


### Changed

- Sublattices are now run completely internally, without any HTTP calls.
- Lattice-level metadata is persisted atomically for sublattices.

## [0.195.0] - 2022-09-06

### Authors

- Will Cunningham <wjcunningham7@users.noreply.github.com>
- Co-authored-by: Scott Wyman Neagle <scott@agnostiq.ai>
- Alejandro Esquivel <ae@alejandro.ltd>
- Co-authored-by: Will Cunningham <wjcunningham7@gmail.com>
- Aravind-psiog <100823292+Aravind-psiog@users.noreply.github.com>
- Faiyaz Hasan <faiyaz@agnostiq.ai>
- Co-authored-by: Venkat Bala <venkat@agnostiq.ai>
- Prasanna Venkatesh <54540812+Prasy12@users.noreply.github.com>
- Co-authored-by: Amalan Jenicious F <amalan.jenicious@psiog.com>
- Okechukwu  Emmanuel Ochia <okechukwu@agnostiq.ai>
- Co-authored-by: pre-commit-ci[bot] <66853113+pre-commit-ci[bot]@users.noreply.github.com>
- Casey Jao <casey@agnostiq.ai>


### Changed

- `import covalent` no longer pulls in the server components

### Operations

- Fixed `tests.yml` where `RECOMMENDED_PLATFORM` was not properly set

## [0.194.0] - 2022-09-06

### Authors

- Will Cunningham <wjcunningham7@users.noreply.github.com>
- Co-authored-by: Scott Wyman Neagle <scott@agnostiq.ai>
- Alejandro Esquivel <ae@alejandro.ltd>
- Co-authored-by: Will Cunningham <wjcunningham7@gmail.com>
- Aravind-psiog <100823292+Aravind-psiog@users.noreply.github.com>
- Faiyaz Hasan <faiyaz@agnostiq.ai>
- Co-authored-by: Venkat Bala <venkat@agnostiq.ai>
- Prasanna Venkatesh <54540812+Prasy12@users.noreply.github.com>
- Co-authored-by: Amalan Jenicious F <amalan.jenicious@psiog.com>
- Okechukwu  Emmanuel Ochia <okechukwu@agnostiq.ai>
- Co-authored-by: pre-commit-ci[bot] <66853113+pre-commit-ci[bot]@users.noreply.github.com>
- Casey Jao <casey@agnostiq.ai>


### Operations

- Added a workflow which checks for missing or extra requirements
- Added pycln to pre-commit hooks #867

### Removed

- PyYAML
- tailer

## [0.193.0] - 2022-09-06

### Authors

- Will Cunningham <wjcunningham7@users.noreply.github.com>
- Co-authored-by: Scott Wyman Neagle <scott@agnostiq.ai>
- Alejandro Esquivel <ae@alejandro.ltd>
- Co-authored-by: Will Cunningham <wjcunningham7@gmail.com>
- Aravind-psiog <100823292+Aravind-psiog@users.noreply.github.com>
- Faiyaz Hasan <faiyaz@agnostiq.ai>
- Co-authored-by: Venkat Bala <venkat@agnostiq.ai>
- Prasanna Venkatesh <54540812+Prasy12@users.noreply.github.com>
- Co-authored-by: Amalan Jenicious F <amalan.jenicious@psiog.com>
- Okechukwu  Emmanuel Ochia <okechukwu@agnostiq.ai>
- Co-authored-by: pre-commit-ci[bot] <66853113+pre-commit-ci[bot]@users.noreply.github.com>
- Casey Jao <casey@agnostiq.ai>


### Changed

- Refactored executor base classes

### Operations

- pre-commit autoupdate
>>>>>>> 07fb109a

## [0.192.0] - 2022-09-02

### Authors

- Will Cunningham <wjcunningham7@users.noreply.github.com>
- Co-authored-by: Scott Wyman Neagle <scott@agnostiq.ai>
- Alejandro Esquivel <ae@alejandro.ltd>
- Co-authored-by: Will Cunningham <wjcunningham7@gmail.com>
- Aravind-psiog <100823292+Aravind-psiog@users.noreply.github.com>
- Faiyaz Hasan <faiyaz@agnostiq.ai>
- Co-authored-by: Venkat Bala <venkat@agnostiq.ai>
- Prasanna Venkatesh <54540812+Prasy12@users.noreply.github.com>
- Co-authored-by: Amalan Jenicious F <amalan.jenicious@psiog.com>
- Okechukwu  Emmanuel Ochia <okechukwu@agnostiq.ai>
- Co-authored-by: pre-commit-ci[bot] <66853113+pre-commit-ci[bot]@users.noreply.github.com>


### Changed

- Modified how `no_cluster` is passed to `app.py` from the CLI

## [0.191.0] - 2022-09-01

### Authors

- Will Cunningham <wjcunningham7@users.noreply.github.com>
- Co-authored-by: Scott Wyman Neagle <scott@agnostiq.ai>
- Alejandro Esquivel <ae@alejandro.ltd>
- Co-authored-by: Will Cunningham <wjcunningham7@gmail.com>
- Aravind-psiog <100823292+Aravind-psiog@users.noreply.github.com>
- Faiyaz Hasan <faiyaz@agnostiq.ai>
- Co-authored-by: Venkat Bala <venkat@agnostiq.ai>
- Prasanna Venkatesh <54540812+Prasy12@users.noreply.github.com>
- Co-authored-by: Amalan Jenicious F <amalan.jenicious@psiog.com>
- Okechukwu  Emmanuel Ochia <okechukwu@agnostiq.ai>
- Co-authored-by: pre-commit-ci[bot] <66853113+pre-commit-ci[bot]@users.noreply.github.com>


### Added

- Implementation of RemoteExecutor

## [0.190.0] - 2022-09-01

### Authors

- Will Cunningham <wjcunningham7@users.noreply.github.com>
- Co-authored-by: Scott Wyman Neagle <scott@agnostiq.ai>
- Alejandro Esquivel <ae@alejandro.ltd>
- Co-authored-by: Will Cunningham <wjcunningham7@gmail.com>
- Aravind-psiog <100823292+Aravind-psiog@users.noreply.github.com>
- Faiyaz Hasan <faiyaz@agnostiq.ai>
- Co-authored-by: Venkat Bala <venkat@agnostiq.ai>
- Prasanna Venkatesh <54540812+Prasy12@users.noreply.github.com>
- Co-authored-by: Amalan Jenicious F <amalan.jenicious@psiog.com>
- Okechukwu  Emmanuel Ochia <okechukwu@agnostiq.ai>


### Changed

- Renamed `BaseAsyncExecutor` and its references to `AsyncBaseExecutor`.

## [0.189.0] - 2022-08-31

### Authors

- Will Cunningham <wjcunningham7@users.noreply.github.com>
- Co-authored-by: Scott Wyman Neagle <scott@agnostiq.ai>
- Alejandro Esquivel <ae@alejandro.ltd>
- Co-authored-by: Will Cunningham <wjcunningham7@gmail.com>
- Aravind-psiog <100823292+Aravind-psiog@users.noreply.github.com>
- Faiyaz Hasan <faiyaz@agnostiq.ai>
- Co-authored-by: Venkat Bala <venkat@agnostiq.ai>
- Prasanna Venkatesh <54540812+Prasy12@users.noreply.github.com>
- Co-authored-by: Amalan Jenicious F <amalan.jenicious@psiog.com>


### Added

- Added capability to take screenshot of the graph with covalent logo on the GUI.

### Operations

- Changed the environment switches in tests.yml to be `true`/empty instead of 1/0

- Adding `benchmark.yml` workflow

### Tests

- Adding scripts in `tests/stress_tests/benchmarks`

## [0.188.0] - 2022-08-31

### Authors

- Will Cunningham <wjcunningham7@users.noreply.github.com>
- Co-authored-by: Scott Wyman Neagle <scott@agnostiq.ai>
- Alejandro Esquivel <ae@alejandro.ltd>
- Co-authored-by: Will Cunningham <wjcunningham7@gmail.com>
- Aravind-psiog <100823292+Aravind-psiog@users.noreply.github.com>


### Added

- Created a prototype of a production Dockerfile
- The old Dockerfile has been moved to Dockerfile.dev

### Docs

- Added read the docs for user interface
- Added db schema migration error guide in RTD
- Removed `get_data_store` from quantum chemistry tutorial #1046

### Operations

- Front-end test coverage measured and reported in CI
- Added reusable version action

## [0.187.0] - 2022-08-28

### Authors

- Prasanna Venkatesh <54540812+Prasy12@users.noreply.github.com>
- Co-authored-by: Kamalesh-suresh <kamalesh.suresh@psiog.com>
- Co-authored-by: Amalan Jenicious F <amalan.jenicious@psiog.com>
- Co-authored-by: pre-commit-ci[bot] <66853113+pre-commit-ci[bot]@users.noreply.github.com>

### Tests

- Fixed `test_using_executor_names` and `test_internal_sublattice_dispatch` tests to also work with `--no-cluster` option.

### Added

- Added test cases for front-end react components.

## [0.186.0] - 2022-08-25

### Authors

- Sankalp Sanand <sankalp@agnostiq.ai>
- Co-authored-by: Alejandro Esquivel <ae@alejandro.ltd>
- Venkat Bala <venkat@agnostiq.ai>
- Okechukwu  Emmanuel Ochia <okechukwu@agnostiq.ai>
- Co-authored-by: pre-commit-ci[bot] <66853113+pre-commit-ci[bot]@users.noreply.github.com>
- Co-authored-by: Will Cunningham <wjcunningham7@gmail.com>
- Co-authored-by: Scott Wyman Neagle <scott@agnostiq.ai>
- Venkat Bala <15014089+venkatBala@users.noreply.github.com>
- Aravind-psiog <100823292+Aravind-psiog@users.noreply.github.com>
- Co-authored-by: Kamalesh-suresh <kamalesh.suresh@psiog.com>
- Co-authored-by: Prasy12 <prasanna.venkatesh@psiog.com>

### Operations

- Fix conditional logic around dumping of `covalent` logs to stdout in test workflows
- Build test matrix by parsing configs from json
- Dump covalent logs if any of the tests step fail
- changed-files action uses the proper sha in version.yml

### Docs

- Added RTD and header for the AWS EC2 executor plugin.
- Refactored tutorials for better organization

### Added

- Added executor label, node id and node type to graph node UI

### Changed

- Runtime has been modified to be more precise on the lattice and electron sidebar

## [0.185.0] - 2022-08-23

### Authors

- Sankalp Sanand <sankalp@agnostiq.ai>
- Co-authored-by: Alejandro Esquivel <ae@alejandro.ltd>
- Venkat Bala <venkat@agnostiq.ai>

### Added

- Adding `load_tests` subdirectory to tests to facilitate execution of Covalent benchmarks during nightly runs
- Added `locust` requirements to tests `requirements.txt`

## [0.184.2] - 2022-08-23

### Authors

- Sankalp Sanand <sankalp@agnostiq.ai>
- Co-authored-by: Alejandro Esquivel <ae@alejandro.ltd>


### Fixed

- Switched the `render_as_batch` flag in the alembic env context so that `ALTER` commands are supported in SQLite migrations.

### Docs

- Updated custom executor RTD to show a simpler example

### Operations

- pre-commit autoupdate

## [0.184.1] - 2022-08-23

### Authors

- Alejandro Esquivel <ae@alejandro.ltd>
- Venkat Bala <venkat@agnostiq.ai>
- Co-authored-by: Scott Wyman Neagle <scott@agnostiq.ai>
- Casey Jao <casey@agnostiq.ai>
- Sankalp Sanand <sankalp@agnostiq.ai>


### Fixed

- Function's `__doc__` and `__name__` storage in dict/json for transportable object fixed.

### Tests

- Added unit test for the above fix.

## [0.184.0] - 2022-08-22

### Authors

- Alejandro Esquivel <ae@alejandro.ltd>
- Venkat Bala <venkat@agnostiq.ai>
- Co-authored-by: Scott Wyman Neagle <scott@agnostiq.ai>
- Casey Jao <casey@agnostiq.ai>


### Changed

- Electron metadata is serialized earlier during workflow construction
  to reduce unexpected executor pip requirements.
  
### Operations

- Updating conditional logic for the different steps in `release` workflow
- Dependabot update

### Docs

- Removed "How to synchronize lattices" section from RTD

## [0.183.0] - 2022-08-18

### Authors

- Scott Wyman Neagle <scott@agnostiq.ai>
- Venkat Bala <venkat@agnostiq.ai>


### Added

- Adding tests to update patch coverage for the `covalent logs` cli

### Changed

- Modify the `covalent logs` CLI handler to read logs line by line

### Operations

- Update release workflow
- Adding a `wait` input for the Conda action

## [0.182.2] - 2022-08-18

### Authors

- Scott Wyman Neagle <scott@agnostiq.ai>
- Will Cunningham <wjcunningham7@users.noreply.github.com>
- Alejandro Esquivel <ae@alejandro.ltd>
- Co-authored-by: Will Cunningham <wjcunningham7@gmail.com>
- Co-authored-by: Faiyaz Hasan <faiyaz@agnostiq.ai>


### Fixed

- CLI `service.py` tests to run without the server needing to be started.

### Docs

- Added `covalent db` cli command to API section of RTD

### Docs

- Fixed RTD downloads badge image to point to `covalent` rather than `cova`

### Operations

- Use conda skeleton action for build and upload

### Docs

- Updating WCI yaml with new file transfer protocols

## [0.182.1] - 2022-08-17

### Authors

- Will Cunningham <wjcunningham7@users.noreply.github.com>
- Venkat Bala <venkat@agnostiq.ai>
- Co-authored-by: santoshkumarradha <santosh@agnostiq.ai>
- Co-authored-by: pre-commit-ci[bot] <66853113+pre-commit-ci[bot]@users.noreply.github.com>
- Co-authored-by: Santosh kumar <29346072+santoshkumarradha@users.noreply.github.com>
- Co-authored-by: Scott Wyman Neagle <scott@agnostiq.ai>
- Prasanna Venkatesh <54540812+Prasy12@users.noreply.github.com>
- Co-authored-by: Will Cunningham <wjcunningham7@gmail.com>


### Fixed

- lattice.draw() fix on the GUI.

## [0.182.0] - 2022-08-17

### Authors

- Will Cunningham <wjcunningham7@users.noreply.github.com>
- Venkat Bala <venkat@agnostiq.ai>
- Co-authored-by: santoshkumarradha <santosh@agnostiq.ai>
- Co-authored-by: pre-commit-ci[bot] <66853113+pre-commit-ci[bot]@users.noreply.github.com>
- Co-authored-by: Santosh kumar <29346072+santoshkumarradha@users.noreply.github.com>
- Co-authored-by: Scott Wyman Neagle <scott@agnostiq.ai>


### Added

- Update RTD for `AWS Batch` executor
- Removed `AWS Lambda` executor RTD from this branch in order to keep changes atomic

### Changed

- Synced with latest develop

### Docs

- Adding RTD for `AWS Braket` executor
- Adding dropdown menu for the IAM policy
- Delete RTD for other cloud executor to keep changes atomic
- Renamed `executers` folder to `executors`

### Docs

- Updated short release notes

## [0.181.0] - 2022-08-17

### Authors

- Alejandro Esquivel <ae@alejandro.ltd>
- Will Cunningham <wjcunningham7@users.noreply.github.com>
- Scott Wyman Neagle <scott@agnostiq.ai>
- Venkat Bala <venkat@agnostiq.ai>
- Co-authored-by: santoshkumarradha <santosh@agnostiq.ai>
- Co-authored-by: pre-commit-ci[bot] <66853113+pre-commit-ci[bot]@users.noreply.github.com>
- Co-authored-by: Santosh kumar <29346072+santoshkumarradha@users.noreply.github.com>
- Co-authored-by: Will Cunningham <wjcunningham7@gmail.com>
- Prasanna Venkatesh <54540812+Prasy12@users.noreply.github.com>
- Co-authored-by: Kamalesh-suresh <kamalesh.suresh@psiog.com>
- Co-authored-by: Manjunath PV <manjunath.poilath@psiog.com>
- Co-authored-by: ArunPsiog <arun.mukesh@psiog.com>


### Changed

- Lazy loading mechanism on the GUI.

### Fixed

- Displaying electron executor and inputs information on the GUI.
- Animated spinner for running statuses on the GUI.

## Docs

- Add `AWSLambdaExecutor` RTD
- Update `api.rst` to include `cluster` CLI command option
- Added version migration guide section in RTD
- Update RTD for `AWS ECS` executor
- Remove AWS Lambda and Batch RTDs to keep changes atomic
- Adding dropdowns to IAM policy documents
- Updated compatibility matrix
- Updated pip, bash and callable deps how-to guides

### Operations

- NPM install on CentOS done explicitly
- `-y` flag for `conda install`

## [0.180.0] - 2022-08-16

### Authors

- Casey Jao <casey@agnostiq.ai>
- Co-authored-by: Alejandro Esquivel <ae@alejandro.ltd>
- Okechukwu  Emmanuel Ochia <okechukwu@agnostiq.ai>
- Scott Wyman Neagle <scott@agnostiq.ai>
- Co-authored-by: pre-commit-ci[bot] <66853113+pre-commit-ci[bot]@users.noreply.github.com>
- Co-authored-by: Will Cunningham <wjcunningham7@gmail.com>
- Sankalp Sanand <sankalp@agnostiq.ai>


### Removed

- Removed `ct.wait.LONG` etc. constants from covalent's init

### Changed

- `wait` in `_get_result_from_dispatcher` will now use `_results_manager.wait.EXTREME` if `True` has been passed to it.

### Operations

- Prettierified release.yml
- Cleaned up pre-commit-config.yml

### Docs

- Updated Bash Lepton tutorial to conform with the latest Lepton interface changes
- Disabling how-to guide for executing an electron with a specified Conda environment.
- Fixed "How To" for Python leptons

## [0.179.0] - 2022-08-16

### Authors



### Changed

- Changed terser package version on webapp yarn-lock file.

## [0.178.0] - 2022-08-15

### Authors

- Will Cunningham <wjcunningham7@users.noreply.github.com>
- Co-authored-by: Alejandro Esquivel <ae@alejandro.ltd>
- Casey Jao <casey@agnostiq.ai>


### Changed

- Dispatch workflows as asyncio tasks on the FastAPI event loop instead of in separate threads

### Fixed

- Deconflict wait enum with `ct.wait` function; `wait` -> `WAIT`

### Operations

- Conda package is built and tested on a nightly schedule
- Conda deployment step is added to `release.yml`
- Install yarn and npm on Ubuntu whenever the webapp needs to be built

## [0.177.0] - 2022-08-11

### Authors

- Scott Wyman Neagle <scott@agnostiq.ai>
- Co-authored-by: Faiyaz Hasan <faiyaz@agnostiq.ai>
- Casey Jao <casey@agnostiq.ai>
- Venkat Bala <venkat@agnostiq.ai>
- Co-authored-by: pre-commit-ci[bot] <66853113+pre-commit-ci[bot]@users.noreply.github.com>

### Removed

- `while True` in `app.get_result`

### Changed

- Flask route logic to return 503 when the result is not ready

### Tests

- results_manager tests

### Operations

- Fix conditional checks for `pre-release` and `stable` Covalent docker image builds

## [0.176.0] - 2022-08-11

### Authors

- Scott Wyman Neagle <scott@agnostiq.ai>
- Co-authored-by: Faiyaz Hasan <faiyaz@agnostiq.ai>
- Casey Jao <casey@agnostiq.ai>


### Operations

- Update precommit yaml.

### Removed

- `Lattice.check_consumables()`, `_TransportGraph.get_topologically_sorted_graph()`

### Operations

- Trigger webapp build if `build==true`

## [0.175.0] - 2022-08-11

### Authors

- Scott Wyman Neagle <scott@agnostiq.ai>
- Co-authored-by: Faiyaz Hasan <faiyaz@agnostiq.ai>
- Casey Jao <casey@agnostiq.ai>


### Operations

- Trigger Slack alert for failed tests on `workflow_run`

## [0.174.0] - 2022-08-11

### Authors

- Casey Jao <casey@agnostiq.ai>
- Alejandro Esquivel <ae@alejandro.ltd>


### Changed

- Changed return value for TransferFromRemote and TransferToRemote (download/upload) operations to be consistent and always return filepath tuples

### Docs

- Updated docs with File Transfer return value changes and `files` kwarg injections

### Fixed

- Fixed postprocessing workflows that return an electron with an incoming wait_for edge

## [0.173.0] - 2022-08-10

### Authors

- Sankalp Sanand <sankalp@agnostiq.ai>


### Added

- `--hard` and `--yes` flags added to `covalent purge` for hard purging (also deletes the databse) and autoapproving respectively.

### Changed

- `covalent purge` now shows the user a prompt informing them what dirs and files will be deleted.
- Improved shown messages in some commands.

### Tests

- Updated tests to reflect above changes.

## [0.172.0] - 2022-08-10

### Authors

- Will Cunningham <wjcunningham7@users.noreply.github.com>
- Prasanna Venkatesh <54540812+Prasy12@users.noreply.github.com>
- Co-authored-by: pre-commit-ci[bot] <66853113+pre-commit-ci[bot]@users.noreply.github.com>
- Co-authored-by: Aravind-psiog <100823292+Aravind-psiog@users.noreply.github.com>
- Co-authored-by: ArunPsiog <arun.mukesh@psiog.com>
- Co-authored-by: manjunath.poilath <manjunath.poilath@psiog.com>
- Co-authored-by: Kamalesh-suresh <kamalesh.suresh@psiog.com>
- Co-authored-by: Amalan Jenicious F <amalan.jenicious@psiog.com>
- Co-authored-by: M Shrikanth <shrikanth.mohan@psiog.com>
- Co-authored-by: Casey Jao <casey@agnostiq.ai>
- Co-authored-by: Aravind-psiog <aravind.prabaharan@psiog.com>
- Co-authored-by: Will Cunningham <wjcunningham7@gmail.com>
- Co-authored-by: Alejandro Esquivel <ae@alejandro.ltd>


### Changed

- Covalent dispatcher flask web apis ported to FastAPI in `covalent_dispatcher/_service/app.py`
- Unit tests written for Covalent dispatcher flask web apis ported to FastAPI in `covalent_dispatcher_tests/_service/app.test.py`
- Web apis of `covalent_ui` refactored to adhere to v11 DB schema
- Electron graph mini map has been moved next to controls on the GUI.
- Lattice status and count of completed & total electrons has been moved to the top of the graph on the GUI.
- Some of the Flask APIs earlier consumed by the GUI have been deprecated & removed from the code base.
- APIs exposed by the web app back end have been re-factored to adhere to the new DB schema v10

### Added

- Added count of dispatches by status on the dispatch list section of the GUI.
- APIs that the GUI consumes have been re-written using FastAPI. This includes re-factoring of older APIs and adding of new APIs.
- Added COVALENT_SERVER_IFACE_ANY flag for uvicorn to start with 0.0.0.0

### Docs

- ReadTheDocs landing page has been improved

## [0.171.0] - 2022-08-10

### Authors

- Casey Jao <casey@agnostiq.ai>
- Co-authored-by: Scott Wyman Neagle <scott@agnostiq.ai>

### Added

- Added `covalent migrate_legacy_result_object` command to save pickled Result objects to the DataStore

## [0.170.1] - 2022-08-09

### Authors

- Venkat Bala <venkat@agnostiq.ai>

### Fixed

- Remove `attr` import added inadvertently

### Tests

- Fix `start` cli test, update `set_config` call count

## [0.170.0] - 2022-08-08

### Authors

- Venkat Bala <venkat@agnostiq.ai>
- Co-authored-by: pre-commit-ci[bot] <66853113+pre-commit-ci[bot]@users.noreply.github.com>


### Changed

- Temporarily allow executor plugin variable name to be either in uppercase or lowercase

## [0.169.0] - 2022-08-08

### Authors

- Venkat Bala <venkat@agnostiq.ai>
- Co-authored-by: pre-commit-ci[bot] <66853113+pre-commit-ci[bot]@users.noreply.github.com>


### Added

- Adding a `covalent config` convenience CLI to quickly view retrive the covalent configuration

## [0.168.0] - 2022-08-08

### Authors

- Venkat Bala <venkat@agnostiq.ai>
- Co-authored-by: pre-commit-ci[bot] <66853113+pre-commit-ci[bot]@users.noreply.github.com>


### Added

- Adding `setup/teardown` methods as placeholders for any executor specific setup and teardown tasks

## [0.167.0] - 2022-08-08

### Authors

- Poojith U Rao <106616820+poojithurao@users.noreply.github.com>
- Co-authored-by: Venkat Bala <venkat@agnostiq.ai>
- Co-authored-by: Faiyaz Hasan <faiyaz@agnostiq.ai>
- Co-authored-by: pre-commit-ci[bot] <66853113+pre-commit-ci[bot]@users.noreply.github.com>
- Co-authored-by: Alejandro Esquivel <ae@alejandro.ltd>


### Added

- S3 File transfer strategy

### Fixed

- Adding maximum number of retries and timeout parameter to the get result http call.

## [0.166.0] - 2022-08-07

### Authors

- Venkat Bala <venkat@agnostiq.ai>


### Tests

- Update dask cli test to match Covalent Dask cluster configuration


### Changed

- Remove newline from log stream formatter for better log statment output
- Jsonify covalent cluster cli outputs

## [0.165.0] - 2022-08-06

### Authors

- Casey Jao <casey@agnostiq.ai>


### Changed

- Make `BaseExecutor` and `BaseAsyncExecutor` class siblings, not parent and child.

### Operations

- Only validate webapp if the webapp was built

### Tests

- Fixed randomly failing lattice json serialization test

## [0.164.0] - 2022-08-05

### Authors

- Sankalp Sanand <sankalp@agnostiq.ai>
- Faiyaz Hasan <faiyaz@agnostiq.ai>
- Co-authored-by: pre-commit-ci[bot] <66853113+pre-commit-ci[bot]@users.noreply.github.com>
- Co-authored-by: Venkat Bala <venkat@agnostiq.ai>
- Co-authored-by: Will Cunningham <wjcunningham7@gmail.com>


### Changed

- Use `update_config` to modify dask configuration from the cluster process
- Simplify `set_config` logic for dask configuration options on `covalent start`
- Removed default values from click options for dask configuration related values

### Added

- Configured default dask configuration options in `defaults.py`

### Fixed 

- Overwriting config address issue.

### Tests

- Moved misplaced functional/integration tests from the unit tests folder to their respective folders.
- All of the unit tests now use test DB instead of hitting a live DB.
- Updated `tests.yml` so that functional tests are run whenever tests get changed or github actions are changed.
- Several broken tests were also fixed.

## [0.163.0] - 2022-08-04

### Authors

- Alejandro Esquivel <ae@alejandro.ltd>
- Co-authored-by: Casey Jao <casey@agnostiq.ai>
- Will Cunningham <wjcunningham7@users.noreply.github.com>
- Co-authored-by: Scott Wyman Neagle <scott@agnostiq.ai>


### Added

- Added `rsync` dependency in `Dockerfile`

### Removed

- `Makefile` which was previously improperly committed

### Operations

- Functional tests are run only on `develop`
- `tests.yml` can be run manually provided a commit SHA
- `tests.yml` uses a `build` filter to conditionally install and build Covalent if build files are modified
- `docker.yml` is now only for dev work, and is manually triggered given an SHA
- `release.yml` is enhanced to push stable and pre-release images to a public ECR repo

## [0.162.0] - 2022-08-04

### Authors

- Alejandro Esquivel <ae@alejandro.ltd>
- Co-authored-by: Casey Jao <casey@agnostiq.ai>


### Changed

- Updated Base executor to support non-unique `retval_key`s, particularly for use in File Transfer where we may have several CallDeps with the reserved `retval_key` of value `files`.

## [0.161.2] - 2022-08-04

### Authors

- Alejandro Esquivel <ae@alejandro.ltd>
- Co-authored-by: pre-commit-ci[bot] <66853113+pre-commit-ci[bot]@users.noreply.github.com>


### Fixed

- Updated `covalent db migrations` to overwrite `alembic.ini` `script_location` with absolute path to migrations folder
- Updated `covalent db alembic [args]` command to use project root as `cwd` for alembic subprocess  

## [0.161.1] - 2022-08-03

### Authors

- Alejandro Esquivel <ae@alejandro.ltd>
- Scott Wyman Neagle <scott@agnostiq.ai>
- Co-authored-by: Faiyaz Hasan <faiyaz@agnostiq.ai>
- Poojith U Rao <106616820+poojithurao@users.noreply.github.com>
- Co-authored-by: Casey Jao <casey@agnostiq.ai>


### Fixed

- When a list was passed to an electron, the generated electron list
  had metadata copied from the electron. This was resulting in
  call_before and call_after functions being called by the electron
  list as well. The metadata (apart from executor) is now set to
  default values for the electron list.

## [0.161.0] - 2022-08-03

### Authors

- Alejandro Esquivel <ae@alejandro.ltd>
- Scott Wyman Neagle <scott@agnostiq.ai>
- Co-authored-by: Faiyaz Hasan <faiyaz@agnostiq.ai>


### Changed

- Replaced `Session(DispatchDB()._get_data_store().engine)` with `workflow_db.session()`

### Removed

- `DevDataStore` class from `datastore.py`
- workflows manager

## [0.160.1] - 2022-08-02

### Authors

- Alejandro Esquivel <ae@alejandro.ltd>
- Scott Wyman Neagle <scott@agnostiq.ai>


### Fixed

- `script_location` key not found issue when installing with pip (second attempt)

### Docs

- Remove migration guide reference from README

### Operations

- Explicitly check `release == true` in tests.yml

## [0.160.0] - 2022-08-02

### Authors

- Casey Jao <casey@agnostiq.ai>
- Co-authored-by: Faiyaz Hasan <faiyaz@agnostiq.ai>


### Changed

- `Executor.run()` now accepts a `task_metadata` dictionary. Current
  keys consist of `dispatch_id` and `node_id`.

## [0.159.0] - 2022-08-02

### Authors

- Casey Jao <casey@agnostiq.ai>
- Co-authored-by: Faiyaz Hasan <faiyaz@agnostiq.ai>


### Changed

- Database schema has been updated to v11

### Operations

- `paths-filter` will only be run on PRs, i.e on workflow runs, the whole test suite will be run.
- Removed retry action from running on `pytest` steps since they instead use `pytest` retries.
- `codecov.yml` added to enable carry-forward flags
- UI front-end is only built for pull requests when the source changes
- Packaging is only validated on the `develop` branch

## [0.158.0] - 2022-07-29

### Authors

- Okechukwu  Emmanuel Ochia <okechukwu@agnostiq.ai>
- Co-authored-by: Scott Wyman Neagle <scott@agnostiq.ai>
- Will Cunningham <wjcunningham7@users.noreply.github.com>
- Alejandro Esquivel <ae@alejandro.ltd>
- Co-authored-by: pre-commit-ci[bot] <66853113+pre-commit-ci[bot]@users.noreply.github.com>
- Casey Jao <casey@agnostiq.ai>
- Co-authored-by: Faiyaz Hasan <faiyaz@agnostiq.ai>


### Changed

- Construct the result object in the dispatcher `entry_point.py` module in order to avoid the Missing Latticed Id error so frequently.
- Update the sleep statement length to 0.1 seconds in the results.manager.

## [0.157.1] - 2022-07-29

### Authors

- Okechukwu  Emmanuel Ochia <okechukwu@agnostiq.ai>
- Co-authored-by: Scott Wyman Neagle <scott@agnostiq.ai>
- Will Cunningham <wjcunningham7@users.noreply.github.com>
- Alejandro Esquivel <ae@alejandro.ltd>
- Co-authored-by: pre-commit-ci[bot] <66853113+pre-commit-ci[bot]@users.noreply.github.com>
- Casey Jao <casey@agnostiq.ai>

### Fixed

- Pass non-kwargs to electrons in the correct order during dispatch.

## [0.157.0] - 2022-07-28

### Authors

- Okechukwu  Emmanuel Ochia <okechukwu@agnostiq.ai>
- Co-authored-by: Scott Wyman Neagle <scott@agnostiq.ai>
- Will Cunningham <wjcunningham7@users.noreply.github.com>
- Alejandro Esquivel <ae@alejandro.ltd>
- Co-authored-by: pre-commit-ci[bot] <66853113+pre-commit-ci[bot]@users.noreply.github.com>
- Casey Jao <casey@agnostiq.ai>


### Changed

- Expose a public `wait()` function compatible with both calling and dispatching lattices

### Docs

- Updated the RTD on `wait_for()` to use the static `wait()` function

### Operations

- pre-commit autoupdate

### Docs

- Changed the custom executor how-to to be shorter and more concise.
- Re-structured the docs

## [0.156.0] - 2022-07-27

### Authors

- Okechukwu  Emmanuel Ochia <okechukwu@agnostiq.ai>
- Co-authored-by: Scott Wyman Neagle <scott@agnostiq.ai>
- Will Cunningham <wjcunningham7@users.noreply.github.com>
- Alejandro Esquivel <ae@alejandro.ltd>
- Co-authored-by: pre-commit-ci[bot] <66853113+pre-commit-ci[bot]@users.noreply.github.com>


### Added

- Bash decorator is introduced
- Lepton commands can be specified as a list of strings rather than strings alone.

## [0.155.1] - 2022-07-26

### Authors

- Okechukwu  Emmanuel Ochia <okechukwu@agnostiq.ai>
- Co-authored-by: Scott Wyman Neagle <scott@agnostiq.ai>
- Will Cunningham <wjcunningham7@users.noreply.github.com>
- Alejandro Esquivel <ae@alejandro.ltd>
- Co-authored-by: pre-commit-ci[bot] <66853113+pre-commit-ci[bot]@users.noreply.github.com>


### Fixed

- `script_location` key not found issue when running alembic programatically

### Operations

- Fixed syntax errors in `stale.yml` and in `hotfix.yml`
- `docker.yml` triggered after version bump in `develop` instead of before
- Enhanced `tests.yml` to upload coverage reports by domain

## [0.155.0] - 2022-07-26

### Authors

- Alejandro Esquivel <ae@alejandro.ltd>


### Added

- Exposing `alembic {args}` cli commands through: `covalent db alembic {args}`

## [0.154.0] - 2022-07-25

### Authors

- Casey Jao <casey@agnostiq.ai>
- Co-authored-by: Venkat Bala <venkat@agnostiq.ai>
- Alejandro Esquivel <ae@alejandro.ltd>


### Added

- Added methods to programatically fetch information from Alembic without needing subprocess

## [0.153.1] - 2022-07-25

### Authors

- Casey Jao <casey@agnostiq.ai>
- Co-authored-by: Venkat Bala <venkat@agnostiq.ai>


### Fixed

- Stdout and stderr are now captured when using the dask executor.


### Tests

- Fixed Dask cluster CLI tests

## [0.153.0] - 2022-07-25

### Authors

- Faiyaz Hasan <faiyaz@agnostiq.ai>


### Added

- Helper function to load and save files corresponding to the DB filenames.

### Changed

- Files with .txt, .log extensions are stored as strings.
- Get result web request timeout to 2 seconds.

## [0.152.0] - 2022-07-25

### Authors

- Faiyaz Hasan <faiyaz@agnostiq.ai>
- Co-authored-by: Scott Wyman Neagle <scott@agnostiq.ai>


### Changed

- Pass default DataStore object to node value retrieval method in the Results object.

## [0.151.1] - 2022-07-22

### Authors

- Faiyaz Hasan <faiyaz@agnostiq.ai>
- Co-authored-by: Scott Wyman Neagle <scott@agnostiq.ai>


### Fixed

- Adding maximum number of retries and timeout parameter to the get result http call.
- Disabling result_webhook for now.

## [0.151.0] - 2022-07-22

### Authors

- Scott Wyman Neagle <scott@agnostiq.ai>
- Co-authored-by: Will Cunningham <wjcunningham7@gmail.com>
- Sankalp Sanand <sankalp@agnostiq.ai>


### Added

- `BaseAsyncExecutor` has been added which can be inherited by new async-aware executors.

### Changed

- Since tasks were basically submitting the functions to a Dask cluster by default, they have been converted into asyncio `Tasks` instead which support a far larger number of concurrent tasks than previously used `ThreadPool`.

- `tasks_pool` will still be used to schedule tasks which use non-async executors.

- Executor's `executor` will now receive a callable instead of a serialized function. This allows deserializing the function where it is going to be executed while providing a simplified `execute` at the same time.

- `uvloop` is being used instead of the default event loop of `asyncio` for better performance.

- Tests have also been updated to reflect above changes.

### Operations

- Made Santosh the sole owner of `/docs`

## [0.150.0] - 2022-07-22

### Authors

- Faiyaz Hasan <faiyaz@agnostiq.ai>


### Added

- Initialize database tables when the covalent server is started.

## [0.149.0] - 2022-07-21

### Authors

- Scott Wyman Neagle <scott@agnostiq.ai>
- Co-authored-by: Venkat Bala <venkat@agnostiq.ai>


### Removed

- `result.save()`
- `result._write_dispatch_to_python_file()`

## [0.148.0] - 2022-07-21

### Authors

- Alejandro Esquivel <ae@alejandro.ltd>


### Changed

- Changed DataStore default db path to correspond to dispatch db config path

### Operations

- Added workflow to stale and close pull requests


### Docs

- Fixed `get_metadata` calls in examples to remove `results_dir` argument
- Removed YouTube video temporarily

## [0.147.0] - 2022-07-21

### Authors

- Casey Jao <casey@agnostiq.ai>


### Changed

- Simplified interface for custom executors. All the boilerplate has
  been moved to `BaseExecutor`.

## [0.146.0] - 2022-07-20

### Authors

- Casey Jao <casey@agnostiq.ai>
- Co-authored-by: Venkat Bala <venkat@agnostiq.ai>
- Faiyaz Hasan <faiyaz@agnostiq.ai>



### Added

- Ensure that transportable objects are rendered correctly when printing the result object.

### Tests

- Check that user data is not unpickled by the Covalent server process

## [0.145.0] - 2022-07-20

### Authors

- Scott Wyman Neagle <scott@agnostiq.ai>
- Co-authored-by: Venkat Bala <venkat@agnostiq.ai>
- Co-authored-by: Faiyaz Hasan <faiyaz@agnostiq.ai>


### Removed

- `entry_point.get_result()`

### Changed

- get_result to query an HTTP endpoint instead of a DB session

## [0.144.0] - 2022-07-20

### Authors

- Will Cunningham <wjcunningham7@users.noreply.github.com>
- Co-authored-by: Scott Wyman Neagle <scott@agnostiq.ai>
- Alejandro Esquivel <ae@alejandro.ltd>


### Added

- Set up alembic migrations & added migration guide (`alembic/README.md`)

## [0.143.0] - 2022-07-19

### Authors

- Will Cunningham <wjcunningham7@users.noreply.github.com>
- Co-authored-by: Scott Wyman Neagle <scott@agnostiq.ai>


### Changed

- Installation will fail if `cova` is installed while trying to install `covalent`.

## [0.142.0] - 2022-07-19

### Authors

- Poojith U Rao <106616820+poojithurao@users.noreply.github.com>
- Co-authored-by: Will Cunningham <wjcunningham7@gmail.com>
- Anna Hughes <annagwen42@gmail.com>
- Co-authored-by: Poojith <poojith@agnostiq.ai>
- Co-authored-by: Scott Wyman Neagle <scott@agnostiq.ai>
- Casey Jao <casey@agnostiq.ai>
- Co-authored-by: Venkat Bala <venkat@agnostiq.ai>
- Co-authored-by: pre-commit-ci[bot] <66853113+pre-commit-ci[bot]@users.noreply.github.com>
- Faiyaz Hasan <faiyaz@agnostiq.ai>


### Added

- `electron_num`, `completed_electron_num` fields to the Lattice table.

## [0.141.0] - 2022-07-19

### Authors

- Poojith U Rao <106616820+poojithurao@users.noreply.github.com>
- Co-authored-by: Will Cunningham <wjcunningham7@gmail.com>
- Anna Hughes <annagwen42@gmail.com>
- Co-authored-by: Poojith <poojith@agnostiq.ai>
- Co-authored-by: Scott Wyman Neagle <scott@agnostiq.ai>
- Casey Jao <casey@agnostiq.ai>
- Co-authored-by: Venkat Bala <venkat@agnostiq.ai>
- Co-authored-by: pre-commit-ci[bot] <66853113+pre-commit-ci[bot]@users.noreply.github.com>


### Changed

- Deprecate topological sort in favor of inspect in-degree of nodes until they are zero before dispatching task
- Use deepcopy to generate a copy of the metadata dictionary before saving result object to the database

### Docs

- Adding incomplete pennylane kernel tutorial
- Adding quantum ensemble tutorial

## [0.140.0] - 2022-07-19

### Authors

- Faiyaz Hasan <faiyaz@agnostiq.ai>
- Co-authored-by: Venkat Bala <venkat@agnostiq.ai>


### Added

- Fields `deps_filename`, `call_before_filename` and `call_after_filename` to the `Electron` table.
- Re-write the deps / call before and after file contents when inserting / updating electron record in the database.

### Changed

- Modify the test and implementation logic of inserting the electron record with these new fields.
- Field `key` to `key_filename` in `Electron` table.

## [0.139.1] - 2022-07-19

### Authors

- Divyanshu Singh <55018955+divshacker@users.noreply.github.com>
- Co-authored-by: Scott Wyman Neagle <wymnea@protonmail.com>
- Co-authored-by: Scott Wyman Neagle <scott@agnostiq.ai>
- Co-authored-by: Will Cunningham <wjcunningham7@users.noreply.github.com>


### Fixed

- Fixes Reverse IP problem. All References to `0.0.0.0` are changed to `localhost` . More details can be found [here](https://github.com/AgnostiqHQ/covalent/issues/202)

## [0.139.0] - 2022-07-19

### Authors

- Venkat Bala <venkat@agnostiq.ai>
- Co-authored-by: Scott Wyman Neagle <scott@agnostiq.ai>
- Faiyaz Hasan <faiyaz@agnostiq.ai>
- Co-authored-by: Will Cunningham <wjcunningham7@gmail.com>


### Added

- Columns `is_active` in the lattice, eLectron and Electron dependency tables.

### Docs

- Adding a RTD tutorial/steps on creating a custom executor

## [0.138.0] - 2022-07-19

### Authors

- Anna Hughes <annagwen42@gmail.com>
- Co-authored-by: Will Cunningham <wjcunningham7@gmail.com>
- Will Cunningham <wjcunningham7@users.noreply.github.com>
- Co-authored-by: Venkat Bala <venkat@agnostiq.ai>


### Added

- Docker build workflow

### Changed

- Dockerfile uses multi-stage build

### Docs

- New tutorial demonstrating how to solve the MaxCut Problem with QAOA and Covalent

## [0.137.0] - 2022-07-19

### Authors

- Prasanna Venkatesh <54540812+Prasy12@users.noreply.github.com>
- Co-authored-by: Alejandro Esquivel <ae@alejandro.ltd>


### Added

- Ability to hide/show labels on the graph
- Graph layout with elk configurations

### Changed

- Changed API socket calls interval for graph optimization.

### Tests

- Disabled several dask functional tests

## [0.136.0] - 2022-07-18

### Authors

- Scott Wyman Neagle <scott@agnostiq.ai>
- Co-authored-by: Faiyaz Hasan <faiyaz@agnostiq.ai>


### Changed

- Result.save() has been deprecated in favor of Result.persist() and querying the database directly.

## [0.135.0] - 2022-07-18

### Authors

- Casey Jao <casey@agnostiq.ai>
- Co-authored-by: Scott Wyman Neagle <scott@agnostiq.ai>
- Co-authored-by: Alejandro Esquivel <ae@alejandro.ltd>


### Operations

- Psiog is only codeowner of js files
- Fix in changelog action to handle null author when a bot is committing

### Added

- Support injecting return values of calldeps into electrons during workflow execution

## [0.134.0] - 2022-07-15

### Authors

- Casey Jao <casey@agnostiq.ai>
- Co-authored-by: Scott Wyman Neagle <scott@agnostiq.ai>


### Changed

- Covalent server can now process workflows without having their deps installed

## [0.133.0] - 2022-07-15

### Authors

- Will Cunningham <wjcunningham7@users.noreply.github.com>


### Removed

- Removed the deprecated function `draw_inline` as well as the `matplotlib` dependency.

### Operations

- Fixing the retry block for tests

## [0.132.0] - 2022-07-14

### Authors

- Will Cunningham <wjcunningham7@users.noreply.github.com>


### Added

- Bash lepton support reintroduced with some UX modifications to the Lepton class. Leptons which use scripting languages can be specified as either (1) a command run in the shell/console or (2) a call to a function in a library/script. Leptons which use compiled languages must specify a library and a function name.
- The keyword argument `display_name` can be used to override the name appearing in the UI. Particularly useful when the lepton is a command.
- All arguments except for language are now keyword arguments.
- Keyword arguments passed to a Bash lepton are understood to define environment variables within the shell.
- Non-keyword arguments fill in `$1`, `$2`, etc.
- Named outputs enumerate variables within the shell which will be returned to the user. These can be either `Lepton.OUTPUT` or `Lepton.INPUT_OUTPUT` types.

### Added

- New fields to the decomposed result object Database: 

## [0.131.0] - 2022-07-13

### Authors

- Sankalp Sanand <sankalp@agnostiq.ai>
- Co-authored-by: Venkat Bala <venkat@agnostiq.ai>


### Fixed

- `covalent --version` now looks for `covalent` metadata instead of `cova`

### Tests

- Updated the cli test to include whether the correct version number is shown when `covalent --version` is run

### Added

- Method to write electron id corresponding to sublattices in `execution.py` when running `_run_task`.

## [0.130.0] - 2022-07-12

### Authors

- Venkat Bala <venkat@agnostiq.ai>
- Co-authored-by: Scott Wyman Neagle <scott@agnostiq.ai>

### Changed

- Ignoring tests for `cancel_dispatch` and `construct_bash`
- Create a dummy requirements.txt file for pip deps tests
- Fix version of `Werkzeug` package to avoid running into ValueError (unexpected kwarg `as_tuple`)
- Update `customization` how to test by specifying the section header `sdk`

## [0.129.0] - 2022-07-12

### Authors

- Sankalp Sanand <sankalp@agnostiq.ai>
- Co-authored-by: Alejandro Esquivel <ae@alejandro.ltd>

### Added

- Support for `wait_for` type edges when two electrons are connected by their execution side effects instead of output-input relation.

### Changed

- `active_lattice.electron_outputs` now contains the node ids as well for the electron which is being post processed.

## [0.128.1] - 2022-07-12

### Authors

- Faiyaz Hasan <faiyaz@agnostiq.ai>


### Fixed

- `Result.persist` test in `result_test.py`.
- Electron dependency `arg_index` is changed back to Nullable.

## [0.128.0] - 2022-07-12

### Authors

- Okechukwu  Emmanuel Ochia <okechukwu@agnostiq.ai>
- Co-authored-by: Casey Jao <casey@agnostiq.ai>
- Co-authored-by: Alejandro Esquivel <ae@alejandro.ltd>
- Co-authored-by: pre-commit-ci[bot] <66853113+pre-commit-ci[bot]@users.noreply.github.com>

### Added

- File transfer support for leptons

## [0.127.0] - 2022-07-11

### Authors

- Scott Wyman Neagle <scott@agnostiq.ai>
- Co-authored-by: Faiyaz Hasan <faiyaz@agnostiq.ai>
- Co-authored-by: Venkat Bala <venkat@agnostiq.ai>


### Added

- When saving to DB, also persist to the new DB if running in develop mode

### Tests

- Flask app route tests

## [0.126.0] - 2022-07-11

### Authors

- Will Cunningham <wjcunningham7@users.noreply.github.com>
- Alejandro Esquivel <ae@alejandro.ltd>
- Co-authored-by: pre-commit-ci[bot] <66853113+pre-commit-ci[bot]@users.noreply.github.com>
- Co-authored-by: Sankalp Sanand <sankalp@agnostiq.ai>


### Added

- Added Folder class
- Added internal call before/after deps to execute File Transfer operations pre/post electron execution.

### Operations

- Enhanced hotfix action to create branches from existing commits

## [0.125.0] - 2022-07-09

### Authors

- Okechukwu  Emmanuel Ochia <okechukwu@agnostiq.ai>
- Co-authored-by: pre-commit-ci[bot] <66853113+pre-commit-ci[bot]@users.noreply.github.com>
- Co-authored-by: Alejandro Esquivel <ae@alejandro.ltd>
- Venkat Bala <venkat@agnostiq.ai>
- Co-authored-by: Okechukwu Ochia <emmirald@gmail.com>
- Co-authored-by: Scott Wyman Neagle <scott@agnostiq.ai>


### Added

- Dask Cluster CLI functional/unit tests

### Docs

- Updated RTD concepts, how-to-guides, and api docs with electron dependencies.

### Operations

- Separate out running tests and uploading coverage report to circumvent bug in
  retry action

## [0.124.0] - 2022-07-07

### Authors

- Will Cunningham <wjcunningham7@users.noreply.github.com>
- Co-authored-by: Scott Wyman Neagle <scott@agnostiq.ai>
- Faiyaz Hasan <faiyaz@agnostiq.ai>


### Added

- `Result.persist` method in `covalent/_results_manager/result.py`.

### Operations

- Package pre-releases go to `covalent` instead of `cova` on PyPI.

## [0.123.0] - 2022-07-07

### Authors

- Scott Wyman Neagle <scott@agnostiq.ai>
- Co-authored-by: Faiyaz Hasan <faiyaz@agnostiq.ai>
- Will Cunningham <wjcunningham7@users.noreply.github.com>
- Alejandro Esquivel <ae@alejandro.ltd>
- Co-authored-by: pre-commit-ci[bot] <66853113+pre-commit-ci[bot]@users.noreply.github.com>


### Added

- Added Folder class
- Added internal call before/after deps to execute File Transfer operations pre/post electron execution.

### Operations

- `codeql.yml` and `condabuild.yml` run nightly instead of on every PR.
- Style fixes in changelog

## [0.122.1] - 2022-07-06

### Authors

Will Cunningham <wjcunningham7@users.noreply.github.com>
Co-authored-by: Scott Wyman Neagle <scott@agnostiq.ai>


### Operations

- Added license scanner action
- Pre-commit autoupdate

### Tests

- Tests for running workflows with more than one iteration

### Fixed

- Attribute error caused by attempts to retrieve the name from the node function when the node function is set to None

## [0.122.0] - 2022-07-04

### Authors

Faiyaz Hasan <faiyaz@agnostiq.ai>
Co-authored-by: pre-commit-ci[bot] <66853113+pre-commit-ci[bot]@users.noreply.github.com>


### Added

- `covalent/_results_manager/write_result_to_db.py` module and methods to insert / update data in the DB.
- `tests/covalent_tests/results_manager_tests/write_result_to_db_test.py` containing the unit tests for corresponding functions.

### Changed

- Electron `type` column to a string type rather than an `ElectronType` in DB models.
- Primary keys from `BigInteger` to `Integer` in DB models.

## [0.121.0] - 2022-07-04

### Authors

Will Cunningham <wjcunningham7@users.noreply.github.com>
Co-authored-by: Alejandro Esquivel <ae@alejandro.ltd>
Co-authored-by: pre-commit-ci[bot] <66853113+pre-commit-ci[bot]@users.noreply.github.com>


### Removed

- Unused requirements `gunicorn` and `eventlet` in `requirements.txt` as well as `dask` in `tests/requirements.txt`, since it is already included in the core requirements.

### Docs

- Updated the compatibility matrix in the docs.

## [0.120.0] - 2022-07-04

### Authors

Okechukwu  Emmanuel Ochia <okechukwu@agnostiq.ai>
Co-authored-by: Venkat Bala <venkat@agnostiq.ai>
Co-authored-by: pre-commit-ci[bot] <66853113+pre-commit-ci[bot]@users.noreply.github.com>
Co-authored-by: Scott Wyman Neagle <scott@agnostiq.ai>


### Added

- Adding `cluster` CLI options to facilitate interacting with the backend Dask cluster
- Adding options to `covalent start` to enable specifying number of workers, memory limit and threads per worker at cluster startup

### Changed

- Update `DaskAdminWorker` docstring with better explanation

## [0.119.1] - 2022-07-04

### Authors

Scott Wyman Neagle <scott@agnostiq.ai>
Casey Jao <casey@agnostiq.ai>


### Fixed

- `covalent status` checks if the server process is still alive.

### Operations

- Updates to changelog logic to handle multiple authors

## [0.119.0] - 2022-07-03
### Authors
@cjao 


### Added

- Introduce support for pip dependencies

## [0.118.0] - 2022-07-02
### Authors
@AlejandroEsquivel 


### Added

- Introduced File, FileTransfer, and FileTransferStrategy classes to support various File Transfer use cases prior/post electron execution

## [0.117.0] - 2022-07-02
### Authors
@Emmanuel289 


### Added

- Included retry action in 'tests.yaml' workflow.

## [0.116.0] - 2022-06-29
### Authors
@Prasy12 

### Changed

- Changed API socket calls interval for graph optimization.

### Added

- Ability to change to different layouts from the GUI.

## [0.115.0] - 2022-06-28
### Authors
@cjao 


### Added

- Introduce support for `call_before`, `call_after`, and bash dependencies

### Operations

- Unit tests performed on Python 3.10 on Ubuntu and MacOS images as well as 3.9 on MacOS
- Updated codeowners so that AQ Engineers doesn't own this CHANGELOG
- pre-commit autoupdate

## [0.114.0] - 2022-06-23
### Authors
@dependabot[bot] 


### Changed

- Changed eventsource version on webapp yarn-lock file.

### Operations

- Added Github push changelog workflow to append commiters username
- Reusable JavaScript action to parse changelog and update version

## [0.113.0] - 2022-06-21

### Added

- Introduce new db models and object store backends

### Operations

- Syntax fix in hotfix.yml

### Docs

- Added new tutorial: Linear and convolutional autoencoders

## [0.112.0] - 2022-06-20

### Changed

- Changed async version on webapp package-lock file.

## [0.111.0] - 2022-06-20

### Changed

- Changed eventsource version on webapp package-lock file.

### Docs

- Added new tutorial: Covalentified version of the Pennylane Variational Classifier tutorial.

## [0.110.3] - 2022-06-17

### Fixed

- Fix error when parsing electron positional arguments in workflows

### Docs

- Remove hardcoding version info in README.md

## [0.110.2] - 2022-06-10

### Docs

- Fix MNIST tutorial
- Fix Quantum Gravity tutorial
- Update RTD with migration guide compatible with latest release
- Convert all references to `covalent start` from Jupyter notebooks to markdown statements
- Update release notes summary in README.md
- Fixed display issues with figure (in dark mode) and bullet points in tutorials

### Operations

- Added a retry block to the webapp build step in `tests.yml`

## [0.110.1] - 2022-06-10

### Fixed

- Configure dask to not use daemonic processes when creating a cluster

### Operations

- Sync the VERSION file within `covalent` directory to match the root level VERSION
- Manually patch `covalent/VERSION`

## [0.110.0] - 2022-06-10

### Changed

- Web GUI list size and status label colors changed.
- Web GUI graph running icon changed to non-static icon.

### Docs

- Removed references to the Dask executor in RTD as they are no longer needed.

## [0.109.1] - 2022-06-10

### Fixed

- `covalent --version` now works for PyPI releases

## [0.109.0] - 2022-06-10

### Docs

- Update CLI help statements

### Added

- Add CLI functionality to start covalent with/without Dask
- Add CLI support to parse `covalent_ui.log` file

### Operations

- Updating codeowners to establish engineering & psiog ownership

### Docs

- Added new tutorial: Training quantum embedding kernels for classification.

## [0.108.0] - 2022-06-08

### Added

- WCI yaml file

### Docs

- Add pandoc installation updates to contributing guide

## [0.107.0] - 2022-06-07

### Changed

- Skipping stdout/stderr redirection tests until implemented in Dask parent process

### Added

- Simplifed starting the dask cluster using `multiprocessing`
- Added `bokeh==2.4.3` to requirements.txt to enable view Dask dashboard

### Fixed

- Changelog-reminder action now works for PRs from forks.

## [0.106.2] - 2022-06-06

### Fixed

- Specifying the version for package `furo` to `2022.4.7` to prevent breaking doc builds

### Docs

- Added new tutorial: Using Covalent with PennyLane for hybrid computation.

## [0.106.1] - 2022-06-01

### Fixed

- Changelog-reminder action now works for PRs from forks

### Docs

- Removed references to microservices in RTD
- Updated README.md.
- Changed `ct.electron` to `ct.lattice(executor=dask_executor)` in MNIST classifier tutorial

## [0.106.0] - 2022-05-26

### Changed

- Visual theme for Webapp GUI changed in accordance to new theme
- Fonts, colors, icons have been updated

## [0.105.0] - 2022-05-25

### Added

- Add a pre-commit hook for `detect-secrets`.
- Updated the actions in accordance with the migration done in the previous version.

## [0.104.0] - 2022-05-23

### Changed

- Services have been moved to a different codebase. This repo is now hosting the Covalent SDK, local dispatcher backend, Covalent web GUI, and documentation. Version is bumped to `0.104.0` in order to avoid conflicts.
- Update tests to match the current dispatcher api
- Skip testing dask executor until dask executor plugin is made public
- Using 2 thread pools to manage multiple workflows better and the other one for executing electrons in parallel.

### Fixed

- Add psutil and PyYAML to requirements.txt
- Passing the same Electron to multiple inputs of an Electron now works. UI fix pending.
- Dask from `requirements.txt`.

### Removed

- Asyncio usage for electron level concurrency.
- References to dask

### Added

- Functional test added for dask executor with the cluster running locally.
- Scalability tests for different workflows and workflow sizes under `tests/stress_tests/scripts`
- Add sample performance testing workflows under `tests/stress_tests`
- Add pipelines to continuously run the tutorial notebooks
- Create notebook with tasks from RTD

## [0.32.3] - 2022-03-16

### Fixed

- Fix missing UI graph edges between parameters and electrons in certain cases.
- Fix UI crashes in cases where legacy localStorage state was being loaded.

## [0.32.2] - 2022-03-16

### Added

- Images for graphs generated in tutorials and how-tos.
- Note for quantum gravity tutorial to tell users that `tensorflow` doesn't work on M1 Macs.
- `Known Issues` added to `README.md`

### Fixed

- `draw` function usage in tutorials and how-tos now reflects the UI images generated instead of using graphviz.
- Images now render properly in RTD of how-tos.

### Changed

- Reran all the tutorials that could run, generating the outputs again.

## [0.32.1] - 2022-03-15

### Fixed

- CLI now starts server directly in the subprocess instead of as a daemon
- Logs are provided as pipes to Popen instead of using a shell redirect
- Restart behavior fixed
- Default port in `covalent_ui/app.py` uses the config manager

### Removed

- `_graceful_restart` function no longer needed without gunicorn

## [0.32.0] - 2022-03-11

### Added

- Dispatcher microservice API endpoint to dispatch and update workflow.
- Added get runnable task endpoint.

## [0.31.0] - 2022-03-11

### Added

- Runner component's main functionality to run a set of tasks, cancel a task, and get a task's status added to its api.

## [0.30.5] - 2022-03-11

### Updated

- Updated Workflow endpoints & API spec to support upload & download of result objects as pickle files

## [0.30.4] - 2022-03-11

### Fixed

- When executing a task on an alternate Conda environment, Covalent no longer has to be installed on that environment. Previously, a Covalent object (the execution function as a TransportableObject) was passed to the environment. Now it is deserialized to a "normal" Python function, which is passed to the alternate Conda environment.

## [0.30.3] - 2022-03-11

### Fixed

- Fixed the order of output storage in `post_process` which should have been the order in which the electron functions are called instead of being the order in which they are executed. This fixes the order in which the replacement of function calls with their output happens, which further fixes any discrepencies in the results obtained by the user.

- Fixed the `post_process` test to check the order as well.

## [0.30.2] - 2022-03-11

### Changed

- Updated eventlet to 0.31.0

## [0.30.1] - 2022-03-10

### Fixed

- Eliminate unhandled exception in Covalent UI backend when calling fetch_result.

## [0.30.0] - 2022-03-09

### Added

- Skeleton code for writing the different services corresponding to each component in the open source refactor.
- OpenAPI specifications for each of the services.

## [0.29.3] - 2022-03-09

### Fixed

- Covalent UI is built in the Dockerfile, the setup file, the pypi workflow, the tests workflow, and the conda build script.

## [0.29.2] - 2022-03-09

### Added

- Defaults defined in executor plugins are read and used to update the in-memory config, as well as the user config file. But only if the parameter in question wasn't already defined.

### Changed

- Input parameter names and docstrings in _shared_files.config.update_config were changed for clarity.

## [0.29.1] - 2022-03-07

### Changed

- Updated fail-fast strategy to run all tests.

## [0.29.0] - 2022-03-07

### Added

- DispatchDB for storing dispatched results

### Changed

- UI loads dispatches from DispatchDB instead of browser local storage

## [0.28.3] - 2022-03-03

### Fixed

Installed executor plugins don't have to be referred to by their full module name. Eg, use "custom_executor", instead of "covalent_custom_plugin.custom_executor".

## [0.28.2] - 2022-03-03

### Added

- A brief overview of the tutorial structure in the MNIST classification tutorial.

## [0.28.1] - 2022-03-02

### Added

- Conda installation is only supported for Linux in the `Getting Started` guide.
- MNIST classifier tutorial.

### Removed

- Removed handling of default values of function parameters in `get_named_params` in `covalent/_shared_files/utils.py`. So, it is actually being handled by not being handled since now `named_args` and `named_kwargs` will only contain parameters that were passed during the function call and not all of them.

## [0.28.0] - 2022-03-02

### Added

- Lepton support, including for Python modules and C libraries
- How-to guides showing how to use leptons for each of these

## [0.27.6] - 2022-03-01

### Added

- Added feature development basic steps in CONTRIBUTING.md.
- Added section on locally building RTD (read the docs) in the contributing guide.

## [0.27.5] - 2022-03-01

### Fixed

- Missing UI input data after backend change - needed to be derived from graph for electrons, lattice inputs fixed on server-side, combining name and positional args
- Broken UI graph due to variable->edge_name renaming
- Missing UI executor data after server-side renaming

## [0.27.4] - 2022-02-28

### Fixed

- Path used in `covalent/executor/__init__.py` for executor plugin modules needed updating to `covalent/executor/executor_plugins`

### Removed

- Disabled workflow cancellation test due to inconsistent outcomes. Test will be re-enabled after cancellation mechanisms are investigated further.

## [0.27.3] - 2022-02-25

### Added

- Added `USING_DOCKER.md` guide for running docker container.
- Added cli args to covalent UI flask server `covalent_ui/app.py` to modify port and log file path.

### Removed

- Removed gunicorn from cli and Dockerfile.

### Changed

- Updated cli `covalent_dispatcher/_cli/service.py` to run flask server directly, and removed dispatcher and UI flags.
- Using Flask blueprints to merge Dispatcher and UI servers.
- Updated Dockerfile to run flask server directly.
- Creating server PID file manually in `covalent_dispatcher/_cli/service.py`.
- Updated tests and docs to reflect merged servers.
- Changed all mentions of port 47007 (for old UI server) to 48008.

## [0.27.2] - 2022-02-24

### Changed

- Removed unnecessary blockquotes from the How-To guide for creating custom executors
- Changed "Covalent Cloud" to "Covalent" in the main code text

## [0.27.1] - 2022-02-24

### Removed

- Removed AQ-Engineers from CODEOWNERS in order to fix PR review notifications

## [0.27.0] - 2022-02-24

### Added

- Support for positional only, positional or keyword, variable positional, keyword only, variable keyword types of parameters is now added, e.g an electron can now use variable args and variable kwargs if the number/names of parameters are unknown during definition as `def task(*args, **kwargs)` which wasn't possible before.

- `Lattice.args` added to store positional arguments passed to the lattice's workflow function.

- `get_named_params` function added in `_shared_files/utils.py` which will return a tuple containing named positional arguments and named keyword arguments. The names help in showing and storing these parameters in the transport graph.

- Tests to verify whether all kinds of input paramaters are supported by electron or a lattice.

### Changed

- No longer merging positional arguments with keyword arguments, instead they are separately stored in respective nodes in the transport graph.

- `inputs` returned from `_get_inputs` function in `covalent_dispatcher/_core/execution.py` now contains positional as well as keyword arguments which further get passed to the executor.

- Executors now support positional and keyword arguments as inputs to their executable functions.

- Result object's `_inputs` attribute now contains both `args` and `kwargs`.

- `add_node_for_nested_iterables` is renamed to `connect_node_with_others` and `add_node_to_graph` also renamed to `add_collection_node_to_graph` in `electron.py`. Some more variable renames to have appropriate self-explanatory names.

- Nodes and edges in the transport graph now have a better interface to assign attributes to them.

- Edge attribute `variable` renamed to `edge_name`.

- In `serialize` function of the transport graph, if `metadata_only` is True, then only `metadata` attribute of node and `source` and `target` attributes of edge are kept in the then return serialized `data`.

- Updated the tests wherever necessary to reflect the above changes

### Removed

- Deprecated `required_params_passed` since an error will automatically be thrown by the `build_graph` function if any of the required parameters are not passed.

- Removed duplicate attributes from nodes in the transport graph.

## [0.26.1] - 2022-02-23

### Added

- Added Local Executor section to the API read the docs.

## [0.26.0] - 2022-02-23

### Added

- Automated reminders to update the changelog

## [0.25.3] - 2022-02-23

## Added

- Listed common mocking commands in the CONTRIBUTING.md guide.
- Additional guidelines on testing.

## [0.25.2] - 2022-02-21

### Changed

- `backend` metadata name changed to `executor`.
- `_plan_workflow` usage updated to reflect how that executor related information is now stored in the specific executor object.
- Updated tests to reflect the above changes.
- Improved the dispatch cancellation test to provide a robust solution which earlier took 10 minutes to run with uncertainty of failing every now and then.

### Removed

- Removed `TaskExecutionMetadata` as a consequence of removing `execution_args`.

## [0.25.1] - 2022-02-18

### Fixed

- Tracking imports that have been used in the workflow takes less time.

### Added

- User-imports are included in the dispatch_source.py script. Covalent-related imports are commented out.

## [0.25.0] - 2022-02-18

### Added

- UI: Lattice draw() method displays in web UI
- UI: New navigation panel

### Changed

- UI: Animated graph changes, panel opacity

### Fixed

- UI: Fixed "Not Found" pages

## [0.24.21] - 2022-02-18

### Added

- RST document describing the expectations from a tutorial.

## [0.24.20] - 2022-02-17

### Added

- Added how to create custom executors

### Changed

- Changed the description of the hyperlink for choosing executors
- Fixed typos in doc/source/api/getting_started/how_to/execution/creating_custom_executors.ipynb

## [0.24.19] - 2022-02-16

### Added

- CODEOWNERS for certain files.

## [0.24.18] - 2022-02-15

### Added

- The user configuration file can now specify an executor plugin directory.

## [0.24.17] - 2022-02-15

### Added

- Added a how-to for making custom executors.

## [0.24.16] - 2022-02-12

### Added

- Errors now contain the traceback as well as the error message in the result object.
- Added test for `_post_process` in `tests/covalent_dispatcher_tests/_core/execution_test.py`.

### Changed

- Post processing logic in `electron` and dispatcher now relies on the order of execution in the transport graph rather than node's function names to allow for a more reliable pairing of nodes and their outputs.

- Renamed `init_test.py` in `tests/covalent_dispatcher_tests/_core/` to `execution_test.py`.

### Removed

- `exclude_from_postprocess` list which contained some non executable node types removed since only executable nodes are post processed now.

## [0.24.15] - 2022-02-11

### Fixed

- If a user's configuration file does not have a needed exeutor parameter, the default parameter (defined in _shared_files/defaults.py) is used.
- Each executor plugin is no longer initialized upon the import of Covalent. This allows required parameters in executor plugins.

## Changed

- Upon updating the configuration data with a user's configuration file, the complete set is written back to file.

## Added

- Tests for the local and base executors.

## [0.24.14] - 2022-02-11

### Added

- UI: add dashboard cards
- UI: add scaling dots background

### Changed

- UI: reduce sidebar font sizes, refine color theme
- UI: refine scrollbar styling, show on container hover
- UI: format executor parameters as YAML code
- UI: update syntax highlighting scheme
- UI: update index.html description meta tag

## [0.24.13] - 2022-02-11

### Added

- Tests for covalent/_shared_files/config.py

## [0.24.12] - 2022-02-10

### Added

- CodeQL code analyzer

## [0.24.11] - 2022-02-10

### Added

- A new dictionary `_DEFAULT_CONSTRAINTS_DEPRECATED` in defaults.py

### Changed

- The `_DEFAULT_CONSTRAINT_VALUES` dictionary now only contains the `backend` argument

## [0.24.10] - 2022-02-09

### Fixed

- Sporadically failing workflow cancellation test in tests/workflow_stack_test.py

## [0.24.9] - 2022-02-09

## Changed

- Implementation of `_port_from_pid` in covalent_dispatcher/_cli/service.py.

## Added

- Unit tests for command line interface (CLI) functionalities in covalent_dispatcher/_cli/service.py and covalent_dispatcher/_cli/cli.py.

## [0.24.8] - 2022-02-07

### Fixed

- If a user's configuration file does not have a needed parameter, the default parameter (defined in _shared_files/defaults.py) is used.

## [0.24.7] - 2022-02-07

### Added

- Typing: Add Type hint `dispatch_info` parameter.
- Documentation: Updated the return_type description in docstring.

### Changed

- Typing: Change return type annotation to `Generator`.

## [0.24.6] - 2022-02-06

### Added

- Type hint to `deserialize` method of `TransportableObject` of `covalent/_workflow/transport.py`.

### Changed

- Description of `data` in `deserialize` method of `TransportableObject` of `covalent/_workflow/transport.py` from `The serialized transportable object` to `Cloudpickled function`.

## [0.24.5] - 2022-02-05

### Fixed

- Removed dependence on Sentinel module

## [0.24.4] - 2022-02-04

### Added

- Tests across multiple versions of Python and multiple operating systems
- Documentation reflecting supported configurations

## [0.24.3] - 2022-02-04

### Changed

- Typing: Use `bool` in place of `Optional[bool]` as type annotation for `develop` parameter in `covalent_dispatcher.service._graceful_start`
- Typing: Use `Any` in place of `Optional[Any]` as type annotation for `new_value` parameter in `covalent._shared_files.config.get_config`

## [0.24.2] - 2022-02-04

### Fixed

- Updated hyperlink of "How to get the results" from "./collection/query_electron_execution_result" to "./collection/query_multiple_lattice_execution_results" in "doc/source/how_to/index.rst".
- Updated hyperlink of "How to get the result of a particular electron" from "./collection/query_multiple_lattice_execution_results" to "./collection/query_electron_execution_result" in "doc/source/how_to/index.rst".

## [0.24.1] - 2022-02-04

### Changed

- Changelog entries are now required to have the current date to enforce ordering.

## [0.24.0] - 2022-02-03

### Added

- UI: log file output - display in Output tab of all available log file output
- UI: show lattice and electron inputs
- UI: display executor attributes
- UI: display error message on failed status for lattice and electron

### Changed

- UI: re-order sidebar sections according to latest figma designs
- UI: update favicon
- UI: remove dispatch id from tab title
- UI: fit new uuids
- UI: adjust theme text primary and secondary colors

### Fixed

- UI: auto-refresh result state on initial render of listing and graph pages
- UI: graph layout issues: truncate long electron/param names

## [0.23.0] - 2022-02-03

### Added

- Added `BaseDispatcher` class to be used for creating custom dispatchers which allow connection to a dispatcher server.
- `LocalDispatcher` inheriting from `BaseDispatcher` allows connection to a local dispatcher server running on the user's machine.
- Covalent only gives interface to the `LocalDispatcher`'s `dispatch` and `dispatch_sync` methods.
- Tests for both `LocalDispatcher` and `BaseDispatcher` added.

### Changed

- Switched from using `lattice.dispatch` and `lattice.dispatch_sync` to `covalent.dispatch` and `covalent.dispatch_sync`.
- Dispatcher address now is passed as a parameter (`dispatcher_addr`) to `covalent.dispatch` and `covalent.dispatch_sync` instead of a metadata field to lattice.
- Updated tests, how tos, and tutorials to use `covalent.dispatch` and `covalent.dispatch_sync`.
- All the contents of `covalent_dispatcher/_core/__init__.py` are moved to `covalent_dispatcher/_core/execution.py` for better organization. `__init__.py` only contains function imports which are needed by external modules.
- `dispatch`, `dispatch_sync` methods deprecated from `Lattice`.

### Removed

- `_server_dispatch` method removed from `Lattice`.
- `dispatcher` metadata field removed from `lattice`.

## [0.22.19] - 2022-02-03

### Fixed

- `_write_dispatch_to_python_file` isn't called each time a task is saved. It is now only called in the final save in `_run_planned_workflow` (in covalent_dispatcher/_core/__init__.py).

## [0.22.18] - 2022-02-03

### Fixed

- Added type information to result.py

## [0.22.17] - 2022-02-02

### Added

- Replaced `"typing.Optional"` with `"str"` in covalent/executor/base.py
- Added missing type hints to `get_dispatch_context` and `write_streams_to_file` in covalent/executor/base.py, BaseExecutor

## [0.22.16] - 2022-02-02

### Added

- Functions to check if UI and dispatcher servers are running.
- Tests for the `is_ui_running` and `is_server_running` in covalent_dispatcher/_cli/service.py.

## [0.22.15] - 2022-02-01

### Fixed

- Covalent CLI command `covalent purge` will now stop the servers before deleting all the pid files.

### Added

- Test for `purge` method in covalent_dispatcher/_cli/service.py.

### Removed

- Unused `covalent_dispatcher` import from covalent_dispatcher/_cli/service.py.

### Changed

- Moved `_config_manager` import from within the `purge` method to the covalent_dispatcher/_cli/service.py for the purpose of mocking in tests.

## [0.22.14] - 2022-02-01

### Added

- Type hint to `_server_dispatch` method in `covalent/_workflow/lattice.py`.

## [0.22.13] - 2022-01-26

### Fixed

- When the local executor's `log_stdout` and `log_stderr` config variables are relative paths, they should go inside the results directory. Previously that was queried from the config, but now it's queried from the lattice metadata.

### Added

- Tests for the corresponding functions in (`covalent_dispatcher/_core/__init__.py`, `covalent/executor/base.py`, `covalent/executor/executor_plugins/local.py` and `covalent/executor/__init__.py`) affected by the bug fix.

### Changed

- Refactored `_delete_result` in result manager to give the option of deleting the result parent directory.

## [0.22.12] - 2022-01-31

### Added

- Diff check in pypi.yml ensures correct files are packaged

## [0.22.11] - 2022-01-31

### Changed

- Removed codecov token
- Removed Slack notifications from feature branches

## [0.22.10] - 2022-01-29

### Changed

- Running tests, conda, and version workflows on pull requests, not just pushes

## [0.22.9] - 2022-01-27

### Fixed

- Fixing version check action so that it doesn't run on commits that are in develop
- Edited PR template so that markdown checklist appears properly

## [0.22.8] - 2022-01-27

### Fixed

- publish workflow, using `docker buildx` to build images for x86 and ARM, prepare manifest and push to ECR so that pulls will match the correct architecture.
- typo in CONTRIBUTING
- installing `gcc` in Docker image so Docker can build wheels for `dask` and other packages that don't provide ARM wheels

### Changed

- updated versions in `requirements.txt` for `matplotlib` and `dask`

## [0.22.7] - 2022-01-27

### Added

- `MANIFEST.in` did not have `covalent_dispatcher/_service` in it due to which the PyPi package was not being built correctly. Added the `covalent_dispatcher/_service` to the `MANIFEST.in` file.

### Fixed

- setuptools properly including data files during installation

## [0.22.6] - 2022-01-26

### Fixed

- Added service folder in covalent dispatcher to package.

## [0.22.5] - 2022-01-25

### Fixed

- `README.md` images now use master branch's raw image urls hosted on <https://github.com> instead of <https://raw.githubusercontent.com>. Also, switched image rendering from html to markdown.

## [0.22.4] - 2022-01-25

### Fixed

- dispatcher server app included in sdist
- raw image urls properly used

## [0.22.3] - 2022-01-25

### Fixed

- raw image urls used in readme

## [0.22.2] - 2022-01-25

### Fixed

- pypi upload

## [0.22.1] - 2022-01-25

### Added

- Code of conduct
- Manifest.in file
- Citation info
- Action to upload to pypi

### Fixed

- Absolute URLs used in README
- Workflow badges updated URLs
- `install_package_data` -> `include_package_data` in `setup.py`

## [0.22.0] - 2022-01-25

### Changed

- Using public ECR for Docker release

## [0.21.0] - 2022-01-25

### Added

- GitHub pull request templates

## [0.20.0] - 2022-01-25

### Added

- GitHub issue templates

## [0.19.0] - 2022-01-25

### Changed

- Covalent Beta Release

## [0.18.9] - 2022-01-24

### Fixed

- iframe in the docs landing page is now responsive

## [0.18.8] - 2022-01-24

### Changed

- Temporarily removed output tab
- Truncated dispatch id to fit left sidebar, add tooltip to show full id

## [0.18.7] - 2022-01-24

### Changed

- Many stylistic improvements to documentation, README, and CONTRIBUTING.

## [0.18.6] - 2022-01-24

### Added

- Test added to check whether an already decorated function works as expected with Covalent.
- `pennylane` package added to the `requirements-dev.txt` file.

### Changed

- Now using `inspect.signature` instead of `function.__code__` to get the names of function's parameters.

## [0.18.5] - 2022-01-21

### Fixed

- Various CI fixes, including rolling back regression in version validation, caching on s3 hosted badges, applying releases and tags correctly.

## [0.18.4] - 2022-01-21

### Changed

- Removed comments and unused functions in covalent_dispatcher
- `result_class.py` renamed to `result.py`

### Fixed

- Version was not being properly imported inside `covalent/__init__.py`
- `dispatch_sync` was not previously using the `results_dir` metadata field

### Removed

- Credentials in config
- `generate_random_filename_in_cache`
- `is_any_atom`
- `to_json`
- `show_subgraph` option in `draw`
- `calculate_node`

## [0.18.3] - 2022-01-20

### Fixed

- The gunicorn servers now restart more gracefully

## [0.18.2] - 2022-01-21

### Changed

- `tempdir` metadata field removed and replaced with `executor.local.cache_dir`

## [0.18.1] - 2022-01-11

## Added

- Concepts page

## [0.18.0] - 2022-01-20

### Added

- `Result.CANCELLED` status to represent the status of a cancelled dispatch.
- Condition to cancel the whole dispatch if any of the nodes are cancelled.
- `cancel_workflow` function which uses a shared variable provided by Dask (`dask.distributed.Variable`) in a dask client to inform nodes to stop execution.
- Cancel function for dispatcher server API which will allow the server to terminate the dispatch.
- How to notebook for cancelling a dispatched job.
- Test to verify whether cancellation of dispatched jobs is working as expected.
- `cancel` function is available as `covalent.cancel`.

### Changed

- In file `covalent/_shared_files/config.py` instead of using a variable to store and then return the config data, now directly returning the configuration.
- Using `fire_and_forget` to dispatch a job instead of a dictionary of Dask's `Future` objects so that we won't have to manage the lifecycle of those futures.
- The `test_run_dispatcher` test was changed to reflect that the dispatcher no longer uses a dictionary of future objects as it was not being utilized anywhere.

### Removed

- `with dask_client` context was removed as the client created in `covalent_dispatcher/_core/__init__.py` is already being used even without the context. Furthermore, it creates issues when that context is exited which is unnecessary at the first place hence not needed to be resolved.

## [0.17.5] - 2022-01-19

### Changed

- Results directory uses a relative path by default and can be overridden by the environment variable `COVALENT_RESULTS_DIR`.

## [0.17.4] - 2022-01-19

### Changed

- Executor parameters use defaults specified in config TOML
- If relative paths are supplied for stdout and stderr, those files are created inside the results directory

## [0.17.3] - 2022-01-18

### Added

- Sync function
- Covalent CLI tool can restart in developer mode

### Fixed

- Updated the UI address referenced in the README

## [0.17.2] - 2022-01-12

### Added

- Quantum gravity tutorial

### Changed

- Moved VERSION file to top level

## [0.17.1] - 2022-01-19

### Added

- `error` attribute was added to the results object to show which node failed and the reason behind it.
- `stdout` and `stderr` attributes were added to a node's result to store any stdout and stderr printing done inside an electron/node.
- Test to verify whether `stdout` and `stderr` are being stored in the result object.

### Changed

- Redesign of how `redirect_stdout` and `redirect_stderr` contexts in executor now work to allow storing their respective outputs.
- Executors now also return `stdout` and `stderr` strings, along with the execution output, so that they can be stored in their result object.

## [0.17.0] - 2022-01-18

### Added

- Added an attribute `__code__` to electron and lattice which is a copy of their respective function's `__code__` attribute.
- Positional arguments, `args`, are now merged with keyword arguments, `kwargs`, as close as possible to where they are passed. This was done to make sure we support both with minimal changes and without losing the name of variables passed.
- Tests to ensure usage of positional arguments works as intended.

### Changed

- Slight rework to how any print statements in lattice are sent to null.
- Changed `test_dispatcher_functional` in `basic_dispatcher_test.py` to account for the support of `args` and removed a an unnecessary `print` statement.

### Removed

- Removed `args` from electron's `init` as it wasn't being used anywhere.

## [0.16.1] - 2022-01-18

### Changed

- Requirement changed from `dask[complete]` to `dask[distributed]`.

## [0.16.0] - 2022-01-14

### Added

- New UI static demo build
- New UI toolbar functions - orientation, toggle params, minimap
- Sortable and searchable lattice name row

### Changed

- Numerous UI style tweaks, mostly around dispatches table states

### Fixed

- Node sidebar info now updates correctly

## [0.15.11] - 2022-01-18

### Removed

- Unused numpy requirement. Note that numpy is still being installed indirectly as other packages in the requirements rely on it.

## [0.15.10] - 2022-01-16

## Added

- How-to guide for Covalent dispatcher CLI.

## [0.15.9] - 2022-01-18

### Changed

- Switched from using human readable ids to using UUIDs

### Removed

- `human-id` package was removed along with its mention in `requirements.txt` and `meta.yaml`

## [0.15.8] - 2022-01-17

### Removed

- Code breaking text from CLI api documentation.
- Unwanted covalent_dispatcher rst file.

### Changed

- Installation of entire covalent_dispatcher instead of covalent_dispatcher/_service in setup.py.

## [0.15.7] - 2022-01-13

### Fixed

- Functions with multi-line or really long decorators are properly serialized in dispatch_source.py.
- Multi-line Covalent output is properly commented out in dispatch_source.py.

## [0.15.6] - 2022-01-11

### Fixed

- Sub-lattice functions are successfully serialized in the utils.py get_serialized_function_str.

### Added

- Function to scan utilized source files and return a set of imported modules (utils.get_imports_from_source)

## [0.15.5] - 2022-01-12

### Changed

- UI runs on port 47007 and the dispatcher runs on port 48008. This is so that when the servers are later merged, users continue using port 47007 in the browser.
- Small modifications to the documentation
- Small fix to the README

### Removed

- Removed a directory `generated` which was improperly added
- Dispatcher web interface
- sqlalchemy requirement

## [0.15.4] - 2022-01-11

### Changed

- In file `covalent/executor/base.py`, `pickle` was changed to `cloudpickle` because of its universal pickling ability.

### Added

- In docstring of `BaseExecutor`, a note was added specifying that `covalent` with its dependencies is assumed to be installed in the conda environments.
- Above note was also added to the conda env selector how-to.

## [0.15.3] - 2022-01-11

### Changed

- Replaced the generic `RuntimeError` telling users to check if there is an object manipulation taking place inside the lattice to a simple warning. This makes the original error more visible.

## [0.15.2] - 2022-01-11

### Added

- If condition added for handling the case where `__getattr__` of an electron is accessed to detect magic functions.

### Changed

- `ActiveLatticeManager` now subclasses from `threading.local` to make it thread-safe.
- `ValueError` in the lattice manager's `claim` function now also shows the name of the lattice that is currently claimed.
- Changed docstring of `ActiveLatticeManager` to note that now it is thread-safe.
- Sublattice dispatching now no longer deletes the result object file and is dispatched normally instead of in a serverless manner.
- `simulate_nitrogen_and_copper_slab_interaction.ipynb` notebook tutorial now does normal dispatching as well instead of serverless dispatching. Also, now 7 datapoints will be shown instead of 10 earlier.

## [0.15.1] - 2022-01-11

### Fixed

- Passing AWS credentials to reusable workflows as a secret

## [0.15.0] - 2022-01-10

### Added

- Action to push development image to ECR

### Changed

- Made the publish action reusable and callable

## [0.14.1] - 2022-01-02

### Changed

- Updated the README
- Updated classifiers in the setup.py file
- Massaged some RTD pages

## [0.14.0] - 2022-01-07

### Added

- Action to push static UI to S3

## [0.13.2] - 2022-01-07

### Changed

- Completed new UI design work

## [0.13.1] - 2022-01-02

### Added

- Added eventlet requirement

### Changed

- The CLI tool can now manage the UI flask server as well
- [Breaking] The CLI option `-t` has been changed to `-d`, which starts the servers in developer mode and exposes unit tests to the server.

## [0.13.0] - 2022-01-01

### Added

- Config manager in `covalent/_shared_files/config.py`
- Default location for the main config file can be overridden using the environment variable `COVALENT_CONFIG_DIR`
- Ability to set and get configuration using `get_config` and `set_config`

### Changed

- The flask servers now reference the config file
- Defaults reference the config file

### Fixed

- `ValueError` caught when running `covalent stop`
- One of the functional tests was using a malformed path

### Deprecated

- The `electron.to_json` function
- The `generate_random_filename_in_cache` function

### Removed

- The `get_api_token` function

## [0.12.13] - 2022-01-04

## Removed

- Tutorial section headings

## Fixed

- Plot background white color

## [0.12.12] - 2022-01-06

### Fixed

- Having a print statement inside electron and lattice code no longer causes the workflow to fail.

## [0.12.11] - 2022-01-04

### Added

- Completed UI feature set for first release

### Changed

- UI server result serialization improvements
- UI result update webhook no longer fails on request exceptions, logs warning intead

## [0.12.10] - 2021-12-17

### Added

- Astrophysics tutorial

## [0.12.9] - 2022-01-04

### Added

- Added `get_all_node_results` method in `result_class.py` to return result of all node executions.

- Added `test_parallelilization` test to verify whether the execution is now being achieved in parallel.

### Changed

- Removed `LocalCluster` cluster creation usage to a simple `Client` one from Dask.

- Removed unnecessary `to_run` function as we no longer needed to run execution through an asyncio loop.

- Removed `async` from function definition of previously asynchronous functions, `_run_task`, `_run_planned_workflow`, `_plan_workflow`, and `_run_workflow`.

- Removed `uvloop` from requirements.

- Renamed `test_get_results` to `test_get_result`.

- Reran the how to notebooks where execution time was mentioned.

- Changed how `dispatch_info` context manager was working to account for multiple nodes accessing it at the same time.

## [0.12.8] - 2022-01-02

### Changed

- Changed the software license to GNU Affero 3.0

### Removed

- `covalent-ui` directory

## [0.12.7] - 2021-12-29

### Fixed

- Gunicorn logging now uses the `capture-output` flag instead of redirecting stdout and stderr

## [0.12.6] - 2021-12-23

### Changed

- Cleaned up the requirements and moved developer requirements to a separate file inside `tests`

## [0.12.5] - 2021-12-16

### Added

- Conda build CI job

## [0.12.4] - 2021-12-23

### Changed

- Gunicorn server now checks for port availability before starting

### Fixed

- The `covalent start` function now prints the correct port if the server is already running.

## [0.12.3] - 2021-12-14

### Added

- Covalent tutorial comparing quantum support vector machines with support vector machine algorithms implemented in qiskit and scikit-learn.

## [0.12.2] - 2021-12-16

### Fixed

- Now using `--daemon` in gunicorn to start the server, which was the original intention.

## [0.12.1] - 2021-12-16

### Fixed

- Removed finance references from docs
- Fixed some other small errors

### Removed

- Removed one of the failing how-to tests from the functional test suite

## [0.12.0] - 2021-12-16

### Added

- Web UI prototype

## [0.11.1] - 2021-12-14

### Added

- CLI command `covalent status` shows port information

### Fixed

- gunicorn management improved

## [0.11.0] - 2021-12-14

### Added

- Slack notifications for test status

## [0.10.4] - 2021-12-15

### Fixed

- Specifying a non-default results directory in a sub-lattice no longer causes a failure in lattice execution.

## [0.10.3] - 2021-12-14

### Added

- Functional tests for how-to's in documentation

### Changed

- Moved example script to a functional test in the pipeline
- Added a test flag to the CLI tool

## [0.10.2] - 2021-12-14

### Fixed

- Check that only `kwargs` without any default values in the workflow definition need to be passed in `lattice.draw(ax=ax, **kwargs)`.

### Added

- Function to check whether all the parameters without default values for a callable function has been passed added to shared utils.

## [0.10.1] - 2021-12-13

### Fixed

- Content and style fixes for getting started doc.

## [0.10.0] - 2021-12-12

### Changed

- Remove all imports from the `covalent` to the `covalent_dispatcher`, except for `_dispatch_serverless`
- Moved CLI into `covalent_dispatcher`
- Moved executors to `covalent` directory

## [0.9.1] - 2021-12-13

### Fixed

- Updated CONTRIBUTING to clarify docstring style.
- Fixed docstrings for `calculate_node` and `check_constraint_specific_sum`.

## [0.9.0] - 2021-12-10

### Added

- `prefix_separator` for separating non-executable node types from executable ones.

- `subscript_prefix`, `generator_prefix`, `sublattice_prefix`, `attr_prefix` for prefixes of subscripts, generators,
  sublattices, and attributes, when called on an electron and added to the transport graph.

- `exclude_from_postprocess` list of prefixes to denote those nodes which won't be used in post processing the workflow.

- `__int__()`, `__float__()`, `__complex__()` for converting a node to an integer, float, or complex to a value of 0 then handling those types in post processing.

- `__iter__()` generator added to Electron for supporting multiple return values from an electron execution.

- `__getattr__()` added to Electron for supporting attribute access on the node output.

- `__getitem__()` added to Electron for supporting subscripting on the node output.

- `electron_outputs` added as an attribute to lattice.

### Changed

- `electron_list_prefix`, `electron_dict_prefix`, `parameter_prefix` modified to reflect new way to assign prefixes to nodes.

- In `build_graph` instead of ignoring all exceptions, now the exception is shown alongwith the runtime error notifying that object manipulation should be avoided inside a lattice.

- `node_id` changed to `self.node_id` in Electron's `__call__()`.

- `parameter` type electrons now have the default metadata instead of empty dictionary.

- Instead of deserializing and checking whether a sublattice is there, now a `sublattice_prefix` is used to denote when a node is a sublattice.

- In `dispatcher_stack_test`, `test_dispatcher_flow` updated to indicate the new use of `parameter_prefix`.

### Fixed

- When an execution fails due to something happening in `run_workflow`, then result object's status is now failed and the object is saved alongwith throwing the appropriate exception.

## [0.8.5] - 2021-12-10

### Added

- Added tests for choosing specific executors inside electron initialization.
- Added test for choosing specific Conda environments inside electron initialization.

## [0.8.4] - 2021-12-10

### Changed

- Removed _shared_files directory and contents from covalent_dispatcher. Logging in covalent_dispatcher now uses the logger in covalent/_shared_files/logging.py.

## [0.8.3] - 2021-12-10

### Fixed

- Decorator symbols were added to the pseudo-code in the quantum chemistry tutorial.

## [0.8.2] - 2021-12-06

### Added

- Quantum chemistry tutorial.

## [0.8.1] - 2021-12-08

### Added

- Docstrings with typehints for covalent dispatcher functions added.

### Changed

- Replaced `node` to `node_id` in `electron.py`.

- Removed unnecessary `enumerate` in `covalent_dispatcher/_core/__init__.py`.

- Removed `get_node_device_mapping` function from `covalent_dispatcher/_core/__init__.py`
  and moved the definition to directly add the mapping to `workflow_schedule`.

- Replaced iterable length comparison for `executor_specific_exec_cmds` from `if len(executor_specific_exec_cmds) > 0`
  to `if executor_specific_exec_cmds`.

## [0.8.0] - 2021-12-03

### Added

- Executors can now accept the name of a Conda environment. If that environment exists, the operations of any electron using that executor are performed in that Conda environment.

## [0.7.6] - 2021-12-02

### Changed

- How to estimate lattice execution time has been renamed to How to query lattice execution time.
- Change result querying syntax in how-to guides from `lattice.get_result` to
  `covalent.get_result`.
- Choose random port for Dask dashboard address by setting `dashboard_address` to ':0' in
  `LocalCluster`.

## [0.7.5] - 2021-12-02

### Fixed

- "Default" executor plugins are included as part of the package upon install.

## [0.7.4] - 2021-12-02

### Fixed

- Upgraded dask to 2021.10.0 based on a vulnerability report

## [0.7.3] - 2021-12-02

### Added

- Transportable object tests
- Transport graph tests

### Changed

- Variable name node_num to node_id
- Variable name node_idx to node_id

### Fixed

- Transport graph `get_dependencies()` method return type was changed from Dict to List

## [0.7.2] - 2021-12-01

### Fixed

- Date handling in changelog validation

### Removed

- GitLab CI YAML

## [0.7.1] - 2021-12-02

### Added

- A new parameter to a node's result called `sublattice_result` is added.
  This will be of a `Result` type and will contain the result of that sublattice's
  execution. If a normal electron is executed, this will be `None`.

- In `_delete_result` function in `results_manager.py`, an empty results directory
  will now be deleted.

- Name of a sublattice node will also contain `(sublattice)`.

- Added `_dispatch_sync_serverless` which synchronously dispatches without a server
  and waits for a result to be returned. This is the method used to dispatch a sublattice.

- Test for sublatticing is added.

- How-to guide added for sublatticing explaining the new features.

### Changed

- Partially changed `draw` function in `lattice.py` to also draw the subgraph
  of the sublattice when drawing the main graph of the lattice. The change is
  incomplete as we intend to add this feature later.

- Instead of returning `plt`, `draw` now returns the `ax` object.

- `__call__` function in `lattice.py` now runs the lattice's function normally
  instead of dispatching it.

- `_run_task` function now checks whether current node is a sublattice and acts
  accordingly.

### Fixed

- Unnecessary lines to rename the node's name in `covalent_dispatcher/_core/__init__.py` are removed.

- `test_electron_takes_nested_iterables` test was being ignored due to a spelling mistake. Fixed and
  modified to follow the new pattern.

## [0.7.0] - 2021-12-01

### Added

- Electrons can now accept an executor object using the "backend" keyword argument. "backend" can still take a string naming the executor module.
- Electrons and lattices no longer have Slurm metadata associated with the executor, as that information should be contained in the executor object being used as an input argument.
- The "backend" keyword can still be a string specifying the executor module, but only if the executor doesn't need any metadata.
- Executor plugin classes are now directly available to covalent, eg: covalent.executor.LocalExecutor().

## [0.6.7] - 2021-12-01

### Added

- Docstrings without examples for all the functions in core covalent.
- Typehints in those functions as well.
- Used `typing.TYPE_CHECKING` to prevent cyclic imports when writing typehints.

### Changed

- `convert_to_lattice_function` renamed to `convert_to_lattice_function_call`.
- Context managers now raise a `ValueError` instead of a generic `Exception`.

## [0.6.6] - 2021-11-30

### Fixed

- Fixed the version used in the documentation
- Fixed the badge URLs to prevent caching

## [0.6.5] - 2021-11-30

### Fixed

- Broken how-to links

### Removed

- Redundant lines from .gitignore
- *.ipynb from .gitignore

## [0.6.4] - 2021-11-30

### Added

- How-to guides for workflow orchestration.
  - How to construct an electron
  - How to construct a lattice
  - How to add an electron to lattice
  - How to visualize the lattice
  - How to add constraints to lattices
- How-to guides for workflow and subtask execution.
  - How to execute individual electrons
  - How to execute a lattice
  - How to execute multiple lattices
- How-to guides for status querying.
  - How to query electron execution status
  - How to query lattice execution status
  - How to query lattice execution time
- How-to guides for results collection
  - How to query electron execution results
  - How to query lattice execution results
  - How to query multiple lattice execution results
- Str method for the results object.

### Fixed

- Saving the electron execution status when the subtask is running.

## [0.6.3] - 2021-11-29

### Removed

- JWT token requirement.
- Covalent dispatcher login requirement.
- Update covalent login reference in README.md.
- Changed the default dispatcher server port from 5000 to 47007.

## [0.6.2] - 2021-11-28

### Added

- Github action for tests and coverage
- Badges for tests and coverage
- If tests pass then develop is pushed to master
- Add release action which tags and creates a release for minor version upgrades
- Add badges action which runs linter, and upload badges for version, linter score, and platform
- Add publish action (and badge) which builds a Docker image and uploads it to the AWS ECR

## [0.6.1] - 2021-11-27

### Added

- Github action which checks version increment and changelog entry

## [0.6.0] - 2021-11-26

### Added

- New Covalent RTD theme
- sphinx extension sphinx-click for CLI RTD
- Sections in RTD
- init.py in both covalent-dispatcher logger module and cli module for it to be importable in sphinx

### Changed

- docutils version that was conflicting with sphinx

### Removed

- Old aq-theme

## [0.5.1] - 2021-11-25

### Added

- Integration tests combining both covalent and covalent-dispatcher modules to test that
  lattice workflow are properly planned and executed.
- Integration tests for the covalent-dispatcher init module.
- pytest-asyncio added to requirements.

## [0.5.0] - 2021-11-23

### Added

- Results manager file to get results from a file, delete a result, and redispatch a result object.
- Results can also be awaited to only return a result if it has either been completed or failed.
- Results class which is used to store the results with all the information needed to be used again along with saving the results to a file functionality.
- A result object will be a mercurial object which will be updated by the dispatcher and saved to a file throughout the dispatching and execution parts.
- Direct manipulation of the transport graph inside a result object takes place.
- Utility to convert a function definition string to a function and vice-versa.
- Status class to denote the status of a result object and of each node execution in the transport graph.
- Start and end times are now also stored for each node execution as well as for the whole dispatch.
- Logging of `stdout` and `stderr` can be done by passing in the `log_stdout`, `log_stderr` named metadata respectively while dispatching.
- In order to get the result of a certain dispatch, the `dispatch_id`, the `results_dir`, and the `wait` parameter can be passed in. If everything is default, then only the dispatch id is required, waiting will not be done, and the result directory will be in the current working directory with folder name as `results/` inside which every new dispatch will have a new folder named according to their respective dispatch ids, containing:
  - `result.pkl` - (Cloud)pickled result object.
  - `result_info.yaml` - yaml file with high level information about the result and its execution.
  - `dispatch_source.py` - python file generated, containing the original function definitions of lattice and electrons which can be used to dispatch again.

### Changed

- `logfile` named metadata is now `slurm_logfile`.
- Instead of using `jsonpickle`, `cloudpickle` is being used everywhere to maintain consistency.
- `to_json` function uses `json` instead of `jsonpickle` now in electron and lattice definitions.
- `post_processing` moved to the dispatcher, so the dispatcher will now store a finished execution result in the results folder as specified by the user with no requirement of post processing it from the client/user side.
- `run_task` function in dispatcher modified to check if a node has completed execution and return it if it has, else continue its execution. This also takes care of cases if the server has been closed mid execution, then it can be started again from the last saved state, and the user won't have to wait for the whole execution.
- Instead of passing in the transport graph and dispatch id everywhere, the result object is being passed around, except for the `asyncio` part where the dispatch id and results directory is being passed which afterwards lets the core dispatcher know where to get the result object from and operate on it.
- Getting result of parent node executions of the graph, is now being done using the result object's graph. Storing of each execution's result is also done there.
- Tests updated to reflect the changes made. They are also being run in a serverless manner.

### Removed

- `LatticeResult` class removed.
- `jsonpickle` requirement removed.
- `WorkflowExecutionResult`, `TaskExecutionResult`, and `ExecutionError` singleton classes removed.

### Fixed

- Commented out the `jwt_required()` part in `covalent-dispatcher/_service/app.py`, may be removed in later iterations.
- Dispatcher server will now return the error message in the response of getting result if it fails instead of sending every result ever as a response.

## [0.4.3] - 2021-11-23

### Added

- Added a note in Known Issues regarding port conflict warning.

## [0.4.2] - 2021-11-24

### Added

- Added badges to README.md

## [0.4.1] - 2021-11-23

### Changed

- Removed old coverage badge and fixed the badge URL

## [0.4.0] - 2021-11-23

### Added

- Codecov integrations and badge

### Fixed

- Detached pipelines no longer created

## [0.3.0] - 2021-11-23

### Added

- Wrote a Code of Conduct based on <https://www.contributor-covenant.org/>
- Added installation and environment setup details in CONTRIBUTING
- Added Known Issues section to README

## [0.2.0] - 2021-11-22

### Changed

- Removed non-open-source executors from Covalent. The local SLURM executor is now
- a separate repo. Executors are now plugins.

## [0.1.0] - 2021-11-19

### Added

- Pythonic CLI tool. Install the package and run `covalent --help` for a usage description.
- Login and logout functionality.
- Executor registration/deregistration skeleton code.
- Dispatcher service start, stop, status, and restart.

### Changed

- JWT token is stored to file instead of in an environment variable.
- The Dask client attempts to connect to an existing server.

### Removed

- Removed the Bash CLI tool.

### Fixed

- Version assignment in the covalent init file.

## [0.0.3] - 2021-11-17

### Fixed

- Fixed the Dockerfile so that it runs the dispatcher server from the covalent repo.

## [0.0.2] - 2021-11-15

### Changed

- Single line change in ci script so that it doesn't exit after validating the version.
- Using `rules` in `pytest` so that the behavior in test stage is consistent.

## [0.0.1] - 2021-11-15

### Added

- CHANGELOG.md to track changes (this file).
- Semantic versioning in VERSION.
- CI pipeline job to enforce versioning.<|MERGE_RESOLUTION|>--- conflicted
+++ resolved
@@ -9,9 +9,7 @@
 
 ### Docs
 
-<<<<<<< HEAD
 - Self-hosted deployment guide
-=======
 - Added credential management page
 
 ## [0.196.0] - 2022-09-07
@@ -116,7 +114,6 @@
 ### Operations
 
 - pre-commit autoupdate
->>>>>>> 07fb109a
 
 ## [0.192.0] - 2022-09-02
 
